--- conflicted
+++ resolved
@@ -93,22 +93,19 @@
       - Building API:
           - user_guide/sending/api/jina.md
           - user_guide/sending/api/fastAPI.md
-<<<<<<< HEAD
+
     - Store:
-        - user_guide/storing/first_step.md
-        - user_guide/storing/index_hnswlib.md
-        - user_guide/storing/index_weaviate.md
-        - user_guide/storing/index_elastic.md
-
-    - user_guide/storing/first_step.md
-=======
-    - Storing:
       - user_guide/storing/first_step.md
+      - DocIndex:
+          - user_guide/storing/first_steps.md
+          - user_guide/storing/index_hnswlib.md
+          - user_guide/storing/index_weaviate.md
+          - user_guide/storing/index_elastic.md
+          - user_guide/storing/index_qdrant.md
       - DocStore:
         - user_guide/storing/doc_store/store_file.md
         - user_guide/storing/doc_store/store_jac.md
         - user_guide/storing/doc_store/store_s3.md
->>>>>>> baa3cbc3
 
   - How-to:
     - how_to/add_doc_index.md
