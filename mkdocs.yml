site_name: DocArray Documentation
site_description: DocArray, DocArray is a library for representing, sending and storing multi-modal data, with a focus on applications in ML and Neural Search.
site_url: https://docs.docarray.org/
repo_name: docarray/docarray
repo_url: https://github.com/docarray/docarray
edit_uri: ''
theme:
  logo: assets/logo-light.svg

  favicon: assets/favicon.png
  name: material
  features:
#    - navigation.sections
    - navigation.indexes
    - content.code.copy
  palette:
    # Palette toggle for light mode
    - scheme: default
      primary: teal
      toggle:
        icon: material/brightness-7
        name: Switch to dark mode


    # Palette toggle for dark mode
    - scheme: slate
      primary: teal
      toggle:
        icon: material/brightness-4
        name: Switch to light mode
#        logo: assets/docarray-light.svg

    #primary: teal
markdown_extensions:
  - pymdownx.highlight:
      anchor_linenums: true
      line_spans: __span
      pygments_lang_class: true
  - pymdownx.inlinehilite
  - pymdownx.snippets
  - pymdownx.details
  - pymdownx.superfences
  - pymdownx.tabbed:
      alternate_style: true
  - pymdownx.emoji:
      emoji_index: !!python/name:materialx.emoji.twemoji
      emoji_generator: !!python/name:materialx.emoji.to_svg
  - admonition
  - attr_list
  - md_in_html

extra:
#  analytics:
#    provider: google
  social:
  - icon: fontawesome/brands/github-alt
    link: https://github.com/docarray/docarray
  - icon: fontawesome/brands/discord
    link: https://discord.com/invite/WaMp6PVPgR
  - icon: fontawesome/brands/twitter
    link: https://twitter.com/docarray

extra_css:
  - stylesheets/extra.css

plugins:
  - search
  - awesome-pages
  - mkdocs-video
  - mkdocstrings:
      handlers:
        python:
          options:
            docstring_style: sphinx
            inherited_members: true

nav:
  - Home: README.md
  - Tutorial - User Guide:
    - user_guide/intro.md
    - Representing:
      - user_guide/representing/first_step.md
      - user_guide/representing/array.md
    - user_guide/sending/first_step.md
    - user_guide/storing/first_step.md

  - How-to:
    - how_to/add_doc_index.md
    - how_to/multimodal_training_and_serving.md
    - how_to/optimize_performance_with_id_generation.md
    - how_to/audio2text.md
<<<<<<< HEAD
  - Integrations:
    - integrations/fastapi.md
=======

  - Data Types:
    - data_types/text/text.md
    - data_types/image/image.md
    - data_types/audio/audio.md
    - data_types/video/video.md
    - data_types/3d_mesh/3d_mesh.md
    - data_types/table/table.md
    - data_types/multimodal/multimodal.md
>>>>>>> b8f178ee
  - ...
  - Glossary: glossary.md
  - Contributing: CONTRIBUTING.md<|MERGE_RESOLUTION|>--- conflicted
+++ resolved
@@ -89,11 +89,8 @@
     - how_to/multimodal_training_and_serving.md
     - how_to/optimize_performance_with_id_generation.md
     - how_to/audio2text.md
-<<<<<<< HEAD
   - Integrations:
     - integrations/fastapi.md
-=======
-
   - Data Types:
     - data_types/text/text.md
     - data_types/image/image.md
@@ -102,7 +99,6 @@
     - data_types/3d_mesh/3d_mesh.md
     - data_types/table/table.md
     - data_types/multimodal/multimodal.md
->>>>>>> b8f178ee
   - ...
   - Glossary: glossary.md
   - Contributing: CONTRIBUTING.md