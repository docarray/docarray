site_name: DocArray Documentation
site_description: DocArray, DocArray is a library for representing, sending and storing multi-modal data, with a focus on applications in ML and Neural Search.
site_url: https://docs.docarray.org/
repo_name: docarray/docarray
repo_url: https://github.com/docarray/docarray
edit_uri: ''
theme:
  logo: assets/logo-light.svg

  favicon: assets/favicon.png
  name: material
  features:
#    - navigation.sections
    - navigation.indexes
  palette:
    # Palette toggle for light mode
    - scheme: default
      primary: teal
      toggle:
        icon: material/brightness-7
        name: Switch to dark mode


    # Palette toggle for dark mode
    - scheme: slate
      primary: teal
      toggle:
        icon: material/brightness-4
        name: Switch to light mode
#        logo: assets/docarray-light.svg

    #primary: teal
markdown_extensions:
  - pymdownx.highlight:
      anchor_linenums: true
      line_spans: __span
      pygments_lang_class: true
  - pymdownx.inlinehilite
  - pymdownx.snippets
  - pymdownx.details
  - pymdownx.superfences
  - pymdownx.tabbed:
      alternate_style: true
  - pymdownx.emoji:
      emoji_index: !!python/name:materialx.emoji.twemoji
      emoji_generator: !!python/name:materialx.emoji.to_svg
  - admonition
  - attr_list
  - md_in_html

extra:
#  analytics:
#    provider: google
  social:
  - icon: fontawesome/brands/github-alt
    link: https://github.com/docarray/docarray
  - icon: fontawesome/brands/discord
    link: https://discord.com/invite/WaMp6PVPgR
  - icon: fontawesome/brands/twitter
    link: https://twitter.com/docarray


plugins:
  - search
  - awesome-pages
  - mkdocstrings:
      handlers:
        python:
          options:
            docstring_style: sphinx
            inherited_members: true

nav:
  - Home: README.md
  - Tutorial - User Guide:
    - user_guide/intro.md
    - user_guide/representing/first_step.md
    - user_guide/sending/first_step.md
    - user_guide/storing/first_step.md

  - How-to:
    - how_to/add_doc_index.md
    - how_to/multimodal_training_and_serving.md
    - how_to/optimize_performance_with_id_generation.md
<<<<<<< HEAD
  - Data Types:
    - data_types/text.md
    - data_types/image.md
    - data_types/audio.md
    - data_types/video.md
    - data_types/table.md
    - data_types/3d_mesh.md
    - data_types/multi_modal.md
=======
    - how_to/audio2text.md
>>>>>>> a6f04fbb
  - ...
  - Contributing: CONTRIBUTING.md<|MERGE_RESOLUTION|>--- conflicted
+++ resolved
@@ -82,7 +82,8 @@
     - how_to/add_doc_index.md
     - how_to/multimodal_training_and_serving.md
     - how_to/optimize_performance_with_id_generation.md
-<<<<<<< HEAD
+    - how_to/audio2text.md
+    -
   - Data Types:
     - data_types/text.md
     - data_types/image.md
@@ -91,8 +92,5 @@
     - data_types/table.md
     - data_types/3d_mesh.md
     - data_types/multi_modal.md
-=======
-    - how_to/audio2text.md
->>>>>>> a6f04fbb
   - ...
   - Contributing: CONTRIBUTING.md