site_name: DocArray Documentation
site_description: DocArray, DocArray is a library for representing, sending and storing multi-modal data, with a focus on applications in ML and Neural Search.
site_url: https://docs.docarray.org/
repo_name: docarray/docarray
repo_url: https://github.com/docarray/docarray
edit_uri: ''
theme:
  logo: assets/logo-light.svg

  favicon: assets/favicon.png
  name: material
  features:
#    - navigation.sections
    - navigation.indexes
    - content.code.copy
  palette:
    # Palette toggle for light mode
    - scheme: default
      primary: teal
      toggle:
        icon: material/brightness-7
        name: Switch to dark mode


    # Palette toggle for dark mode
    - scheme: slate
      primary: teal
      toggle:
        icon: material/brightness-4
        name: Switch to light mode
#        logo: assets/docarray-light.svg

    #primary: teal
markdown_extensions:
  - pymdownx.highlight:
      anchor_linenums: true
      line_spans: __span
      pygments_lang_class: true
  - pymdownx.inlinehilite
  - pymdownx.snippets
  - pymdownx.details
  - pymdownx.superfences
  - pymdownx.tabbed:
      alternate_style: true
  - pymdownx.emoji:
      emoji_index: !!python/name:materialx.emoji.twemoji
      emoji_generator: !!python/name:materialx.emoji.to_svg
  - admonition
  - attr_list
  - md_in_html

extra:
#  analytics:
#    provider: google
  social:
  - icon: fontawesome/brands/github-alt
    link: https://github.com/docarray/docarray
  - icon: fontawesome/brands/discord
    link: https://discord.com/invite/WaMp6PVPgR
  - icon: fontawesome/brands/twitter
    link: https://twitter.com/docarray

extra_css:
  - stylesheets/extra.css

plugins:
  - search
  - awesome-pages
  - mkdocs-video
  - mkdocstrings:
      handlers:
        python:
          options:
            docstring_style: sphinx
            inherited_members: true
            show_root_toc_entry: false
            show_root_heading: true
            show_submodules: yes

nav:
  - Home: README.md
  - User Guide:
    - user_guide/intro.md
    - Represent:
      - user_guide/representing/first_step.md
      - user_guide/representing/array.md
<<<<<<< HEAD
    - Sending data:
=======
    - Send:
>>>>>>> a32e8e59
      - user_guide/sending/first_step.md
      - Serialization:
        - user_guide/sending/ser/send_doc.md
        - user_guide/sending/ser/send_doclist.md
        - user_guide/sending/ser/send_docvec.md
      - Building API:
          - user_guide/sending/api/jina.md
          - user_guide/sending/api/fastAPI.md
<<<<<<< HEAD
    - Storing data:
=======

    - Store:
>>>>>>> a32e8e59
      - user_guide/storing/first_step.md
      - DocIndex:
          - user_guide/storing/first_steps.md
          - user_guide/storing/index_hnswlib.md
          - user_guide/storing/index_weaviate.md
          - user_guide/storing/index_elastic.md
          - user_guide/storing/index_qdrant.md
      - DocStore:
        - user_guide/storing/doc_store/store_file.md
        - user_guide/storing/doc_store/store_jac.md
        - user_guide/storing/doc_store/store_s3.md

  - How-to:
    - how_to/add_doc_index.md
    - how_to/multimodal_training_and_serving.md
    - how_to/optimize_performance_with_id_generation.md
  - Data Types:
    - data_types/first_steps.md
    - data_types/text/text.md
    - data_types/image/image.md
    - data_types/audio/audio.md
    - data_types/video/video.md
    - data_types/3d_mesh/3d_mesh.md
    - data_types/table/table.md
    - data_types/multimodal/multimodal.md
  - ...
  - Glossary: glossary.md
  - Contributing: CONTRIBUTING.md<|MERGE_RESOLUTION|>--- conflicted
+++ resolved
@@ -84,11 +84,7 @@
     - Represent:
       - user_guide/representing/first_step.md
       - user_guide/representing/array.md
-<<<<<<< HEAD
     - Sending data:
-=======
-    - Send:
->>>>>>> a32e8e59
       - user_guide/sending/first_step.md
       - Serialization:
         - user_guide/sending/ser/send_doc.md
@@ -97,12 +93,7 @@
       - Building API:
           - user_guide/sending/api/jina.md
           - user_guide/sending/api/fastAPI.md
-<<<<<<< HEAD
     - Storing data:
-=======
-
-    - Store:
->>>>>>> a32e8e59
       - user_guide/storing/first_step.md
       - DocIndex:
           - user_guide/storing/first_steps.md
