site_name: DocArray Documentation
site_description: DocArray, DocArray is a library for representing, sending and storing multi-modal data, with a focus on applications in ML and Neural Search.
site_url: https://docs.docarray.org/
repo_name: docarray/docarray
repo_url: https://github.com/docarray/docarray
edit_uri: ''
theme:
  logo: assets/logo-light.svg

  favicon: assets/favicon.png
  name: material
  features:
#    - navigation.sections
    - navigation.indexes
    - content.code.copy
  palette:
    # Palette toggle for light mode
    - scheme: default
      primary: teal
      toggle:
        icon: material/brightness-7
        name: Switch to dark mode


    # Palette toggle for dark mode
    - scheme: slate
      primary: teal
      toggle:
        icon: material/brightness-4
        name: Switch to light mode
#        logo: assets/docarray-light.svg

    #primary: teal
markdown_extensions:
  - pymdownx.highlight:
      anchor_linenums: true
      line_spans: __span
      pygments_lang_class: true
  - pymdownx.inlinehilite
  - pymdownx.snippets
  - pymdownx.details
  - pymdownx.superfences
  - pymdownx.tabbed:
      alternate_style: true
  - pymdownx.emoji:
      emoji_index: !!python/name:materialx.emoji.twemoji
      emoji_generator: !!python/name:materialx.emoji.to_svg
  - admonition
  - attr_list
  - md_in_html

extra:
#  analytics:
#    provider: google
  social:
  - icon: fontawesome/brands/github-alt
    link: https://github.com/docarray/docarray
  - icon: fontawesome/brands/discord
    link: https://discord.com/invite/WaMp6PVPgR
  - icon: fontawesome/brands/twitter
    link: https://twitter.com/docarray

extra_css:
  - stylesheets/extra.css

plugins:
  - search
  - awesome-pages
  - mkdocs-video
  - mkdocstrings:
      handlers:
        python:
          options:
            docstring_style: sphinx
            inherited_members: true

nav:
  - Home: README.md
  - Tutorial/User Guide:
    - user_guide/intro.md
    - Representing data:
      - user_guide/representing/first_step.md
      - user_guide/representing/array.md
    - Sending:
      - user_guide/sending/first_step.md
      - Serialization:
        - user_guide/sending/ser/send_doc.md
        - user_guide/sending/ser/send_doclist.md
        - user_guide/sending/ser/send_docvec.md
      - Building API:
          - user_guide/sending/api/jina.md
          - user_guide/sending/api/fastAPI.md
<<<<<<< HEAD
    - Storing:
      - user_guide/storing/first_step.md
      - DocStore:
        - user_guide/storing/doc_store/store_file.md
        - user_guide/storing/doc_store/store_jac.md
        - user_guide/storing/doc_store/store_s3.md

=======

    - user_guide/storing/first_step.md
>>>>>>> 6c45d4b1

  - How-to:
    - how_to/add_doc_index.md
    - how_to/multimodal_training_and_serving.md
    - how_to/optimize_performance_with_id_generation.md
  - Data Types:
    - data_types/text/text.md
    - data_types/image/image.md
    - data_types/audio/audio.md
    - data_types/video/video.md
    - data_types/3d_mesh/3d_mesh.md
    - data_types/table/table.md
    - data_types/multimodal/multimodal.md
  - ...
  - Glossary: glossary.md
  - Contributing: CONTRIBUTING.md<|MERGE_RESOLUTION|>--- conflicted
+++ resolved
@@ -90,18 +90,12 @@
       - Building API:
           - user_guide/sending/api/jina.md
           - user_guide/sending/api/fastAPI.md
-<<<<<<< HEAD
     - Storing:
       - user_guide/storing/first_step.md
       - DocStore:
         - user_guide/storing/doc_store/store_file.md
         - user_guide/storing/doc_store/store_jac.md
         - user_guide/storing/doc_store/store_s3.md
-
-=======
-
-    - user_guide/storing/first_step.md
->>>>>>> 6c45d4b1
 
   - How-to:
     - how_to/add_doc_index.md
