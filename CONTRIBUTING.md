--- conflicted
+++ resolved
@@ -203,29 +203,17 @@
 | `fix(array):fix array serialization`                                                            | Missing space after `:`            |
 | `hello: add hello-world`                                                                        | Type `hello` is not allowed        |
 
-<<<<<<< HEAD
-#### DCO and Signed commit
-
-Commit need to be signed. Indeed the DocArray repo enforce the [Developer Certificate of Origin](https://developercertificate.org/) via the [DCO](https://github.com/apps/dco) github app
-
-To do so you need to use the `-s` argument when commiting:
-=======
 #### DCO and signed commit
 
 Commits need to be signed. Indeed, the DocArray repo enforces the [Developer Certificate of Origin](https://developercertificate.org/) via the [DCO](https://github.com/apps/dco) GitHub app.
 
 To sign your commits you need to [use the `-s` argument](https://docs.github.com/en/authentication/managing-commit-signature-verification/signing-commits) when committing:
->>>>>>> dbf2bba3
 
 ```
 git commit -m -s 'feat: add a new feature'
 ```
 
-<<<<<<< HEAD
-#### What if I Mess Up?
-=======
 #### What if I mess up?
->>>>>>> dbf2bba3
 
 We all make mistakes. GitHub has a guide on [rewriting commit messages](https://docs.github.com/en/free-pro-team@latest/github/committing-changes-to-your-project/changing-a-commit-message) so they can adhere to our standards.
 
@@ -338,7 +326,7 @@
 
 [MyST](https://myst-parser.readthedocs.io/en/latest/) Elements Usage
 
-1. Use the `{tab}` element to show multiple ways of doing one thing. [Example](https://docs.docarray.org/fundamentals/document/#document) 
+1. Use the `{tab}` element to show multiple ways of doing one thing. [Example](https://docarray.jina.ai/fundamentals/document/#document) 
 2. Use the `{admonition}` boxes with care.
 3. Use `{dropdown}` to hide optional content, such as long code snippets or console output.
 
