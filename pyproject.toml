--- conflicted
+++ resolved
@@ -15,11 +15,8 @@
 pillow = {version = "^9.3.0", optional = true }
 types-pillow = {version = "^9.3.0.1", optional = true }
 trimesh = {version = "^3.17.1", optional = true}
-<<<<<<< HEAD
+typing-inspect = "^0.8.0"
 types-requests = "^2.28.11.6"
-=======
-typing-inspect = "^0.8.0"
->>>>>>> f39e202a
 
 [tool.poetry.extras]
 common = ["protobuf"]
