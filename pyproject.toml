[tool.poetry]
name = "docarray"
version = '0.35.0'
description='The data structure for multimodal data'
readme = 'README.md'
authors=['DocArray']
license='Apache 2.0'
homepage = "https://docs.docarray.org/"
repository = "https://github.com/docarray/docarray"
documentation = "https://docs.docarray.org"
keywords = ['docarray', 'deep-learning', 'data-structures cross-modal multi-modal',' unstructured-data',' nested-data','neural-search']
classifiers = [
        'Development Status :: 5 - Production/Stable',
        'Intended Audience :: Developers',
        'Intended Audience :: Education',
        'Intended Audience :: Science/Research',
        'Programming Language :: Python :: 3.8',
        'Programming Language :: Python :: 3.9',
        'Programming Language :: Python :: 3.10',
        'Programming Language :: Unix Shell',
        'Environment :: Console',
        'License :: OSI Approved :: Apache Software License',
        'Operating System :: OS Independent',
        'Topic :: Database :: Database Engines/Servers',
        'Topic :: Scientific/Engineering :: Artificial Intelligence',
        'Topic :: Internet :: WWW/HTTP :: Indexing/Search',
        'Topic :: Scientific/Engineering :: Image Recognition',
        'Topic :: Multimedia :: Video',
        'Topic :: Scientific/Engineering',
        'Topic :: Scientific/Engineering :: Mathematics',
        'Topic :: Software Development',
        'Topic :: Software Development :: Libraries',
        'Topic :: Software Development :: Libraries :: Python Modules',
]

[tool.poetry.dependencies]
python = ">=3.8,<4.0"
pydantic = ">=1.10.2,<2.0.0"
numpy = ">=1.17.3"
protobuf = { version = ">=3.20.0", optional = true }
torch = { version = ">=1.0.0", optional = true }
orjson = ">=3.8.2"
pillow = {version = ">=9.3.0", optional = true }
types-pillow = {version = ">=9.3.0.1", optional = true }
trimesh = {version = ">=3.17.1", extras = ["easy"], optional = true }
typing-inspect = ">=0.8.0"
types-requests = ">=2.28.11.6"
av = {version = ">=10.0.0", optional = true}
fastapi = {version = ">=0.87.0", optional = true }
rich = ">=13.1.0"
hnswlib = {version = ">=0.6.2", optional = true }
lz4 = {version= ">=1.0.0", optional = true}
pydub = {version = "^0.25.1", optional = true }
pandas = {version = ">=1.1.0", optional = true }
weaviate-client = {version = ">=3.17, <3.18", optional = true}
elasticsearch = {version = ">=7.10.1", optional = true }
smart-open = {version = ">=6.3.0", extras = ["s3"], optional = true}
jina-hubble-sdk = {version = ">=0.34.0", optional = true}
elastic-transport = {version ="^8.4.0", optional = true }
qdrant-client = {version = ">=1.1.4", python = "<3.12", optional = true }
<<<<<<< HEAD
pymilvus = {version = "^2.2.12", optional = true }
=======
redis = {version = "^4.6.0", optional = true}
>>>>>>> a3f6998a

[tool.poetry.extras]
proto = ["protobuf", "lz4"]
pandas = ["pandas"]
image = ["pillow", "types-pillow"]
video = ["av"]
audio = ["pydub"]
mesh = ["trimesh"]
hnswlib = ["hnswlib", "protobuf"]
elasticsearch = ["elasticsearch", "elastic-transport"]
jac = ["jina-hubble-sdk"]
aws = ["smart-open"]
torch = ["torch"]
web = ["fastapi"]
qdrant = ["qdrant-client"]
weaviate = ["weaviate-client"]
<<<<<<< HEAD
pymilvus = ["pymilvus"]
=======
redis = ['redis']
>>>>>>> a3f6998a

# all
full = ["protobuf", "lz4", "pandas", "pillow", "types-pillow", "av", "pydub", "trimesh"]

[tool.poetry.dev-dependencies]
pytest = ">=7.0"
pre-commit = ">=2.20.0"
jupyterlab = ">=3.5.0"
mypy = ">=1"
types-protobuf = ">=3.20.4"
black = ">=22.10.0"
isort = ">=5.10.1"
ruff = ">=0.0.243"
blacken-docs = ">=1.13.0"
types-redis = ">=4.6.0.0"
coverage = "==6.2"
pytest-cov = "3.0.0"

[tool.poetry.group.dev.dependencies]
uvicorn = ">=0.19.0"
httpx = ">=0.23.0"
pytest-asyncio = ">=0.20.2"


[tool.poetry.group.docs.dependencies]
mkdocstrings = {extras = ["python"], version = ">=0.20.0"}
mkdocs-material= ">=9.1.2"
mkdocs-awesome-pages-plugin = ">=2.8.0"
mktestdocs= ">=0.2.0"
mkdocs-video = ">=1.5.0"
[build-system]
requires = ["poetry-core>=1.0.0"]
build-backend = "poetry.core.masonry.api"

[tool.mypy]
exclude = ['docarray/proto']
plugins = "pydantic.mypy"
check_untyped_defs = true

[[tool.mypy.overrides]]
module = [
    "botocore",
    "pydub",
    "boto3",
    "lz4",
    "smart_open",
    "hubble.*",
    "IPython.display",
    "typing_inspect",
    "hnswlib",
    "trimesh",
    "pandas",
    "av",
    "weaviate"
]
ignore_missing_imports = true

[tool.black]
skip-string-normalization = true # equivalent to black -S
exclude = 'docarray/proto/pb*/*'

[tool.isort]
skip_glob= ['docarray/proto/pb2/*', 'docarray/proto/pb/*']

[tool.ruff]
exclude = ['docarray/proto/pb2/*', 'docarray/proto/pb/*', 'docs/*']
ignore = [
    "E501",  # line too long, handled by black
]
[tool.pytest.ini_options]
markers = [
    "slow: marks tests as slow (deselect with '-m \"not slow\"')",
    "internet: marks tests as requiring internet (deselect with '-m \"not internet\"')",
    "asyncio: marks that run async tests",
    "proto: mark tests that run with proto",
    "tensorflow: marks test using tensorflow and proto 3",
    "index: marks test using a document index",
    "benchmark: marks slow benchmarking tests",
    "elasticv8: marks test that run with ElasticSearch v8",
]<|MERGE_RESOLUTION|>--- conflicted
+++ resolved
@@ -58,11 +58,8 @@
 jina-hubble-sdk = {version = ">=0.34.0", optional = true}
 elastic-transport = {version ="^8.4.0", optional = true }
 qdrant-client = {version = ">=1.1.4", python = "<3.12", optional = true }
-<<<<<<< HEAD
 pymilvus = {version = "^2.2.12", optional = true }
-=======
 redis = {version = "^4.6.0", optional = true}
->>>>>>> a3f6998a
 
 [tool.poetry.extras]
 proto = ["protobuf", "lz4"]
@@ -79,11 +76,8 @@
 web = ["fastapi"]
 qdrant = ["qdrant-client"]
 weaviate = ["weaviate-client"]
-<<<<<<< HEAD
-pymilvus = ["pymilvus"]
-=======
+milvus = ["pymilvus"]
 redis = ['redis']
->>>>>>> a3f6998a
 
 # all
 full = ["protobuf", "lz4", "pandas", "pillow", "types-pillow", "av", "pydub", "trimesh"]
