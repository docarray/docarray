[tool.poetry]
name = "docarray"
version = '0.30.0a3'
description='The data structure for unstructured data'
authors=['DocArray']
license='Apache 2.0'

[tool.poetry.dependencies]
python = ">=3.7,<4.0"
pydantic = ">=1.10.2"
numpy = ">=1.17.3"
protobuf = { version = ">=3.19.0", optional = true }
torch = { version = ">=1.0.0", optional = true }
orjson = ">=3.8.2"
pillow = {version = ">=9.3.0", optional = true }
types-pillow = {version = ">=9.3.0.1", optional = true }
trimesh = {version = ">=3.17.1", extras = ["easy"], optional = true }
typing-inspect = ">=0.8.0"
types-requests = ">=2.28.11.6"
av = {version = ">=10.0.0", optional = true}
fastapi = {version = ">=0.87.0", optional = true }
rich = ">=13.1.0"
hnswlib = {version = ">=0.6.2", optional = true }
lz4 = {version= ">=1.0.0", optional = true}
pydub = {version = "^0.25.1", optional = true }
pandas = {version = ">=1.1.0", optional = true }
<<<<<<< HEAD
weaviate-client = {version = ">=3.15", extras = ["weaviate"]}
elasticsearch = {version = "7.10.1", optional = true }
=======
elasticsearch = {version = ">=7.10.1", optional = true }
>>>>>>> 7956a7c2
smart-open = {version = ">=6.3.0", extras = ["s3"], optional = true}
jina-hubble-sdk = {version = ">=0.34.0", optional = true}
elastic-transport = {version ="^8.4.0", optional = true }

[tool.poetry.extras]
proto = ["protobuf", "lz4"]
pandas = ["pandas"]
image = ["pillow", "types-pillow"]
video = ["av"]
audio = ["pydub"]
mesh = ["trimesh"]
hnswlib = ["hnswlib"]
elasticsearch = ["elasticsearch", "elastic-transport"]
jac = ["jina-hubble-sdk"]
aws = ["smart-open"]
torch = ["torch"]
web = ["fastapi"]

# all
full = ["protobuf", "lz4", "pandas", "pillow", "types-pillow", "av", "pydub", "trimesh"]

[tool.poetry.dev-dependencies]
pytest = ">=7.0"
pre-commit = ">=2.20.0"
jupyterlab = ">=3.5.0"
mypy = ">=1"
types-protobuf = ">=3.20.4"
black = ">=22.10.0"
isort = ">=5.10.1"
ruff = ">=0.0.243"
blacken-docs = ">=1.13.0"

[tool.poetry.group.dev.dependencies]
uvicorn = ">=0.19.0"
httpx = ">=0.23.0"
pytest-asyncio = ">=0.20.2"


[tool.poetry.group.docs.dependencies]
mkdocstrings = {extras = ["python"], version = ">=0.20.0"}
mkdocs-material= ">=9.1.2"
mkdocs-awesome-pages-plugin = ">=2.8.0"
mktestdocs= ">=0.2.0"
mkdocs-video = ">=1.5.0"
[build-system]
requires = ["poetry-core>=1.0.0"]
build-backend = "poetry.core.masonry.api"

[tool.mypy]
exclude = ['docarray/proto']
plugins = "pydantic.mypy"
check_untyped_defs = true

[[tool.mypy.overrides]]
module = [
    "botocore",
    "pydub",
    "boto3",
    "lz4",
    "smart_open",
    "hubble.*",
    "IPython.display",
    "typing_inspect",
    "hnswlib",
    "trimesh",
    "pandas",
    "av",
    "weaviate"
]
ignore_missing_imports = true

[tool.black]
skip-string-normalization = true # equivalent to black -S
exclude = 'docarray/proto/pb*/*'

[tool.isort]
skip_glob= ['docarray/proto/pb2/*', 'docarray/proto/pb/*']

[tool.ruff]
exclude = ['docarray/proto/pb2/*', 'docarray/proto/pb/*', 'docs/*']
ignore = [
    "E501",  # line too long, handled by black
]
[tool.pytest.ini_options]
markers = [
    "slow: marks tests as slow (deselect with '-m \"not slow\"')",
    "internet: marks tests as requiring internet (deselect with '-m \"not internet\"')",
    "asyncio: marks that run async tests",
    "proto: mark tests that run with proto",
    "tensorflow: marks test using tensorflow and proto 3",
    "index: marks test using a document index",
    "benchmark: marks slow benchmarking tests",
    "elasticv8: marks test that run with ElasticSearch v8",
]<|MERGE_RESOLUTION|>--- conflicted
+++ resolved
@@ -24,12 +24,8 @@
 lz4 = {version= ">=1.0.0", optional = true}
 pydub = {version = "^0.25.1", optional = true }
 pandas = {version = ">=1.1.0", optional = true }
-<<<<<<< HEAD
 weaviate-client = {version = ">=3.15", extras = ["weaviate"]}
-elasticsearch = {version = "7.10.1", optional = true }
-=======
 elasticsearch = {version = ">=7.10.1", optional = true }
->>>>>>> 7956a7c2
 smart-open = {version = ">=6.3.0", extras = ["s3"], optional = true}
 jina-hubble-sdk = {version = ">=0.34.0", optional = true}
 elastic-transport = {version ="^8.4.0", optional = true }
