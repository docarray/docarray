--- conflicted
+++ resolved
@@ -11,13 +11,8 @@
 numpy = "^1.23.4"
 protobuf = { version = "^4.21.9", optional = true }
 torch = { version = "^1.0.0", optional = true }
-<<<<<<< HEAD
-pillow = {version = "^9.3.0", extras = ["image"]}
-types-pillow = {version = "^9.3.0.1", extras = ["image"]}
-=======
 pillow = {version = "^9.3.0", optional = true }
 types-pillow = {version = "^9.3.0.1", optional = true }
->>>>>>> b2be4724
 
 [tool.poetry.extras]
 common = ["protobuf"]
