--- conflicted
+++ resolved
@@ -1,10 +1,6 @@
 [tool.poetry]
 name = "docarray"
-<<<<<<< HEAD
-version = '0.35.0'
-=======
 version = '0.36.0'
->>>>>>> 304a4e9b
 description='The data structure for multimodal data'
 readme = 'README.md'
 authors=['DocArray']
