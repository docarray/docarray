[tool.poetry]
name = "docarray"
version = '2022.11.29.alpha'
description='The data structure for unstructured data'
authors=['DocArray']
license='Apache 2.0'

[tool.poetry.dependencies]
python = "^3.8"
pydantic = "^1.10.2"
numpy = "^1.23.4"
protobuf = { version = "^4.21.9", optional = true }
torch = { version = "^1.0.0", optional = true }
orjson = "^3.8.2"
pillow = {version = "^9.3.0", optional = true }
types-pillow = {version = "^9.3.0.1", optional = true }
trimesh = {version = "^3.17.1", optional = true}
typing-inspect = "^0.8.0"
types-requests = "^2.28.11.6"
<<<<<<< HEAD
av = "^10.0.0"
=======
fastapi = {version = "^0.87.0", optional = true }
>>>>>>> 56434bfd

[tool.poetry.extras]
common = ["protobuf"]
torch = ["torch"]
image = ["pillow", "types-pillow"]
video = ["av"]
mesh = ["trimesh"]
web = ["fastapi"]

[tool.poetry.dev-dependencies]
pytest = "^6.1"
pre-commit = "^2.20.0"
jupyterlab = "^3.5.0"
mypy = "^0.990"
types-protobuf = "^3.20.4"
black = "^22.10.0"
isort = "^5.10.1"
ruff = "^0.0.165"

[tool.poetry.group.dev.dependencies]
uvicorn = "^0.19.0"
httpx = "^0.23.0"
pytest-asyncio = "^0.20.2"

[build-system]
requires = ["poetry-core>=1.0.0"]
build-backend = "poetry.core.masonry.api"

[tool.mypy]
exclude = ['docarray/proto']
plugins = "pydantic.mypy"
check_untyped_defs = true

[[tool.mypy.overrides]]
module = "av"
ignore_missing_imports = true

[[tool.mypy.overrides]]
module = "trimesh"
ignore_missing_imports = true

[[tool.mypy.overrides]]
module = "typing_inspect"
ignore_missing_imports = true

[tool.black]
skip-string-normalization = true # equivalent to black -S
exclude = 'docarray/proto/pb2/*'


[tool.isort]
skip_glob= ['docarray/proto/pb2/*']

[tool.ruff]
exclude = ['docarray/proto/pb2/*', 'docs/*']

[tool.pytest.ini_options]
markers = [
    "slow: marks tests as slow (deselect with '-m \"not slow\"')",
    "internet: marks tests as requiring internet (deselect with '-m \"not internet\"')",
    "asyncio: marks that run async tests",

]<|MERGE_RESOLUTION|>--- conflicted
+++ resolved
@@ -17,11 +17,8 @@
 trimesh = {version = "^3.17.1", optional = true}
 typing-inspect = "^0.8.0"
 types-requests = "^2.28.11.6"
-<<<<<<< HEAD
-av = "^10.0.0"
-=======
+av = {version = "^10.0.0", optional = true}
 fastapi = {version = "^0.87.0", optional = true }
->>>>>>> 56434bfd
 
 [tool.poetry.extras]
 common = ["protobuf"]
