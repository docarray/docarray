[tool.poetry]
name = "docarray"
<<<<<<< HEAD
version = '0.32.1'
=======
version = '0.38.0'
>>>>>>> c2b08fa5
description='The data structure for multimodal data'
readme = 'README.md'
authors=['DocArray']
license='Apache 2.0'
homepage = "https://docs.docarray.org/"
repository = "https://github.com/docarray/docarray"
documentation = "https://docs.docarray.org"
keywords = ['docarray', 'deep-learning', 'data-structures cross-modal multi-modal',' unstructured-data',' nested-data','neural-search']
classifiers = [
        'Development Status :: 5 - Production/Stable',
        'Intended Audience :: Developers',
        'Intended Audience :: Education',
        'Intended Audience :: Science/Research',
        'Programming Language :: Python :: 3.8',
        'Programming Language :: Python :: 3.9',
        'Programming Language :: Python :: 3.10',
        'Programming Language :: Unix Shell',
        'Environment :: Console',
        'License :: OSI Approved :: Apache Software License',
        'Operating System :: OS Independent',
        'Topic :: Database :: Database Engines/Servers',
        'Topic :: Scientific/Engineering :: Artificial Intelligence',
        'Topic :: Internet :: WWW/HTTP :: Indexing/Search',
        'Topic :: Scientific/Engineering :: Image Recognition',
        'Topic :: Multimedia :: Video',
        'Topic :: Scientific/Engineering',
        'Topic :: Scientific/Engineering :: Mathematics',
        'Topic :: Software Development',
        'Topic :: Software Development :: Libraries',
        'Topic :: Software Development :: Libraries :: Python Modules',
]

[tool.poetry.dependencies]
python = ">=3.8,<4.0"
pydantic = ">=1.10.8"
numpy = ">=1.17.3"
protobuf = { version = ">=3.20.0", optional = true }
torch = { version = ">=1.0.0", optional = true }
orjson = ">=3.8.2"
pillow = {version = ">=9.3.0", optional = true }
types-pillow = {version = ">=9.3.0.1", optional = true }
trimesh = {version = ">=3.17.1", extras = ["easy"], optional = true }
typing-inspect = ">=0.8.0"
types-requests = ">=2.28.11.6"
av = {version = ">=10.0.0", optional = true}
fastapi = {version = ">=0.100.0", optional = true }
rich = ">=13.1.0"
hnswlib = {version = ">=0.7.0", optional = true }
lz4 = {version= ">=1.0.0", optional = true}
pydub = {version = "^0.25.1", optional = true }
pandas = {version = ">=1.1.0", optional = true }
weaviate-client = {version = ">=3.17, <3.18", optional = true}
elasticsearch = {version = ">=7.10.1", optional = true }
smart-open = {version = ">=6.3.0", extras = ["s3"], optional = true}
jina-hubble-sdk = {version = ">=0.34.0", optional = true}
elastic-transport = {version ="^8.4.0", optional = true }
qdrant-client = {version = ">=1.4.0", python = "<3.12", optional = true }
pymilvus = {version = "^2.2.12", optional = true }
redis = {version = "^4.6.0", optional = true}
jax = {version = ">=0.4.10", optional = true}

[tool.poetry.extras]
proto = ["protobuf", "lz4"]
pandas = ["pandas"]
image = ["pillow", "types-pillow"]
video = ["av"]
audio = ["pydub"]
mesh = ["trimesh"]
hnswlib = ["hnswlib", "protobuf"]
elasticsearch = ["elasticsearch", "elastic-transport"]
jac = ["jina-hubble-sdk"]
aws = ["smart-open"]
torch = ["torch"]
web = ["fastapi"]
qdrant = ["qdrant-client"]
weaviate = ["weaviate-client"]
milvus = ["pymilvus"]
redis = ['redis']
jax = ["jaxlib","jax"]

# all
full = ["protobuf", "lz4", "pandas", "pillow", "types-pillow", "av", "pydub", "trimesh", "jax"]

[tool.poetry.dev-dependencies]
pytest = ">=7.0"
pre-commit = ">=2.20.0"
jupyterlab = ">=3.5.0"
mypy = ">=1"
types-protobuf = ">=3.20.4"
black = ">=22.10.0"
isort = ">=5.10.1"
ruff = ">=0.0.243"
blacken-docs = ">=1.13.0"
types-redis = ">=4.6.0.0"
coverage = "==6.2"
pytest-cov = "3.0.0"

[tool.poetry.group.dev.dependencies]
uvicorn = ">=0.19.0"
httpx = ">=0.23.0"
pytest-asyncio = ">=0.20.2"


[tool.poetry.group.docs.dependencies]
mkdocstrings = {extras = ["python"], version = ">=0.23.0"}
mkdocstrings-python= ">=1.7.0"
mkdocs-material= ">=9.1.2"
mkdocs-awesome-pages-plugin = ">=2.8.0"
mktestdocs= ">=0.2.0"
mkdocs-video = ">=1.5.0"
[build-system]
requires = ["poetry-core>=1.0.0"]
build-backend = "poetry.core.masonry.api"

[tool.mypy]
exclude = ['docarray/proto']
plugins = "pydantic.mypy"
check_untyped_defs = true

[[tool.mypy.overrides]]
module = [
    "botocore",
    "pydub",
    "boto3",
    "lz4",
    "smart_open",
    "hubble.*",
    "IPython.display",
    "typing_inspect",
    "hnswlib",
    "trimesh",
    "pandas",
    "av",
    "weaviate"
]
ignore_missing_imports = true

[tool.black]
skip-string-normalization = true # equivalent to black -S
exclude = 'docarray/proto/pb*/*'

[tool.isort]
skip_glob= ['docarray/proto/pb2/*', 'docarray/proto/pb/*']

[tool.ruff]
exclude = ['docarray/proto/pb2/*', 'docarray/proto/pb/*', 'docs/*']
ignore = [
    "E501",  # line too long, handled by black
]
[tool.pytest.ini_options]
markers = [
    "slow: marks tests as slow (deselect with '-m \"not slow\"')",
    "internet: marks tests as requiring internet (deselect with '-m \"not internet\"')",
    "asyncio: marks that run async tests",
    "proto: mark tests that run with proto",
    "tensorflow: marks test using tensorflow and proto 3",
    "jax: marks test using jax",
    "index: marks test using a document index",
    "benchmark: marks slow benchmarking tests",
    "elasticv8: marks test that run with ElasticSearch v8",
    "jac: need to have access to jac cloud"
]<|MERGE_RESOLUTION|>--- conflicted
+++ resolved
@@ -1,10 +1,6 @@
 [tool.poetry]
 name = "docarray"
-<<<<<<< HEAD
-version = '0.32.1'
-=======
-version = '0.38.0'
->>>>>>> c2b08fa5
+version = '0.39.0'
 description='The data structure for multimodal data'
 readme = 'README.md'
 authors=['DocArray']
