import sys
from os import path

from setuptools import find_packages
from setuptools import setup

if sys.version_info < (3, 7, 0):
    raise OSError(f'DocArray requires Python >=3.7, but yours is {sys.version}')

try:
    pkg_name = 'docarray'
    libinfo_py = path.join(pkg_name, '__init__.py')
    libinfo_content = open(libinfo_py, 'r', encoding='utf8').readlines()
    version_line = [l.strip() for l in libinfo_content if l.startswith('__version__')][
        0
    ]
    exec(version_line)  # gives __version__
except FileNotFoundError:
    __version__ = '0.0.0'

try:
    with open('README.md', encoding='utf8') as fp:
        _long_description = fp.read()
except FileNotFoundError:
    _long_description = ''

setup(
    name=pkg_name,
    packages=find_packages(),
    version=__version__,
    include_package_data=True,
    description='The data structure for unstructured data',
    author='Jina AI',
    author_email='hello@jina.ai',
    license='Apache 2.0',
    url='https://github.com/jina-ai/docarray',
    download_url='https://github.com/jina-ai/docarray/tags',
    long_description=_long_description,
    long_description_content_type='text/markdown',
    zip_safe=False,
    setup_requires=['setuptools>=18.0', 'wheel'],
    install_requires=['numpy', 'rich'],
    extras_require={
        # req usage, please see https://docarray.jina.ai/#install
        'full': [
            'protobuf>=3.13.0',
            'lz4',
            'requests',
            'matplotlib',
            'Pillow',
            'trimesh',
            'scipy',
            'av',
            'fastapi',
            'uvicorn',
            'weaviate-client~=3.3.0',
            'pqlite>=0.2.1',
<<<<<<< HEAD
            'qdrant-client~=0.5.0',
        ],
        'qdrant': [
            'qdrant-client~=0.5.0',
=======
            'strawberry-graphql[debug-server]',
>>>>>>> be53c4d9
        ],
        'test': [
            'pytest',
            'pytest-timeout',
            'pytest-mock',
            'pytest-cov',
            'pytest-repeat',
            'pytest-reraise',
            'mock',
            'pytest-custom_exit_code',
            'black',
            'tensorflow==2.7.0',
            'paddlepaddle==2.2.0',
            'torch==1.9.0',
            'torchvision==0.10.0',
            'datasets',
            'onnx',
            'onnxruntime',
            'jupyterlab',
            'transformers==4.16.2',
        ],
    },
    classifiers=[
        'Development Status :: 5 - Production/Stable',
        'Intended Audience :: Developers',
        'Intended Audience :: Education',
        'Intended Audience :: Science/Research',
        'Programming Language :: Python :: 3.7',
        'Programming Language :: Python :: 3.8',
        'Programming Language :: Python :: 3.9',
        'Programming Language :: Unix Shell',
        'Environment :: Console',
        'License :: OSI Approved :: Apache Software License',
        'Operating System :: OS Independent',
        'Topic :: Database :: Database Engines/Servers',
        'Topic :: Scientific/Engineering :: Artificial Intelligence',
        'Topic :: Internet :: WWW/HTTP :: Indexing/Search',
        'Topic :: Scientific/Engineering :: Image Recognition',
        'Topic :: Multimedia :: Video',
        'Topic :: Scientific/Engineering',
        'Topic :: Scientific/Engineering :: Mathematics',
        'Topic :: Software Development',
        'Topic :: Software Development :: Libraries',
        'Topic :: Software Development :: Libraries :: Python Modules',
    ],
    project_urls={
        'Documentation': 'https://docarray.jina.ai',
        'Source': 'https://github.com/jina-ai/docarray/',
        'Tracker': 'https://github.com/jina-ai/docarray/issues',
    },
    keywords='docarray deep-learning data-structures cross-modal multi-modal unstructured-data nested-data neural-search',
)<|MERGE_RESOLUTION|>--- conflicted
+++ resolved
@@ -55,14 +55,11 @@
             'uvicorn',
             'weaviate-client~=3.3.0',
             'pqlite>=0.2.1',
-<<<<<<< HEAD
+            'strawberry-graphql[debug-server]',
             'qdrant-client~=0.5.0',
         ],
         'qdrant': [
             'qdrant-client~=0.5.0',
-=======
-            'strawberry-graphql[debug-server]',
->>>>>>> be53c4d9
         ],
         'test': [
             'pytest',
