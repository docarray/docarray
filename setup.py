import sys
from os import path

from setuptools import find_packages
from setuptools import setup

if sys.version_info < (3, 7, 0):
    raise OSError(f'DocArray requires Python >=3.7, but yours is {sys.version}')

try:
    pkg_name = 'docarray'
    libinfo_py = path.join(pkg_name, '__init__.py')
    libinfo_content = open(libinfo_py, 'r', encoding='utf8').readlines()
    version_line = [l.strip() for l in libinfo_content if l.startswith('__version__')][
        0
    ]
    exec(version_line)  # gives __version__
except FileNotFoundError:
    __version__ = '0.0.0'

try:
    with open('README.md', encoding='utf8') as fp:
        _long_description = fp.read()
except FileNotFoundError:
    _long_description = ''

setup(
    name=pkg_name,
    packages=find_packages(),
    version=__version__,
    include_package_data=True,
    description='The data structure for unstructured data',
    author='Jina AI',
    author_email='hello@jina.ai',
    license='Apache 2.0',
    url='https://github.com/jina-ai/docarray',
    download_url='https://github.com/jina-ai/docarray/tags',
    long_description=_long_description,
    long_description_content_type='text/markdown',
    zip_safe=False,
    setup_requires=['setuptools>=18.0', 'wheel'],
    install_requires=['numpy', 'rich'],
    extras_require={
        # req usage, please see https://docarray.jina.ai/#install
        'full': [
            'protobuf>=3.13.0',
            'lz4',
            'requests',
            'matplotlib',
            'Pillow',
            'trimesh',
            'scipy',
            'av',
            'fastapi',
            'uvicorn',
<<<<<<< HEAD
            'weaviate-client~=3.3.0',
            'pqlite>=0.2.1',
            'strawberry-graphql[debug-server]',
            'qdrant-client~=0.5.0',
        ],
        'qdrant': [
            'qdrant-client~=0.5.0',
=======
            'strawberry-graphql',
>>>>>>> bf74ec60
        ],
        'test': [
            'pytest',
            'pytest-timeout',
            'pytest-mock',
            'pytest-cov',
            'pytest-repeat',
            'pytest-reraise',
            'mock',
            'pytest-custom_exit_code',
            'black',
            'tensorflow==2.7.0',
            'paddlepaddle==2.2.0',
            'torch==1.9.0',
            'torchvision==0.10.0',
            'datasets',
            'onnx',
            'onnxruntime',
            'jupyterlab',
            'transformers==4.16.2',
            'weaviate-client~=3.3.0',
            'pqlite>=0.2.4',
        ],
    },
    classifiers=[
        'Development Status :: 5 - Production/Stable',
        'Intended Audience :: Developers',
        'Intended Audience :: Education',
        'Intended Audience :: Science/Research',
        'Programming Language :: Python :: 3.7',
        'Programming Language :: Python :: 3.8',
        'Programming Language :: Python :: 3.9',
        'Programming Language :: Unix Shell',
        'Environment :: Console',
        'License :: OSI Approved :: Apache Software License',
        'Operating System :: OS Independent',
        'Topic :: Database :: Database Engines/Servers',
        'Topic :: Scientific/Engineering :: Artificial Intelligence',
        'Topic :: Internet :: WWW/HTTP :: Indexing/Search',
        'Topic :: Scientific/Engineering :: Image Recognition',
        'Topic :: Multimedia :: Video',
        'Topic :: Scientific/Engineering',
        'Topic :: Scientific/Engineering :: Mathematics',
        'Topic :: Software Development',
        'Topic :: Software Development :: Libraries',
        'Topic :: Software Development :: Libraries :: Python Modules',
    ],
    project_urls={
        'Documentation': 'https://docarray.jina.ai',
        'Source': 'https://github.com/jina-ai/docarray/',
        'Tracker': 'https://github.com/jina-ai/docarray/issues',
    },
    keywords='docarray deep-learning data-structures cross-modal multi-modal unstructured-data nested-data neural-search',
)<|MERGE_RESOLUTION|>--- conflicted
+++ resolved
@@ -53,17 +53,14 @@
             'av',
             'fastapi',
             'uvicorn',
-<<<<<<< HEAD
             'weaviate-client~=3.3.0',
             'pqlite>=0.2.1',
             'strawberry-graphql[debug-server]',
             'qdrant-client~=0.5.0',
+            'strawberry-graphql',
         ],
         'qdrant': [
             'qdrant-client~=0.5.0',
-=======
-            'strawberry-graphql',
->>>>>>> bf74ec60
         ],
         'test': [
             'pytest',
