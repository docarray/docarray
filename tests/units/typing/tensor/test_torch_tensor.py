--- conflicted
+++ resolved
@@ -138,11 +138,6 @@
     t1 = parse_obj_as(TorchTensor[128], torch.zeros(128))
     t2 = parse_obj_as(TorchTensor[128], torch.zeros(128))
     assert (t1 == t2).all()
-<<<<<<< HEAD
-    with pytest.raises(RuntimeError):
-        t1 == t3
-=======
->>>>>>> 13d0aec1
 
 
 def test_parametrized_operations():
