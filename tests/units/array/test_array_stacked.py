--- conflicted
+++ resolved
@@ -416,15 +416,10 @@
 
 
 def test_to_device_numpy():
-<<<<<<< HEAD
-    da = DocumentArray[Image]([Image(tensor=np.zeros((3, 5)))], tensor_type=NdArray)
-    da = da.doc_stack()
-=======
     da = DocumentArray[ImageDoc](
         [ImageDoc(tensor=np.zeros((3, 5)))], tensor_type=NdArray
     )
-    da = da.stack()
->>>>>>> 0014902b
+    da = da.doc_stack()
     with pytest.raises(NotImplementedError):
         da.to('meta')
 
