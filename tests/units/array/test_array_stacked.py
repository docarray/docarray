--- conflicted
+++ resolved
@@ -367,17 +367,13 @@
     assert da.tensor.dtype == np.int32
 
 
-<<<<<<< HEAD
 def test_del_item(batch):
     assert len(batch) == 10
     assert batch.tensor.shape[0] == 10
-    del batch[2]
-    assert len(batch) == 9
-    assert batch.tensor.shape[0] == 9
-    del batch[0:2]
-    assert len(batch) == 7
-    assert batch.tensor.shape[0] == 7
-=======
+    with pytest.raises(NotImplementedError):
+        del batch[2]
+
+
 def test_np_scalar():
     class MyDoc(BaseDocument):
         scalar: NdArray
@@ -458,5 +454,4 @@
 
     # Make sure they share memory
     stacked_da.scalar[0] = 3.0
-    assert da[0].scalar == 3.0
->>>>>>> 64db4499
+    assert da[0].scalar == 3.0