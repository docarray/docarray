--- conflicted
+++ resolved
@@ -1,8 +1,5 @@
-<<<<<<< HEAD
-from typing import Optional, Union
-
-=======
->>>>>>> 6e66c318
+from typing import Union
+
 import numpy as np
 import pytest
 import torch
@@ -190,24 +187,20 @@
 
     tensor = da.tensor
 
-<<<<<<< HEAD
-    batch.unstack()
-
-
-def test_stack_union():
-    class Image(Document):
-        tensor: Union[TorchTensor[3, 224, 224], NdArray[3, 224, 224]]
-
-    batch = DocumentArray[Image](
-        [Image(tensor=np.zeros((3, 224, 224))) for _ in range(10)]
-    )
-    batch[3].tensor = np.zeros((3, 224, 224))
-
-    # union fields aren't actually stacked
-    # just checking that there is no error
-    batch.stack()
-=======
     assert isinstance(tensor, list)
     for doc in da:
         assert (doc.tensor == torch.ones(3, 224, 224)).all()
->>>>>>> 6e66c318
+
+
+def test_stack_union():
+    class Image(Document):
+        tensor: Union[TorchTensor[3, 224, 224], NdArray[3, 224, 224]]
+
+    batch = DocumentArray[Image](
+        [Image(tensor=np.zeros((3, 224, 224))) for _ in range(10)]
+    )
+    batch[3].tensor = np.zeros((3, 224, 224))
+
+    # union fields aren't actually stacked
+    # just checking that there is no error
+    batch.stack()