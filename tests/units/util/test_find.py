--- conflicted
+++ resolved
@@ -17,9 +17,6 @@
     tensor: NdArray
 
 
-N_QUERIES = 5
-
-
 @pytest.fixture()
 def random_torch_query():
     return TorchDoc(tensor=torch.rand(128))
@@ -27,9 +24,7 @@
 
 @pytest.fixture()
 def random_torch_batch_query():
-    return DocList[TorchDoc](
-        [TorchDoc(tensor=torch.rand(128)) for _ in range(N_QUERIES)]
-    )
+    return DocList[TorchDoc]([TorchDoc(tensor=torch.rand(128)) for _ in range(5)])
 
 
 @pytest.fixture()
@@ -39,7 +34,7 @@
 
 @pytest.fixture()
 def random_nd_batch_query():
-    return DocList[NdDoc]([NdDoc(tensor=np.random.rand(128)) for _ in range(N_QUERIES)])
+    return DocList[NdDoc]([NdDoc(tensor=np.random.rand(128)) for _ in range(5)])
 
 
 @pytest.fixture()
@@ -142,48 +137,18 @@
     assert (sorted(scores, reverse=True) == scores).all()
 
 
-@pytest.mark.slow
-@pytest.mark.parametrize('n_queries,batch_size', [(20, 5), (5, 2), (5, 1)])
-@pytest.mark.parametrize('backend', ['thread', 'process'])
 @pytest.mark.parametrize('metric', ['cosine_sim', 'euclidean_dist', 'sqeuclidean_dist'])
-<<<<<<< HEAD
-def test_find_batched_torch(n_queries, random_torch_index, batch_size, backend, metric):
-    query = DocList[TorchDoc](
-        [TorchDoc(tensor=torch.rand(128)) for _ in range(n_queries)]
-    )
-    results = find_batched(
-        random_torch_index,
-        query,
-        embedding_field='tensor',
-=======
 def test_find_batched_torch(random_torch_batch_query, random_torch_index, metric):
     documents, scores = find_batched(
         random_torch_index,
         random_torch_batch_query,
         search_field='tensor',
->>>>>>> dbf2bba3
-        limit=7,
-        batch_size=batch_size,
-        backend=backend,
+        limit=7,
         metric=metric,
     )
-<<<<<<< HEAD
-    # without parallel processing
-    expected_result = find_batched(
-        random_torch_index,
-        query,
-        embedding_field='tensor',
-        limit=7,
-        metric=metric,
-    )
-    assert len(results) == len(query)
-
-    for top_k, scores in results:
-=======
     assert len(documents) == len(random_torch_batch_query)
     assert len(scores) == len(random_torch_batch_query)
     for top_k, top_scores in zip(documents, scores):
->>>>>>> dbf2bba3
         assert len(top_k) == 7
         assert len(top_scores) == 7
     for sc in scores:
@@ -191,11 +156,6 @@
             assert (torch.stack(sorted(sc)) == sc).all()
         else:
             assert (torch.stack(sorted(sc, reverse=True)) == sc).all()
-    for (top_k, scores), (exp_top_k, exp_scores) in zip(results, expected_result):
-        for i, j in zip(top_k, exp_top_k):
-            assert i == j
-        for i, j in zip(scores, exp_scores):
-            assert torch.allclose(i, j)
 
 
 def test_find_batched_torch_tensor_query(random_torch_batch_query, random_torch_index):
@@ -241,35 +201,7 @@
         assert (torch.stack(sorted(sc, reverse=True)) == sc).all()
 
 
-@pytest.mark.slow
-@pytest.mark.parametrize('n_queries,batch_size', [(20, 5), (5, 2), (5, 1)])
-@pytest.mark.parametrize('backend', ['thread', 'process'])
 @pytest.mark.parametrize('metric', ['cosine_sim', 'euclidean_dist', 'sqeuclidean_dist'])
-<<<<<<< HEAD
-def test_find_batched_np(n_queries, random_nd_index, batch_size, backend, metric):
-    query = DocList[NdDoc](
-        [NdDoc(tensor=np.random.rand(128)) for _ in range(n_queries)]
-    )
-    results = find_batched(
-        random_nd_index,
-        query,
-        embedding_field='tensor',
-        batch_size=batch_size,
-        backend=backend,
-        limit=7,
-        metric=metric,
-    )
-    # without parallel processing
-    expected_result = find_batched(
-        random_nd_index,
-        query,
-        embedding_field='tensor',
-        limit=7,
-        metric=metric,
-    )
-    assert len(results) == len(query)
-    for top_k, scores in results:
-=======
 def test_find_batched_np(random_nd_batch_query, random_nd_index, metric):
     documents, scores = find_batched(
         random_nd_index,
@@ -281,7 +213,6 @@
     assert len(documents) == len(random_nd_batch_query)
     assert len(scores) == len(random_nd_batch_query)
     for top_k, top_scores in zip(documents, scores):
->>>>>>> dbf2bba3
         assert len(top_k) == 7
         assert len(top_scores) == 7
     for sc in scores:
@@ -289,12 +220,6 @@
             assert (sorted(sc) == sc).all()
         else:
             assert (sorted(sc, reverse=True) == sc).all()
-
-    for (top_k, scores), (exp_top_k, exp_scores) in zip(results, expected_result):
-        for i, j in zip(top_k, exp_top_k):
-            assert i == j
-        for i, j in zip(scores, exp_scores):
-            assert i == pytest.approx(j)
 
 
 def test_find_batched_np_tensor_query(random_nd_batch_query, random_nd_index):
