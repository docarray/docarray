from docarray.documents.text import TextDoc


def test_text_document_operators():

<<<<<<< HEAD
    doc = Text(text='text', url='http://url.com')
=======
    doc = TextDoc(text='text', url='url.com')
>>>>>>> d47fbde5

    assert doc == 'text'
    assert doc != 'http://url.com'

<<<<<<< HEAD
    doc2 = Text(id=doc.id, text='text', url='http://url.com')
    assert doc == doc2

    doc3 = Text(id='other-id', text='text', url='http://url.com')
=======
    doc2 = TextDoc(id=doc.id, text='text', url='url.com')
    assert doc == doc2

    doc3 = TextDoc(id='other-id', text='text', url='url.com')
>>>>>>> d47fbde5
    assert doc != doc3

    assert 't' in doc
    assert 'a' not in doc

    t = TextDoc(text='this is my text document')
    assert 'text' in t
    assert 'docarray' not in t

    text = TextDoc()
    assert text is not None
    assert text.text is None<|MERGE_RESOLUTION|>--- conflicted
+++ resolved
@@ -2,27 +2,15 @@
 
 
 def test_text_document_operators():
-
-<<<<<<< HEAD
-    doc = Text(text='text', url='http://url.com')
-=======
-    doc = TextDoc(text='text', url='url.com')
->>>>>>> d47fbde5
+    doc = TextDoc(text='text', url='http://url.com')
 
     assert doc == 'text'
     assert doc != 'http://url.com'
 
-<<<<<<< HEAD
-    doc2 = Text(id=doc.id, text='text', url='http://url.com')
+    doc2 = TextDoc(id=doc.id, text='text', url='http://url.com')
     assert doc == doc2
 
-    doc3 = Text(id='other-id', text='text', url='http://url.com')
-=======
-    doc2 = TextDoc(id=doc.id, text='text', url='url.com')
-    assert doc == doc2
-
-    doc3 = TextDoc(id='other-id', text='text', url='url.com')
->>>>>>> d47fbde5
+    doc3 = TextDoc(id='other-id', text='text', url='http://url.com')
     assert doc != doc3
 
     assert 't' in doc
