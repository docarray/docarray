import numpy as np
import pytest
import torch

<<<<<<< HEAD
from docarray.document import BaseDocument
from docarray.document.io.json import orjson_dumps
=======
from docarray.base_document import BaseDocument
>>>>>>> 39912467
from docarray.typing import AnyUrl, NdArray, TorchTensor


@pytest.fixture()
def doc_and_class():
    class Mmdoc(BaseDocument):
        img: NdArray
        url: AnyUrl
        txt: str
        torch_tensor: TorchTensor

    doc = Mmdoc(
        img=np.zeros((10)),
        url='http://doccaray.io',
        txt='hello',
        torch_tensor=torch.zeros(10),
    )
    return doc, Mmdoc


def test_to_json(doc_and_class):
    doc, _ = doc_and_class
    doc.json()


def test_from_json(doc_and_class):
    doc, Mmdoc = doc_and_class
    new_doc = Mmdoc.parse_raw(doc.json())

    for (field, field2) in zip(doc.dict().keys(), new_doc.dict().keys()):
        if field in ['torch_tensor', 'img']:
            assert (getattr(doc, field) == getattr(doc, field2)).all()
        else:
            assert getattr(doc, field) == getattr(doc, field2)


def test_to_dict_to_json(doc_and_class):
    doc, Mmdoc = doc_and_class
    new_doc = Mmdoc.parse_raw(orjson_dumps(doc.dict()))

    for (field, field2) in zip(doc.dict().keys(), new_doc.dict().keys()):
        if field in ['torch_tensor', 'img']:
            assert (getattr(doc, field) == getattr(doc, field2)).all()
        else:
            assert getattr(doc, field) == getattr(doc, field2)<|MERGE_RESOLUTION|>--- conflicted
+++ resolved
@@ -2,12 +2,8 @@
 import pytest
 import torch
 
-<<<<<<< HEAD
-from docarray.document import BaseDocument
-from docarray.document.io.json import orjson_dumps
-=======
 from docarray.base_document import BaseDocument
->>>>>>> 39912467
+from docarray.base_document.io.json import orjson_dumps
 from docarray.typing import AnyUrl, NdArray, TorchTensor
 
 
