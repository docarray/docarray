import numpy as np

from docarray import Image
<<<<<<< HEAD

REMOTE_JPG = (
    'https://upload.wikimedia.org/wikipedia/commons/8/80/'
    'Dag_Sebastian_Ahlander_at_G%C3%B6teborg_Book_Fair_2012b.jpg'
)
=======
>>>>>>> 25906b90


def test_image():

<<<<<<< HEAD
    image = Image(uri=REMOTE_JPG)
=======
    image = Image(url='http://jina.ai')
>>>>>>> 25906b90

    image.tensor = image.url.load()

    assert isinstance(image.tensor, np.ndarray)<|MERGE_RESOLUTION|>--- conflicted
+++ resolved
@@ -1,23 +1,16 @@
 import numpy as np
 
 from docarray import Image
-<<<<<<< HEAD
 
 REMOTE_JPG = (
     'https://upload.wikimedia.org/wikipedia/commons/8/80/'
     'Dag_Sebastian_Ahlander_at_G%C3%B6teborg_Book_Fair_2012b.jpg'
 )
-=======
->>>>>>> 25906b90
 
 
 def test_image():
 
-<<<<<<< HEAD
-    image = Image(uri=REMOTE_JPG)
-=======
-    image = Image(url='http://jina.ai')
->>>>>>> 25906b90
+    image = Image(url=REMOTE_JPG)
 
     image.tensor = image.url.load()
 
