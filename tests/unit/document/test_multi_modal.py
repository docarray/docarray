--- conflicted
+++ resolved
@@ -823,7 +823,6 @@
     assert new_inner_list_doc in d.other_doc_list['@.[heading]']
 
 
-<<<<<<< HEAD
 def test_initialize_document_with_dataclass_and_additional_text_attr():
     @dataclass
     class MyDoc:
@@ -834,11 +833,11 @@
 
     assert d.text == 'top level text'
     assert d.chunk_text.text == 'chunk level text'
-=======
+
+
 def test_empty_list_dataclass():
     @dataclass()
     class A:
         text: List[Text]
 
-    doc = Document(A(text=[]))
->>>>>>> 3693c178
+    doc = Document(A(text=[]))