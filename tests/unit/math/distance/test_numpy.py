--- conflicted
+++ resolved
@@ -28,11 +28,7 @@
     ),
 )
 def test_cosine(x_mat, y_mat, result):
-<<<<<<< HEAD
-    np.testing.assert_allclose(cosine(x_mat, y_mat), result, rtol=1e-4)
-=======
     np.testing.assert_almost_equal(cosine(x_mat, y_mat), result, decimal=3)
->>>>>>> 14be8f16
 
 
 @pytest.mark.parametrize(
