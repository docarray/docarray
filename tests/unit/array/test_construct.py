--- conflicted
+++ resolved
@@ -1,19 +1,10 @@
 import pytest
 
-<<<<<<< HEAD
-from docarray import Document, DocumentArray
+from docarray import Document
 from docarray.array.sqlite import DocumentArraySqlite
-=======
-from docarray import Document
->>>>>>> f55fb473
-
 from docarray.array.memory import DocumentArrayInMemory
 from docarray.array.weaviate import DocumentArrayWeaviate, WeaviateConfig
 
-<<<<<<< HEAD
-@pytest.mark.parametrize('da_cls', [DocumentArray, DocumentArraySqlite])
-def test_construct_docarray(da_cls):
-=======
 
 def test_construct_docarray_weaviate(start_weaviate):
     daw = DocumentArrayWeaviate()
@@ -26,9 +17,10 @@
     assert daw2.texts == ['a', 'b', 'c']
 
 
-@pytest.mark.parametrize('da_cls', [DocumentArrayInMemory, DocumentArrayWeaviate])
+@pytest.mark.parametrize(
+    'da_cls', [DocumentArrayInMemory, DocumentArrayWeaviate, DocumentArraySqlite]
+)
 def test_construct_docarray(da_cls, start_weaviate):
->>>>>>> f55fb473
     da = da_cls()
     assert len(da) == 0
 
@@ -49,17 +41,13 @@
         assert len(da1) == 10
 
 
-<<<<<<< HEAD
-@pytest.mark.parametrize('da_cls', [DocumentArray, DocumentArraySqlite])
-=======
-@pytest.mark.parametrize('da_cls', [DocumentArrayInMemory])
->>>>>>> f55fb473
+@pytest.mark.parametrize('da_cls', [DocumentArrayInMemory, DocumentArraySqlite])
 @pytest.mark.parametrize('is_copy', [True, False])
 def test_docarray_copy_singleton(da_cls, is_copy):
     d = Document()
     da = da_cls(d, copy=is_copy)
     d.id = 'hello'
-    if da_cls == DocumentArray:
+    if da_cls == DocumentArrayInMemory:
         if is_copy:
             assert da[0].id != 'hello'
         else:
@@ -68,18 +56,14 @@
         assert da[0].id != 'hello'
 
 
-<<<<<<< HEAD
-@pytest.mark.parametrize('da_cls', [DocumentArray, DocumentArraySqlite])
-=======
-@pytest.mark.parametrize('da_cls', [DocumentArrayInMemory])
->>>>>>> f55fb473
+@pytest.mark.parametrize('da_cls', [DocumentArrayInMemory, DocumentArraySqlite])
 @pytest.mark.parametrize('is_copy', [True, False])
 def test_docarray_copy_da(da_cls, is_copy):
     d1 = Document()
     d2 = Document()
     da = da_cls([d1, d2], copy=is_copy)
     d1.id = 'hello'
-    if da_cls == DocumentArray:
+    if da_cls == DocumentArrayInMemory:
         if is_copy:
             assert da[0].id != 'hello'
         else:
@@ -88,18 +72,14 @@
         assert da[0] != 'hello'
 
 
-<<<<<<< HEAD
-@pytest.mark.parametrize('da_cls', [DocumentArray, DocumentArraySqlite])
-=======
-@pytest.mark.parametrize('da_cls', [DocumentArrayInMemory])
->>>>>>> f55fb473
+@pytest.mark.parametrize('da_cls', [DocumentArrayInMemory, DocumentArraySqlite])
 @pytest.mark.parametrize('is_copy', [True, False])
 def test_docarray_copy_list(da_cls, is_copy):
     d1 = Document()
     d2 = Document()
     da = da_cls([d1, d2], copy=is_copy)
     d1.id = 'hello'
-    if da_cls == DocumentArray:
+    if da_cls == DocumentArrayInMemory:
         if is_copy:
             assert da[0].id != 'hello'
         else:
