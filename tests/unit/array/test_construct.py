import pytest

from docarray import Document
from docarray.array.memory import DocumentArrayInMemory
from docarray.array.sqlite import DocumentArraySqlite
from docarray.array.pqlite import DocumentArrayPqlite, PqliteConfig
from docarray.array.weaviate import DocumentArrayWeaviate, WeaviateConfig


<<<<<<< HEAD
def test_construct_docarray_weaviate(start_storage):
    daw = DocumentArrayWeaviate(config=WeaviateConfig(n_dim=10))
    daw.extend([Document(text='a'), Document(text='b'), Document(text='c')])
    name = daw.name
    del daw

    daw2 = DocumentArrayWeaviate(config=WeaviateConfig(n_dim=10, name=name))
    assert len(daw2) == 3
    assert daw2.texts == ['a', 'b', 'c']


=======
>>>>>>> bf74ec60
@pytest.mark.parametrize(
    'da_cls,config',
    [
        (DocumentArrayInMemory, None),
        (DocumentArraySqlite, None),
        (DocumentArrayPqlite, PqliteConfig(n_dim=128)),
        (DocumentArrayWeaviate, WeaviateConfig(n_dim=128)),
    ],
)
def test_construct_docarray(da_cls, config, start_storage):
    if config:
        da = da_cls(config=config)
        assert len(da) == 0

        da = da_cls(Document(), config=config)
        assert len(da) == 1

        da = da_cls([Document(), Document()], config=config)
        assert len(da) == 2

        da = da_cls((Document(), Document()), config=config)
        assert len(da) == 2

        da = da_cls((Document() for _ in range(10)), config=config)
        assert len(da) == 10
    else:
        da = da_cls()
        assert len(da) == 0

        da = da_cls(Document())
        assert len(da) == 1

        da = da_cls([Document(), Document()])
        assert len(da) == 2

        da = da_cls((Document(), Document()))
        assert len(da) == 2

        da = da_cls((Document() for _ in range(10)))
        assert len(da) == 10

        if da_cls is DocumentArrayInMemory:
            da1 = da_cls(da)
            assert len(da1) == 10


@pytest.mark.parametrize(
    'da_cls,config',
    [
        (DocumentArrayInMemory, None),
        (DocumentArraySqlite, None),
        (DocumentArrayPqlite, PqliteConfig(n_dim=128)),
        (DocumentArrayWeaviate, WeaviateConfig(n_dim=128)),
    ],
)
@pytest.mark.parametrize('is_copy', [True, False])
def test_docarray_copy_singleton(da_cls, config, is_copy, start_storage):
    d = Document()
    if config:
        da = da_cls(d, copy=is_copy, config=config)
    else:
        da = da_cls(d, copy=is_copy)

    d.id = 'hello'
    if da_cls == DocumentArrayInMemory:
        if is_copy:
            assert da[0].id != 'hello'
        else:
            assert da[0].id == 'hello'
    else:
        assert da[0].id != 'hello'


@pytest.mark.parametrize(
    'da_cls,config',
    [
        (DocumentArrayInMemory, None),
        (DocumentArraySqlite, None),
        (DocumentArrayPqlite, PqliteConfig(n_dim=128)),
        (DocumentArrayWeaviate, WeaviateConfig(n_dim=128)),
    ],
)
@pytest.mark.parametrize('is_copy', [True, False])
def test_docarray_copy_da(da_cls, config, is_copy, start_storage):
    d1 = Document()
    d2 = Document()
    if config:
        da = da_cls([d1, d2], copy=is_copy, config=config)
    else:
        da = da_cls([d1, d2], copy=is_copy)
    d1.id = 'hello'
    if da_cls == DocumentArrayInMemory:
        if is_copy:
            assert da[0].id != 'hello'
        else:
            assert da[0].id == 'hello'
    else:
        assert da[0] != 'hello'


@pytest.mark.parametrize(
    'da_cls,config',
    [
        (DocumentArrayInMemory, None),
        (DocumentArraySqlite, None),
        (DocumentArrayPqlite, PqliteConfig(n_dim=1)),
    ],
)
@pytest.mark.parametrize('is_copy', [True, False])
<<<<<<< HEAD
def test_docarray_copy_list(da_cls, is_copy, start_storage):
=======
def test_docarray_copy_list(da_cls, config, is_copy, start_weaviate):
>>>>>>> bf74ec60
    d1 = Document()
    d2 = Document()
    da = da_cls([d1, d2], copy=is_copy, config=config)
    d1.id = 'hello'
    if da_cls == DocumentArrayInMemory:
        if is_copy:
            assert da[0].id != 'hello'
        else:
            assert da[0].id == 'hello'
    else:
        assert da[0] != 'hello'<|MERGE_RESOLUTION|>--- conflicted
+++ resolved
@@ -7,20 +7,6 @@
 from docarray.array.weaviate import DocumentArrayWeaviate, WeaviateConfig
 
 
-<<<<<<< HEAD
-def test_construct_docarray_weaviate(start_storage):
-    daw = DocumentArrayWeaviate(config=WeaviateConfig(n_dim=10))
-    daw.extend([Document(text='a'), Document(text='b'), Document(text='c')])
-    name = daw.name
-    del daw
-
-    daw2 = DocumentArrayWeaviate(config=WeaviateConfig(n_dim=10, name=name))
-    assert len(daw2) == 3
-    assert daw2.texts == ['a', 'b', 'c']
-
-
-=======
->>>>>>> bf74ec60
 @pytest.mark.parametrize(
     'da_cls,config',
     [
@@ -130,11 +116,7 @@
     ],
 )
 @pytest.mark.parametrize('is_copy', [True, False])
-<<<<<<< HEAD
-def test_docarray_copy_list(da_cls, is_copy, start_storage):
-=======
-def test_docarray_copy_list(da_cls, config, is_copy, start_weaviate):
->>>>>>> bf74ec60
+def test_docarray_copy_list(da_cls, config, is_copy, start_storage):
     d1 = Document()
     d2 = Document()
     da = da_cls([d1, d2], copy=is_copy, config=config)
