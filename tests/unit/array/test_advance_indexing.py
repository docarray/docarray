import numpy as np
import pytest

from docarray import DocumentArray, Document


@pytest.fixture
def docs():
    yield (Document(text=j) for j in range(100))


@pytest.fixture
def indices():
    yield (i for i in [-2, 0, 2])


@pytest.mark.parametrize('storage', ['memory', 'sqlite'])
def test_getter_int_str(docs, storage):
    docs = DocumentArray(docs, storage=storage)
    # getter
    assert docs[99].text == 99
    assert docs[np.int(99)].text == 99
    assert docs[-1].text == 99
    assert docs[0].text == 0
    # string index
    assert docs[docs[0].id].text == 0
    assert docs[docs[99].id].text == 99
    assert docs[docs[-1].id].text == 99

    with pytest.raises(IndexError):
        docs[100]

    with pytest.raises(KeyError):
        docs['adsad']


@pytest.mark.parametrize('storage', ['memory', 'sqlite'])
def test_setter_int_str(docs, storage):
    docs = DocumentArray(docs, storage=storage)
    # setter
    docs[99] = Document(text='hello')
    docs[0] = Document(text='world')

    assert docs[99].text == 'hello'
    assert docs[-1].text == 'hello'
    assert docs[0].text == 'world'

    docs[docs[2].id] = Document(text='doc2')
    # string index
    assert docs[docs[2].id].text == 'doc2'


@pytest.mark.parametrize('storage', ['memory', 'sqlite'])
def test_del_int_str(docs, storage, indices):
    docs = DocumentArray(docs, storage=storage)
    initial_len = len(docs)
    deleted_elements = 0
    for pos in indices:
        pos_id = docs[pos].id
        del docs[pos]
        deleted_elements += 1
        assert pos_id not in docs
        assert len(docs) == initial_len - deleted_elements

        new_pos_id = docs[pos].id
        new_doc_zero = docs[pos]
        del docs[new_pos_id]
        deleted_elements += 1
        assert len(docs) == initial_len - deleted_elements
        assert pos_id not in docs
        assert new_doc_zero not in docs


@pytest.mark.parametrize('storage', ['memory', 'sqlite'])
def test_slice(docs, storage):
    docs = DocumentArray(docs, storage=storage)
    # getter
    assert len(docs[1:5]) == 4
    assert len(docs[1:100:5]) == 20  # 1 to 100, sep with 5

    # setter
    with pytest.raises(TypeError, match='an iterable'):
        docs[1:5] = Document(text='repl')

    docs[1:5] = [Document(text=f'repl{j}') for j in range(4)]
    for d in docs[1:5]:
        assert d.text.startswith('repl')
    assert len(docs) == 100

    # del
    zero_doc = docs[0]
    twenty_doc = docs[20]
    del docs[0:20]
    assert len(docs) == 80
    assert zero_doc not in docs
    assert twenty_doc in docs


@pytest.mark.parametrize('storage', ['memory', 'sqlite'])
def test_sequence_bool_index(docs, storage):
    docs = DocumentArray(docs, storage=storage)
    # getter
    mask = [True, False] * 50
    assert len(docs[mask]) == 50
    assert len(docs[[True, False]]) == 1

    # setter
    mask = [True, False] * 50
    #docs[mask] = [Document(text=f'repl{j}') for j in range(50)]
    docs[mask,'text'] = [f'repl{j}' for j in range(50)]

    for idx, d in enumerate(docs):
        if idx % 2 == 0:
            # got replaced
            assert d.text.startswith('repl')
        else:
            assert isinstance(d.text, int)

    # del
    del docs[mask]
    assert len(docs) == 50



@pytest.mark.parametrize('nparray', [lambda x: x, np.array, tuple])
@pytest.mark.parametrize('storage', ['memory', 'sqlite'])
def test_sequence_int(docs, nparray, storage):
    docs = DocumentArray(docs, storage=storage)
    # getter
    idx = nparray([1, 3, 5, 7, -1, -2])
    assert len(docs[idx]) == len(idx)

    # setter
    docs[idx] = [Document(text='repl') for _ in range(len(idx))]
    for _id in idx:
        assert docs[_id].text == 'repl'

    # del
    idx = [-3, -4, -5, 9, 10, 11]
    del docs[idx]
    assert len(docs) == 100 - len(idx)


@pytest.mark.parametrize('storage', ['memory', 'sqlite'])
def test_sequence_str(docs, storage):
    docs = DocumentArray(docs, storage=storage)
    # getter
    idx = [d.id for d in docs[1, 3, 5, 7, -1, -2]]

    assert len(docs[idx]) == len(idx)
    assert len(docs[tuple(idx)]) == len(idx)

    # setter
    docs[idx] = [Document(text='repl') for _ in range(len(idx))]
    idx = [d.id for d in docs[1, 3, 5, 7, -1, -2]]
    for _id in idx:
        assert docs[_id].text == 'repl'

    # del
    idx = [d.id for d in docs[-3, -4, -5, 9, 10, 11]]
    del docs[idx]
    assert len(docs) == 100 - len(idx)


@pytest.mark.parametrize('storage', ['memory', 'sqlite'])
def test_docarray_list_tuple(docs, storage):
    docs = DocumentArray(docs, storage=storage)
    assert isinstance(docs[99, 98], DocumentArray)
    assert len(docs[99, 98]) == 2


@pytest.mark.parametrize('storage', ['memory', 'sqlite'])
def test_path_syntax_indexing(storage):
    da = DocumentArray.empty(3)
    for d in da:
        d.chunks = DocumentArray.empty(5)
        d.matches = DocumentArray.empty(7)
        for c in d.chunks:
            c.chunks = DocumentArray.empty(3)

    if storage == 'sqlite':
        da = DocumentArray(da, storage=storage)
    assert len(da['@c']) == 3 * 5
    assert len(da['@c:1']) == 3
    assert len(da['@c-1:']) == 3
    assert len(da['@c1']) == 3
    assert len(da['@c-2:']) == 3 * 2
    assert len(da['@c1:3']) == 3 * 2
    assert len(da['@c1:3c']) == (3 * 2) * 3
    assert len(da['@c1:3,c1:3c']) == (3 * 2) + (3 * 2) * 3
    assert len(da['@c 1:3 , c 1:3 c']) == (3 * 2) + (3 * 2) * 3
    assert len(da['@cc']) == 3 * 5 * 3
    assert len(da['@cc,m']) == 3 * 5 * 3 + 3 * 7
    assert len(da['@r:1cc,m']) == 1 * 5 * 3 + 3 * 7


@pytest.mark.parametrize('storage', ['memory', 'sqlite'])
def test_attribute_indexing(storage):
    da = DocumentArray(storage=storage)
    da.extend(DocumentArray.empty(10))

    for v in da[:, 'id']:
        assert v
    da[:, 'mime_type'] = [f'type {j}' for j in range(10)]
    for v in da[:, 'mime_type']:
        assert v
    del da[:, 'mime_type']
    for v in da[:, 'mime_type']:
        assert not v

    da[:, ['text', 'mime_type']] = [
        [f'hello {j}' for j in range(10)],
        [f'type {j}' for j in range(10)],
    ]
    da.summary()

    for v in da[:, ['mime_type', 'text']]:
        for vv in v:
            assert vv


# TODO: enable weaviate storage test
@pytest.mark.parametrize('storage', ['memory', 'sqlite'])
def test_tensor_attribute_selector(storage):
    import scipy.sparse

    sp_embed = np.random.random([3, 10])
    sp_embed[sp_embed > 0.1] = 0
    sp_embed = scipy.sparse.coo_matrix(sp_embed)

    da = DocumentArray(storage=storage)
    da.extend(DocumentArray.empty(3))

    da[:, 'embedding'] = sp_embed

    assert da[:, 'embedding'].shape == (3, 10)

    for d in da:
        assert d.embedding.shape == (1, 10)

    v1, v2 = da[:, ['embedding', 'id']]
    assert isinstance(v1, scipy.sparse.coo_matrix)
    assert isinstance(v2, list)

    v1, v2 = da[:, ['id', 'embedding']]
    assert isinstance(v2, scipy.sparse.coo_matrix)
    assert isinstance(v1, list)


@pytest.mark.parametrize('storage', ['memory', 'sqlite'])
def test_advance_selector_mixed(storage):
    da = DocumentArray(storage=storage)
    da.extend(DocumentArray.empty(10))
    da.embeddings = np.random.random([10, 3])
    da.match(da, exclude_self=True)

    assert len(da[:, ('id', 'embedding', 'matches')]) == 3
    assert len(da[:, ('id', 'embedding', 'matches')][0]) == 10


@pytest.mark.parametrize('storage', ['memory', 'sqlite'])
def test_single_boolean_and_padding(storage):
    da = DocumentArray(storage=storage)
    da.extend(DocumentArray.empty(3))

    with pytest.raises(IndexError):
        da[True]

    with pytest.raises(IndexError):
        da[True] = Document()

    with pytest.raises(IndexError):
        del da[True]

    assert len(da[True, False]) == 1
    assert len(da[False, False]) == 0


@pytest.mark.parametrize('storage', ['memory', 'sqlite'])
def test_edge_case_two_strings(storage):
    # getitem
    da = DocumentArray(
        [Document(id='1'), Document(id='2'), Document(id='3')], storage=storage
    )
    assert da['1', 'id'] == '1'
    assert len(da['1', '2']) == 2
    assert isinstance(da['1', '2'], DocumentArray)
    with pytest.raises(KeyError):
        da['hello', '2']
    with pytest.raises(AttributeError):
        da['1', 'hello']
    assert len(da['1', '2', '3']) == 3
    assert isinstance(da['1', '2', '3'], DocumentArray)

    # delitem
    del da['1', '2']
    assert len(da) == 1

    da = DocumentArray(
<<<<<<< HEAD
        [Document(id=str(i), text='hey') for i in range(3)], storage=storage)
=======
        [Document(id=str(i), text='hey') for i in range(3)], storage=storage
    )
>>>>>>> 901e0d0e
    del da['1', 'text']
    assert len(da) == 3
    assert not da[1].text

    del da['2', 'hello']

    # setitem
    da = DocumentArray(
        [Document(id='1'), Document(id='2'), Document(id='3')], storage=storage
    )
    da['1', '2'] = DocumentArray.empty(2)
    assert da[0].id != '1'
    assert da[1].id != '2'

    da = DocumentArray(
        [Document(id='1'), Document(id='2'), Document(id='3')], storage=storage
    )
    da['1', 'text'] = 'hello'
    assert da['1'].text == 'hello'

    with pytest.raises(ValueError):
        da['1', 'hellohello'] = 'hello'<|MERGE_RESOLUTION|>--- conflicted
+++ resolved
@@ -1,3 +1,4 @@
+
 import numpy as np
 import pytest
 
@@ -252,6 +253,7 @@
     da = DocumentArray(storage=storage)
     da.extend(DocumentArray.empty(10))
     da.embeddings = np.random.random([10, 3])
+
     da.match(da, exclude_self=True)
 
     assert len(da[:, ('id', 'embedding', 'matches')]) == 3
@@ -296,13 +298,7 @@
     del da['1', '2']
     assert len(da) == 1
 
-    da = DocumentArray(
-<<<<<<< HEAD
-        [Document(id=str(i), text='hey') for i in range(3)], storage=storage)
-=======
-        [Document(id=str(i), text='hey') for i in range(3)], storage=storage
-    )
->>>>>>> 901e0d0e
+    da = DocumentArray([Document(id=str(i), text='hey') for i in range(3)], storage=storage)
     del da['1', 'text']
     assert len(da) == 3
     assert not da[1].text
