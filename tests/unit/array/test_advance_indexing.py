--- conflicted
+++ resolved
@@ -15,26 +15,20 @@
     yield (i for i in [-2, 0, 2])
 
 
-<<<<<<< HEAD
-@pytest.mark.parametrize('storage', ['memory', 'sqlite', 'weaviate', 'pqlite'])
-def test_getter_int_str(docs, storage, start_storage):
-    docs = DocumentArray(docs, storage=storage)
-=======
-@pytest.mark.parametrize(
-    'storage,config',
-    [
-        ('memory', None),
-        ('sqlite', None),
-        ('weaviate', WeaviateConfig(n_dim=123)),
-        ('pqlite', None),
-    ],
-)
-def test_getter_int_str(docs, storage, config, start_weaviate):
-    if config:
-        docs = DocumentArray(docs, storage=storage, config=config)
-    else:
-        docs = DocumentArray(docs, storage=storage)
->>>>>>> 8ef12517
+@pytest.mark.parametrize(
+    'storage,config',
+    [
+        ('memory', None),
+        ('sqlite', None),
+        ('weaviate', WeaviateConfig(n_dim=123)),
+        ('pqlite', None),
+    ],
+)
+def test_getter_int_str(docs, storage, config, start_storage):
+    if config:
+        docs = DocumentArray(docs, storage=storage, config=config)
+    else:
+        docs = DocumentArray(docs, storage=storage)
     # getter
     assert docs[99].text == '99'
     assert docs[np.int(99)].text == '99'
@@ -52,26 +46,20 @@
         docs['adsad']
 
 
-<<<<<<< HEAD
-@pytest.mark.parametrize('storage', ['memory', 'sqlite', 'weaviate', 'pqlite'])
-def test_setter_int_str(docs, storage, start_storage):
-    docs = DocumentArray(docs, storage=storage)
-=======
-@pytest.mark.parametrize(
-    'storage,config',
-    [
-        ('memory', None),
-        ('sqlite', None),
-        ('weaviate', WeaviateConfig(n_dim=123)),
-        ('pqlite', None),
-    ],
-)
-def test_setter_int_str(docs, storage, config, start_weaviate):
-    if config:
-        docs = DocumentArray(docs, storage=storage, config=config)
-    else:
-        docs = DocumentArray(docs, storage=storage)
->>>>>>> 8ef12517
+@pytest.mark.parametrize(
+    'storage,config',
+    [
+        ('memory', None),
+        ('sqlite', None),
+        ('weaviate', WeaviateConfig(n_dim=123)),
+        ('pqlite', None),
+    ],
+)
+def test_setter_int_str(docs, storage, config, start_storage):
+    if config:
+        docs = DocumentArray(docs, storage=storage, config=config)
+    else:
+        docs = DocumentArray(docs, storage=storage)
     # setter
     docs[99] = Document(text='hello')
     docs[0] = Document(text='world')
@@ -117,26 +105,20 @@
         assert new_doc_zero not in docs
 
 
-<<<<<<< HEAD
-@pytest.mark.parametrize('storage', ['memory', 'sqlite', 'weaviate', 'pqlite'])
-def test_slice(docs, storage, start_storage):
-    docs = DocumentArray(docs, storage=storage)
-=======
-@pytest.mark.parametrize(
-    'storage,config',
-    [
-        ('memory', None),
-        ('sqlite', None),
-        ('weaviate', WeaviateConfig(n_dim=123)),
-        ('pqlite', None),
-    ],
-)
-def test_slice(docs, storage, config, start_weaviate):
-    if config:
-        docs = DocumentArray(docs, storage=storage, config=config)
-    else:
-        docs = DocumentArray(docs, storage=storage)
->>>>>>> 8ef12517
+@pytest.mark.parametrize(
+    'storage,config',
+    [
+        ('memory', None),
+        ('sqlite', None),
+        ('weaviate', WeaviateConfig(n_dim=123)),
+        ('pqlite', None),
+    ],
+)
+def test_slice(docs, storage, config, start_storage):
+    if config:
+        docs = DocumentArray(docs, storage=storage, config=config)
+    else:
+        docs = DocumentArray(docs, storage=storage)
     # getter
     assert len(docs[1:5]) == 4
     assert len(docs[1:100:5]) == 20  # 1 to 100, sep with 5
@@ -159,26 +141,20 @@
     assert twenty_doc in docs
 
 
-<<<<<<< HEAD
-@pytest.mark.parametrize('storage', ['memory', 'sqlite', 'weaviate', 'pqlite'])
-def test_sequence_bool_index(docs, storage, start_storage):
-    docs = DocumentArray(docs, storage=storage)
-=======
-@pytest.mark.parametrize(
-    'storage,config',
-    [
-        ('memory', None),
-        ('sqlite', None),
-        ('weaviate', WeaviateConfig(n_dim=123)),
-        ('pqlite', None),
-    ],
-)
-def test_sequence_bool_index(docs, storage, config, start_weaviate):
-    if config:
-        docs = DocumentArray(docs, storage=storage, config=config)
-    else:
-        docs = DocumentArray(docs, storage=storage)
->>>>>>> 8ef12517
+@pytest.mark.parametrize(
+    'storage,config',
+    [
+        ('memory', None),
+        ('sqlite', None),
+        ('weaviate', WeaviateConfig(n_dim=123)),
+        ('pqlite', None),
+    ],
+)
+def test_sequence_bool_index(docs, storage, config, start_storage):
+    if config:
+        docs = DocumentArray(docs, storage=storage, config=config)
+    else:
+        docs = DocumentArray(docs, storage=storage)
     # getter
     mask = [True, False] * 50
     assert len(docs[mask]) == 50
@@ -209,26 +185,20 @@
 
 
 @pytest.mark.parametrize('nparray', [lambda x: x, np.array, tuple])
-<<<<<<< HEAD
-@pytest.mark.parametrize('storage', ['memory', 'sqlite', 'weaviate', 'pqlite'])
-def test_sequence_int(docs, nparray, storage, start_storage):
-    docs = DocumentArray(docs, storage=storage)
-=======
-@pytest.mark.parametrize(
-    'storage,config',
-    [
-        ('memory', None),
-        ('sqlite', None),
-        ('weaviate', WeaviateConfig(n_dim=123)),
-        ('pqlite', None),
-    ],
-)
-def test_sequence_int(docs, nparray, storage, config, start_weaviate):
-    if config:
-        docs = DocumentArray(docs, storage=storage, config=config)
-    else:
-        docs = DocumentArray(docs, storage=storage)
->>>>>>> 8ef12517
+@pytest.mark.parametrize(
+    'storage,config',
+    [
+        ('memory', None),
+        ('sqlite', None),
+        ('weaviate', WeaviateConfig(n_dim=123)),
+        ('pqlite', None),
+    ],
+)
+def test_sequence_int(docs, nparray, storage, config, start_storage):
+    if config:
+        docs = DocumentArray(docs, storage=storage, config=config)
+    else:
+        docs = DocumentArray(docs, storage=storage)
     # getter
     idx = nparray([1, 3, 5, 7, -1, -2])
     assert len(docs[idx]) == len(idx)
@@ -249,26 +219,20 @@
     assert docs[9].text == 'new'
 
 
-<<<<<<< HEAD
-@pytest.mark.parametrize('storage', ['memory', 'sqlite', 'weaviate', 'pqlite'])
-def test_sequence_str(docs, storage, start_storage):
-    docs = DocumentArray(docs, storage=storage)
-=======
-@pytest.mark.parametrize(
-    'storage,config',
-    [
-        ('memory', None),
-        ('sqlite', None),
-        ('weaviate', WeaviateConfig(n_dim=123)),
-        ('pqlite', None),
-    ],
-)
-def test_sequence_str(docs, storage, config, start_weaviate):
-    if config:
-        docs = DocumentArray(docs, storage=storage, config=config)
-    else:
-        docs = DocumentArray(docs, storage=storage)
->>>>>>> 8ef12517
+@pytest.mark.parametrize(
+    'storage,config',
+    [
+        ('memory', None),
+        ('sqlite', None),
+        ('weaviate', WeaviateConfig(n_dim=123)),
+        ('pqlite', None),
+    ],
+)
+def test_sequence_str(docs, storage, config, start_storage):
+    if config:
+        docs = DocumentArray(docs, storage=storage, config=config)
+    else:
+        docs = DocumentArray(docs, storage=storage)
     # getter
     idx = [d.id for d in docs[1, 3, 5, 7, -1, -2]]
 
@@ -287,45 +251,34 @@
     assert len(docs) == 100 - len(idx)
 
 
-<<<<<<< HEAD
-@pytest.mark.parametrize('storage', ['memory', 'sqlite', 'weaviate', 'pqlite'])
-def test_docarray_list_tuple(docs, storage, start_storage):
-    docs = DocumentArray(docs, storage=storage)
-=======
-@pytest.mark.parametrize(
-    'storage,config',
-    [
-        ('memory', None),
-        ('sqlite', None),
-        ('weaviate', WeaviateConfig(n_dim=123)),
-        ('pqlite', None),
-    ],
-)
-def test_docarray_list_tuple(docs, storage, config, start_weaviate):
-    if config:
-        docs = DocumentArray(docs, storage=storage, config=config)
-    else:
-        docs = DocumentArray(docs, storage=storage)
->>>>>>> 8ef12517
+@pytest.mark.parametrize(
+    'storage,config',
+    [
+        ('memory', None),
+        ('sqlite', None),
+        ('weaviate', WeaviateConfig(n_dim=123)),
+        ('pqlite', None),
+    ],
+)
+def test_docarray_list_tuple(docs, storage, config, start_storage):
+    if config:
+        docs = DocumentArray(docs, storage=storage, config=config)
+    else:
+        docs = DocumentArray(docs, storage=storage)
     assert isinstance(docs[99, 98], DocumentArray)
     assert len(docs[99, 98]) == 2
 
 
-<<<<<<< HEAD
-@pytest.mark.parametrize('storage', ['memory', 'sqlite', 'weaviate', 'pqlite'])
-def test_path_syntax_indexing(storage, start_storage):
-=======
-@pytest.mark.parametrize(
-    'storage,config',
-    [
-        ('memory', None),
-        ('sqlite', None),
-        ('weaviate', WeaviateConfig(n_dim=123)),
-        ('pqlite', None),
-    ],
-)
-def test_path_syntax_indexing(storage, config, start_weaviate):
->>>>>>> 8ef12517
+@pytest.mark.parametrize(
+    'storage,config',
+    [
+        ('memory', None),
+        ('sqlite', None),
+        ('weaviate', WeaviateConfig(n_dim=123)),
+        ('pqlite', None),
+    ],
+)
+def test_path_syntax_indexing(storage, config, start_storage):
     da = DocumentArray.empty(3)
     for d in da:
         d.chunks = DocumentArray.empty(5)
@@ -353,21 +306,16 @@
     assert len(da['@r:1cc,m']) == 1 * 5 * 3 + 3 * 7
 
 
-<<<<<<< HEAD
-@pytest.mark.parametrize('storage', ['memory', 'weaviate', 'sqlite'])
-def test_path_syntax_indexing_set(storage, start_storage):
-=======
-@pytest.mark.parametrize(
-    'storage,config',
-    [
-        ('memory', None),
-        ('sqlite', None),
-        ('weaviate', WeaviateConfig(n_dim=123)),
-        ('pqlite', None),
-    ],
-)
-def test_path_syntax_indexing_set(storage, config, start_weaviate):
->>>>>>> 8ef12517
+@pytest.mark.parametrize(
+    'storage,config',
+    [
+        ('memory', None),
+        ('sqlite', None),
+        ('weaviate', WeaviateConfig(n_dim=123)),
+        ('pqlite', None),
+    ],
+)
+def test_path_syntax_indexing_set(storage, config, start_storage):
     da = DocumentArray.empty(3)
     for i, d in enumerate(da):
         d.chunks = DocumentArray.empty(5)
@@ -441,11 +389,6 @@
 
 
 @pytest.mark.parametrize('size', [1, 5])
-<<<<<<< HEAD
-@pytest.mark.parametrize('storage', ['memory', 'sqlite', 'weaviate', 'pqlite'])
-def test_attribute_indexing(storage, start_storage, size):
-    da = DocumentArray(storage=storage)
-=======
 @pytest.mark.parametrize(
     'storage,config_gen',
     [
@@ -455,12 +398,11 @@
         ('pqlite', None),
     ],
 )
-def test_attribute_indexing(storage, config_gen, start_weaviate, size):
+def test_attribute_indexing(storage, config_gen, start_storage, size):
     if config_gen:
         da = DocumentArray(storage=storage, config=config_gen())
     else:
         da = DocumentArray(storage=storage)
->>>>>>> 8ef12517
     da.extend(DocumentArray.empty(size))
 
     for v in da[:, 'id']:
@@ -533,16 +475,11 @@
 
 
 @pytest.mark.parametrize('storage', ['memory', 'sqlite', 'weaviate', 'pqlite'])
-<<<<<<< HEAD
 def test_single_boolean_and_padding(storage, start_storage):
-    da = DocumentArray(storage=storage)
-=======
-def test_single_boolean_and_padding(storage, start_weaviate):
     if storage in ('pqlite', 'weaviate'):
         da = DocumentArray(storage=storage, config={'n_dim': 10})
     else:
         da = DocumentArray(storage=storage)
->>>>>>> 8ef12517
     da.extend(DocumentArray.empty(3))
 
     with pytest.raises(IndexError):
@@ -559,10 +496,6 @@
     assert len(da[True, False, False]) == 1
 
 
-<<<<<<< HEAD
-@pytest.mark.parametrize('storage', ['memory', 'sqlite', 'weaviate', 'pqlite'])
-def test_edge_case_two_strings(storage, start_storage):
-=======
 @pytest.mark.parametrize(
     'storage,config_gen',
     [
@@ -572,8 +505,7 @@
         ('pqlite', None),
     ],
 )
-def test_edge_case_two_strings(storage, config_gen, start_weaviate):
->>>>>>> 8ef12517
+def test_edge_case_two_strings(storage, config_gen, start_storage):
     # getitem
     if config_gen:
         da = DocumentArray(storage=storage, config=config_gen())
