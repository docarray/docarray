--- conflicted
+++ resolved
@@ -516,7 +516,13 @@
 
 
 @pytest.mark.parametrize(
-<<<<<<< HEAD
+    'columns',
+    [
+        [('price', 'int'), ('category', 'str'), ('size', 'int'), ('isfake', 'bool')],
+        {'price': 'int', 'category': 'str', 'size': 'int', 'isfake': 'bool'}
+    ],
+)
+@pytest.mark.parametrize(
     'filter,checker',
     [
         (
@@ -563,28 +569,13 @@
         ),
     ],
 )
-def test_redis_category_filter(filter, checker, start_storage):
-=======
-    'columns',
-    [[('color', 'str'), ('isfake', 'bool')], {'color': 'str', 'isfake': 'bool'}],
-)
-def test_redis_category_filter(start_storage, columns):
->>>>>>> 404b9731
+def test_redis_category_filter(filter, checker, start_storage, columns):
     n_dim = 128
     da = DocumentArray(
         storage='redis',
         config={
             'n_dim': n_dim,
-<<<<<<< HEAD
-            'columns': [
-                ('price', 'int'),
-                ('category', 'str'),
-                ('size', 'int'),
-                ('isfake', 'bool'),
-            ],
-=======
             'columns': columns,
->>>>>>> 404b9731
             'flush': True,
         },
     )
