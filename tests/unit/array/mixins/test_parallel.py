--- conflicted
+++ resolved
@@ -31,19 +31,10 @@
 )
 @pytest.mark.parametrize('backend', ['process', 'thread'])
 @pytest.mark.parametrize('num_worker', [1, 2, None])
-<<<<<<< HEAD
-def test_parallel_map(pytestconfig, da_cls, backend, num_worker, start_storage):
-    da = da_cls.from_files(f'{pytestconfig.rootdir}/**/*.jpeg')[:10]
-
-    # use a generator
-    for d in da.map(foo, backend, num_worker=num_worker):
-        assert d.tensor.shape == (3, 222, 222)
-=======
 def test_parallel_map(
-    pytestconfig, da_cls, config, backend, num_worker, start_weaviate
+    pytestconfig, da_cls, config, backend, num_worker, start_storage
 ):
     if __name__ == '__main__':
->>>>>>> 8ef12517
 
         if config:
             da = da_cls.from_files(f'{pytestconfig.rootdir}/**/*.jpeg', config=config)[
