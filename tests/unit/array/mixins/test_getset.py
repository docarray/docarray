--- conflicted
+++ resolved
@@ -113,29 +113,19 @@
     da[[3, 4], 'text'] = ['test', 'test']
     assert da[[3, 4], 'text'] == ['test', 'test']
 
-<<<<<<< HEAD
-    da[[5], 'text'] = 'test'
-    assert da[[5], 'text'] == ['test']
-=======
     # TODO Clarify whether this change can be accepted
     # I think since the first element of the index (i.e. [0])
     # is a list, it might be more natural to expect a list
     # as values?
     da[[0], 'text'] = ['jina']
-    assert ['jina'] == da[[0], 'text']
->>>>>>> f55fb473
+    assert da[[0], 'text'] == ['jina']
 
     da[[6], 'text'] = ['test']
     assert da[[6], 'text'] == ['test']
 
-<<<<<<< HEAD
     # test that ID not present in da works
     da[[0], 'id'] = '999'
     assert ['999'] == da[[0], 'id']
-=======
-    da[[0], 'id'] = ['12']
-    assert ['12'] == da[[0], 'id']
->>>>>>> f55fb473
 
     da[[0, 1], 'id'] = ['101', '102']
     assert ['101', '102'] == da[[0, 1], 'id']
