import os
import uuid

import numpy as np
import pytest

<<<<<<< HEAD
from docarray import DocumentArray
from docarray.array.sqlite import DocumentArraySqlite
from tests import random_docs


def da_and_dam():
    da = DocumentArray(random_docs(100))
    das = DocumentArraySqlite(random_docs(100))
    return (da, das)
=======
from docarray.array.memory import DocumentArrayInMemory
from docarray.array.weaviate import DocumentArrayWeaviate
from tests import random_docs


@pytest.fixture
def docs():
    return random_docs(100)
>>>>>>> f55fb473


@pytest.mark.slow
@pytest.mark.parametrize('method', ['json', 'binary'])
<<<<<<< HEAD
@pytest.mark.parametrize('da', (da_and_dam()[0],))
def test_document_save_load(method, tmp_path, da):
=======
@pytest.mark.parametrize('da_cls', [DocumentArrayWeaviate])
def test_document_save_load(docs, method, tmp_path, da_cls, start_weaviate):
>>>>>>> f55fb473
    tmp_file = os.path.join(tmp_path, 'test')
    da = da_cls(docs)
    da.save(tmp_file, file_format=method)
    da_r = type(da).load(tmp_file, file_format=method)

    assert type(da) is type(da_r)
    assert len(da) == len(da_r)
    for d, d_r in zip(da, da_r):
        assert d.id == d_r.id
        np.testing.assert_equal(d.embedding, d_r.embedding)
        assert d.content == d_r.content


@pytest.mark.parametrize('flatten_tags', [True, False])
@pytest.mark.parametrize('da_cls', [DocumentArrayInMemory, DocumentArrayWeaviate])
def test_da_csv_write(docs, flatten_tags, tmp_path, da_cls, start_weaviate):
    tmpfile = os.path.join(tmp_path, 'test.csv')
    da = da_cls(docs)
    da.save_csv(tmpfile, flatten_tags)
    with open(tmpfile) as fp:
        assert len([v for v in fp]) == len(da) + 1


<<<<<<< HEAD
@pytest.mark.parametrize('da', [DocumentArray, DocumentArraySqlite])
def test_from_ndarray(da):
=======
@pytest.mark.parametrize('da', [DocumentArrayInMemory, DocumentArrayWeaviate])
def test_from_ndarray(da, start_weaviate):
>>>>>>> f55fb473
    _da = da.from_ndarray(np.random.random([10, 256]))
    assert len(_da) == 10


<<<<<<< HEAD
@pytest.mark.parametrize('da', [DocumentArray, DocumentArraySqlite])
def test_from_files(da):
=======
@pytest.mark.parametrize('da', [DocumentArrayInMemory, DocumentArrayWeaviate])
def test_from_files(da, start_weaviate):
>>>>>>> f55fb473
    assert len(da.from_files(patterns='*.*', to_dataturi=True, size=1)) == 1


cur_dir = os.path.dirname(os.path.abspath(__file__))


<<<<<<< HEAD
@pytest.mark.parametrize('da', [DocumentArray, DocumentArraySqlite])
def test_from_ndjson(da):
=======
@pytest.mark.parametrize('da', [DocumentArrayInMemory, DocumentArrayWeaviate])
def test_from_ndjson(da, start_weaviate):
>>>>>>> f55fb473
    with open(os.path.join(cur_dir, 'docs.jsonlines')) as fp:
        _da = da.from_ndjson(fp)
        assert len(_da) == 2


<<<<<<< HEAD
@pytest.mark.parametrize(
    'da_cls',
    [
        DocumentArray,
    ],
)
=======
@pytest.mark.parametrize('da_cls', [DocumentArrayInMemory, DocumentArrayWeaviate])
>>>>>>> f55fb473
def test_from_to_pd_dataframe(da_cls):
    # simple
    assert len(da_cls.from_dataframe(da_cls.empty(2).to_dataframe())) == 2

    # more complicated
    da = da_cls.empty(2)
    da[:, 'embedding'] = [[1, 2, 3], [4, 5, 6]]
    da[:, 'tensor'] = [[1, 2], [2, 1]]
    da[0, 'tags'] = {'hello': 'world'}
    da2 = da_cls.from_dataframe(da.to_dataframe())
    assert da2[0].tags == {'hello': 'world'}
    assert da2[1].tags == {}


<<<<<<< HEAD
@pytest.mark.parametrize(
    'da_cls',
    [
        DocumentArray,
    ],
)
=======
@pytest.mark.parametrize('da_cls', [DocumentArrayInMemory, DocumentArrayWeaviate])
>>>>>>> f55fb473
def test_from_to_bytes(da_cls):
    # simple
    assert len(da_cls.load_binary(bytes(da_cls.empty(2)))) == 2

    # more complicated
    da = da_cls.empty(2)
    da[:, 'embedding'] = [[1, 2, 3], [4, 5, 6]]
    da[:, 'tensor'] = [[1, 2], [2, 1]]
    da[0, 'tags'] = {'hello': 'world'}
    da2 = da_cls.load_binary(bytes(da))
    assert da2.tensors == [[1, 2], [2, 1]]
    assert da2.embeddings == [[1, 2, 3], [4, 5, 6]]
    assert da2[0].tags == {'hello': 'world'}
    assert da2[1].tags == {}


<<<<<<< HEAD
@pytest.mark.parametrize(
    'da_cls',
    [
        DocumentArray,
    ],
)
=======
@pytest.mark.parametrize('da_cls', [DocumentArrayInMemory, DocumentArrayWeaviate])
>>>>>>> f55fb473
@pytest.mark.parametrize('show_progress', [True, False])
def test_push_pull_io(da_cls, show_progress):
    da1 = da_cls.empty(10)
    da1[:, 'embedding'] = np.random.random([len(da1), 256])
    random_texts = [str(uuid.uuid1()) for _ in da1]
    da1[:, 'text'] = random_texts

    da1.push('myda', show_progress=show_progress)

    da2 = da_cls.pull('myda', show_progress=show_progress)

    assert len(da1) == len(da2) == 10
    assert da1.texts == da2.texts == random_texts


@pytest.mark.parametrize('protocol', ['protobuf', 'pickle'])
@pytest.mark.parametrize('compress', ['lz4', 'bz2', 'lzma', 'zlib', 'gzip', None])
@pytest.mark.parametrize('da_cls', [DocumentArrayInMemory, DocumentArrayWeaviate])
def test_from_to_base64(protocol, compress, da_cls):
    da = da_cls.empty(10)
    da[:, 'embedding'] = [[1, 2, 3]] * len(da)
    da_r = da_cls.from_base64(da.to_base64(protocol, compress), protocol, compress)
    assert da_r == da
    assert da_r[0].embedding == [1, 2, 3]<|MERGE_RESOLUTION|>--- conflicted
+++ resolved
@@ -4,37 +4,23 @@
 import numpy as np
 import pytest
 
-<<<<<<< HEAD
-from docarray import DocumentArray
-from docarray.array.sqlite import DocumentArraySqlite
-from tests import random_docs
-
-
-def da_and_dam():
-    da = DocumentArray(random_docs(100))
-    das = DocumentArraySqlite(random_docs(100))
-    return (da, das)
-=======
 from docarray.array.memory import DocumentArrayInMemory
 from docarray.array.weaviate import DocumentArrayWeaviate
+from docarray.array.sqlite import DocumentArraySqlite
 from tests import random_docs
 
 
 @pytest.fixture
 def docs():
     return random_docs(100)
->>>>>>> f55fb473
 
 
 @pytest.mark.slow
 @pytest.mark.parametrize('method', ['json', 'binary'])
-<<<<<<< HEAD
-@pytest.mark.parametrize('da', (da_and_dam()[0],))
-def test_document_save_load(method, tmp_path, da):
-=======
-@pytest.mark.parametrize('da_cls', [DocumentArrayWeaviate])
+@pytest.mark.parametrize(
+    'da_cls', [DocumentArrayInMemory, DocumentArrayWeaviate, DocumentArraySqlite]
+)
 def test_document_save_load(docs, method, tmp_path, da_cls, start_weaviate):
->>>>>>> f55fb473
     tmp_file = os.path.join(tmp_path, 'test')
     da = da_cls(docs)
     da.save(tmp_file, file_format=method)
@@ -49,7 +35,9 @@
 
 
 @pytest.mark.parametrize('flatten_tags', [True, False])
-@pytest.mark.parametrize('da_cls', [DocumentArrayInMemory, DocumentArrayWeaviate])
+@pytest.mark.parametrize(
+    'da_cls', [DocumentArrayInMemory, DocumentArrayWeaviate, DocumentArraySqlite]
+)
 def test_da_csv_write(docs, flatten_tags, tmp_path, da_cls, start_weaviate):
     tmpfile = os.path.join(tmp_path, 'test.csv')
     da = da_cls(docs)
@@ -58,52 +46,36 @@
         assert len([v for v in fp]) == len(da) + 1
 
 
-<<<<<<< HEAD
-@pytest.mark.parametrize('da', [DocumentArray, DocumentArraySqlite])
-def test_from_ndarray(da):
-=======
-@pytest.mark.parametrize('da', [DocumentArrayInMemory, DocumentArrayWeaviate])
+@pytest.mark.parametrize(
+    'da', [DocumentArrayInMemory, DocumentArrayWeaviate, DocumentArraySqlite]
+)
 def test_from_ndarray(da, start_weaviate):
->>>>>>> f55fb473
     _da = da.from_ndarray(np.random.random([10, 256]))
     assert len(_da) == 10
 
 
-<<<<<<< HEAD
-@pytest.mark.parametrize('da', [DocumentArray, DocumentArraySqlite])
-def test_from_files(da):
-=======
-@pytest.mark.parametrize('da', [DocumentArrayInMemory, DocumentArrayWeaviate])
+@pytest.mark.parametrize(
+    'da', [DocumentArrayInMemory, DocumentArrayWeaviate, DocumentArraySqlite]
+)
 def test_from_files(da, start_weaviate):
->>>>>>> f55fb473
     assert len(da.from_files(patterns='*.*', to_dataturi=True, size=1)) == 1
 
 
 cur_dir = os.path.dirname(os.path.abspath(__file__))
 
 
-<<<<<<< HEAD
-@pytest.mark.parametrize('da', [DocumentArray, DocumentArraySqlite])
-def test_from_ndjson(da):
-=======
-@pytest.mark.parametrize('da', [DocumentArrayInMemory, DocumentArrayWeaviate])
+@pytest.mark.parametrize(
+    'da', [DocumentArrayInMemory, DocumentArrayWeaviate, DocumentArraySqlite]
+)
 def test_from_ndjson(da, start_weaviate):
->>>>>>> f55fb473
     with open(os.path.join(cur_dir, 'docs.jsonlines')) as fp:
         _da = da.from_ndjson(fp)
         assert len(_da) == 2
 
 
-<<<<<<< HEAD
 @pytest.mark.parametrize(
-    'da_cls',
-    [
-        DocumentArray,
-    ],
+    'da_cls', [DocumentArrayInMemory, DocumentArrayWeaviate, DocumentArraySqlite]
 )
-=======
-@pytest.mark.parametrize('da_cls', [DocumentArrayInMemory, DocumentArrayWeaviate])
->>>>>>> f55fb473
 def test_from_to_pd_dataframe(da_cls):
     # simple
     assert len(da_cls.from_dataframe(da_cls.empty(2).to_dataframe())) == 2
@@ -118,16 +90,9 @@
     assert da2[1].tags == {}
 
 
-<<<<<<< HEAD
 @pytest.mark.parametrize(
-    'da_cls',
-    [
-        DocumentArray,
-    ],
+    'da_cls', [DocumentArrayInMemory, DocumentArrayWeaviate, DocumentArraySqlite]
 )
-=======
-@pytest.mark.parametrize('da_cls', [DocumentArrayInMemory, DocumentArrayWeaviate])
->>>>>>> f55fb473
 def test_from_to_bytes(da_cls):
     # simple
     assert len(da_cls.load_binary(bytes(da_cls.empty(2)))) == 2
@@ -144,16 +109,9 @@
     assert da2[1].tags == {}
 
 
-<<<<<<< HEAD
 @pytest.mark.parametrize(
-    'da_cls',
-    [
-        DocumentArray,
-    ],
+    'da_cls', [DocumentArrayInMemory, DocumentArrayWeaviate, DocumentArraySqlite]
 )
-=======
-@pytest.mark.parametrize('da_cls', [DocumentArrayInMemory, DocumentArrayWeaviate])
->>>>>>> f55fb473
 @pytest.mark.parametrize('show_progress', [True, False])
 def test_push_pull_io(da_cls, show_progress):
     da1 = da_cls.empty(10)
