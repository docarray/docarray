--- conflicted
+++ resolved
@@ -25,16 +25,11 @@
         (DocumentArrayWeaviate, WeaviateConfig(n_dim=128)),
     ],
 )
-<<<<<<< HEAD
-def test_da_vocabulary(da_cls, docs, min_freq, start_storage):
-    da = da_cls(docs)
-=======
-def test_da_vocabulary(da_cls, config, docs, min_freq, start_weaviate):
+def test_da_vocabulary(da_cls, config, docs, min_freq, start_storage):
     if config:
         da = da_cls(docs, config=config)
     else:
         da = da_cls(docs)
->>>>>>> 8ef12517
     vocab = da.get_vocabulary(min_freq)
     if min_freq <= 1:
         assert set(vocab.values()) == {2, 3, 4}  # 0,1 are reserved
