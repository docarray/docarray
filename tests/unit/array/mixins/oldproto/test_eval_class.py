--- conflicted
+++ resolved
@@ -25,17 +25,11 @@
         ('ndcg_at_k', {}),
     ],
 )
-<<<<<<< HEAD
+
 def test_eval_mixin_perfect_match(metric_fn, kwargs):
     da1 = DocumentArray.empty(10)
     da1.embeddings = np.random.random([10, 256])
     da1_index = DocumentArray(da1)
-=======
-def test_eval_mixin_perfect_match(metric_fn, kwargs, config):
-    da1 = DocumentArray.empty(10)
-    da1.embeddings = np.random.random([10, 256])
-    da1_index = DocumentArray(da1, config=config)
->>>>>>> 8895320d
     with da1_index:
         da1.match(da1_index, exclude_self=True)
     r = da1.evaluate(ground_truth=da1, metrics=[metric_fn], strict=False, **kwargs)[
@@ -47,11 +41,8 @@
         assert d.evaluations[metric_fn].value == 1.0
 
 
-<<<<<<< HEAD
+
 def test_eval_mixin_perfect_match_multiple_metrics():
-=======
-def test_eval_mixin_perfect_match_multiple_metrics(config):
->>>>>>> 8895320d
     metric_fns = [
         'r_precision',
         'precision_at_k',
@@ -64,12 +55,7 @@
     ]
     kwargs = {'max_rel': 9}
     da1 = DocumentArray.empty(10)
-    da1.embeddings = np.random.random([10, 256])
-<<<<<<< HEAD
     da1_index = DocumentArray(da1)
-=======
-    da1_index = DocumentArray(da1, config=config)
->>>>>>> 8895320d
     with da1_index:
         da1.match(da1_index, exclude_self=True)
     r = da1.evaluate(ground_truth=da1, metrics=metric_fns, strict=False, **kwargs)
@@ -94,20 +80,12 @@
         ('ndcg_at_k', {}),
     ],
 )
-<<<<<<< HEAD
 def test_eval_mixin_perfect_match_labeled(metric_fn, kwargs):
-=======
-def test_eval_mixin_perfect_match_labeled(metric_fn, kwargs, config):
->>>>>>> 8895320d
     da1 = DocumentArray.empty(10)
     for d in da1:
         d.tags = {'label': 'A'}
     da1.embeddings = np.random.random([10, 256])
-<<<<<<< HEAD
     da1_index = DocumentArray(da1)
-=======
-    da1_index = DocumentArray(da1, config=config)
->>>>>>> 8895320d
     with da1_index:
         da1.match(da1_index, exclude_self=True)
     r = da1.evaluate(metrics=[metric_fn], **kwargs)[metric_fn]
@@ -130,11 +108,8 @@
         ('ndcg_at_k', {}),
     ],
 )
-<<<<<<< HEAD
 def test_eval_mixin_zero_labeled(metric_fn, kwargs):
-=======
-def test_eval_mixin_zero_labeled(config, metric_fn, kwargs):
->>>>>>> 8895320d
+
     da1 = DocumentArray.empty(10)
     for d in da1:
         d.tags = {'label': 'A'}
@@ -142,11 +117,7 @@
     da2 = copy.deepcopy(da1)
     for d in da2:
         d.tags = {'label': 'B'}
-<<<<<<< HEAD
     da1_index = DocumentArray(da2)
-=======
-    da1_index = DocumentArray(da2, config=config)
->>>>>>> 8895320d
     with da1_index:
         da1.match(da1_index, exclude_self=True)
     r = da1.evaluate([metric_fn], **kwargs)[metric_fn]
@@ -224,26 +195,15 @@
         ('ndcg_at_k', {}),
     ],
 )
-<<<<<<< HEAD
 def test_eval_mixin_zero_match(metric_fn, kwargs):
     da1 = DocumentArray.empty(10)
     da1.embeddings = np.random.random([10, 256])
     da1_index = DocumentArray(da1)
-=======
-def test_eval_mixin_zero_match(config, metric_fn, kwargs):
-    da1 = DocumentArray.empty(10)
-    da1.embeddings = np.random.random([10, 256])
-    da1_index = DocumentArray(da1, config=config)
->>>>>>> 8895320d
     da1.match(da1_index, exclude_self=True)
 
     da2 = copy.deepcopy(da1)
     da2.embeddings = np.random.random([10, 256])
-<<<<<<< HEAD
     da2_index = DocumentArray(da2)
-=======
-    da2_index = DocumentArray(da2, config=config)
->>>>>>> 8895320d
     with da2_index:
         da2.match(da2_index, exclude_self=True)
 
@@ -255,62 +215,35 @@
         assert d.evaluations[metric_fn].value == 1.0
 
 
-<<<<<<< HEAD
 def test_diff_len_should_raise():
-=======
-def test_diff_len_should_raise(config):
->>>>>>> 8895320d
     da1 = DocumentArray.empty(10)
     da2 = DocumentArray.empty(5)
     for d in da2:
         d.matches.append(da2[0])
-<<<<<<< HEAD
     da2 = DocumentArray(da2)
-=======
-    da2 = DocumentArray(da2, config=config)
->>>>>>> 8895320d
     with pytest.raises(ValueError):
         da1.evaluate(ground_truth=da2, metrics=['precision_at_k'])
 
 
-<<<<<<< HEAD
 def test_diff_hash_fun_should_raise():
-=======
-def test_diff_hash_fun_should_raise(config):
->>>>>>> 8895320d
     da1 = DocumentArray.empty(10)
     da2 = DocumentArray.empty(5)
     for d in da2:
         d.matches.append(da2[0])
-<<<<<<< HEAD
     da2 = DocumentArray(da2)
-=======
-    da2 = DocumentArray(da2, config=config)
->>>>>>> 8895320d
     with pytest.raises(ValueError):
         da1.evaluate(ground_truth=da2, metrics=['precision_at_k'])
 
 
-<<<<<<< HEAD
 def test_same_hash_same_len_fun_should_work():
     da1 = DocumentArray.empty(10)
     da1.embeddings = np.random.random([10, 3])
     da1_index = DocumentArray(da1)
-=======
-def test_same_hash_same_len_fun_should_work(config):
-    da1 = DocumentArray.empty(10)
-    da1.embeddings = np.random.random([10, 3])
-    da1_index = DocumentArray(da1, config=config)
->>>>>>> 8895320d
     with da1_index:
         da1.match(da1_index)
     da2 = DocumentArray.empty(10)
     da2.embeddings = np.random.random([10, 3])
-<<<<<<< HEAD
     da2_index = DocumentArray(da1)
-=======
-    da2_index = DocumentArray(da1, config=config)
->>>>>>> 8895320d
     with da2_index:
         da2.match(da2_index)
     with da1_index, da2_index:
@@ -321,20 +254,11 @@
 
         da1.evaluate(ground_truth=da2, metrics=['precision_at_k'])
 
-
-<<<<<<< HEAD
 def test_adding_noise():
     da = DocumentArray.empty(10)
 
     da.embeddings = np.random.random([10, 3])
     da_index = DocumentArray(da)
-=======
-def test_adding_noise(config):
-    da = DocumentArray.empty(10)
-
-    da.embeddings = np.random.random([10, 3])
-    da_index = DocumentArray(da, config=config)
->>>>>>> 8895320d
     with da_index:
         da.match(da_index, exclude_self=True)
 
@@ -362,11 +286,7 @@
         ('f1_score_at_k', {}),
     ],
 )
-<<<<<<< HEAD
 def test_diff_match_len_in_gd(metric_fn, kwargs):
-=======
-def test_diff_match_len_in_gd(config, metric_fn, kwargs):
->>>>>>> 8895320d
     da1 = DocumentArray.empty(10)
     da1.embeddings = np.random.random([10, 128])
     # da1_index = DocumentArray(da1, storage=storage, config=config)
@@ -374,11 +294,7 @@
 
     da2 = copy.deepcopy(da1)
     da2.embeddings = np.random.random([10, 128])
-<<<<<<< HEAD
     da2_index = DocumentArray(da2)
-=======
-    da2_index = DocumentArray(da2, config=config)
->>>>>>> 8895320d
     with da2_index:
         da2.match(da2_index, exclude_self=True)
         # pop some matches from first document
@@ -393,44 +309,25 @@
         assert d.evaluations[metric_fn].value > 0.9
 
 
-<<<<<<< HEAD
 def test_empty_da_should_raise():
     da = DocumentArray(
         [],
     )
-=======
-def test_empty_da_should_raise(config):
-    da = DocumentArray([], config=config)
->>>>>>> 8895320d
     with pytest.raises(ValueError):
         da.evaluate(metrics=['precision_at_k'])
 
 
-<<<<<<< HEAD
 def test_missing_groundtruth_should_raise():
     da = DocumentArray(DocumentArray.empty(10))
-=======
-def test_missing_groundtruth_should_raise(config):
-    da = DocumentArray(DocumentArray.empty(10), config=config)
->>>>>>> 8895320d
     with pytest.raises(RuntimeError):
         da.evaluate(metrics=['precision_at_k'])
 
-
-<<<<<<< HEAD
 def test_useless_groundtruth_warning_should_raise():
-=======
-def test_useless_groundtruth_warning_should_raise(config):
->>>>>>> 8895320d
     da1 = DocumentArray.empty(10)
     for d in da1:
         d.tags = {'label': 'A'}
     da1.embeddings = np.random.random([10, 256])
-<<<<<<< HEAD
     da1_index = DocumentArray(da1)
-=======
-    da1_index = DocumentArray(da1, config=config)
->>>>>>> 8895320d
     with da1_index:
         da1.match(da1_index, exclude_self=True)
     da2 = DocumentArray.empty(10)
@@ -444,19 +341,11 @@
         da[i, 'embedding'] = np.random.random(5)
 
 
-<<<<<<< HEAD
 def test_embed_and_evaluate_single_da():
 
     gt = DocumentArray([Document(text=str(i)) for i in range(10)])
     queries_da = DocumentArray(gt, copy=True)
     queries_da = DocumentArray(queries_da)
-=======
-def test_embed_and_evaluate_single_da(config):
-
-    gt = DocumentArray([Document(text=str(i)) for i in range(10)])
-    queries_da = DocumentArray(gt, copy=True)
-    queries_da = DocumentArray(queries_da, config=config)
->>>>>>> 8895320d
     dummy_embed_function(gt)
     gt.match(gt, limit=3)
 
@@ -521,23 +410,15 @@
     'sample_size',
     [None, 10],
 )
-<<<<<<< HEAD
 def test_embed_and_evaluate_two_das(sample_size):
-=======
-def test_embed_and_evaluate_two_das(config, sample_size):
->>>>>>> 8895320d
 
     gt_queries = DocumentArray([Document(text=str(i)) for i in range(100)])
     gt_index = DocumentArray([Document(text=str(i)) for i in range(100, 200)])
     queries_da = DocumentArray(gt_queries, copy=True)
     index_da = DocumentArray(gt_index, copy=True)
-<<<<<<< HEAD
     index_da = DocumentArray(
         index_da,
     )
-=======
-    index_da = DocumentArray(index_da, config=config)
->>>>>>> 8895320d
     dummy_embed_function(gt_queries)
     dummy_embed_function(gt_index)
     gt_queries.match(gt_index, limit=3)
@@ -599,11 +480,7 @@
         ),
     ],
 )
-<<<<<<< HEAD
 def test_embed_and_evaluate_labeled_dataset(use_index, expected, label_tag):
-=======
-def test_embed_and_evaluate_labeled_dataset(config, use_index, expected, label_tag):
->>>>>>> 8895320d
     metric_fns = list(expected.keys())
 
     def emb_func(da):
@@ -611,11 +488,7 @@
         da[:, 'embedding'] = np.random.random((len(da), 5))
 
     da1 = DocumentArray([Document(text=str(i), tags={label_tag: i}) for i in range(3)])
-<<<<<<< HEAD
     da2 = DocumentArray(da1, copy=True)
-=======
-    da2 = DocumentArray(da1, config=config, copy=True)
->>>>>>> 8895320d
 
     with da2:
         if (
@@ -715,21 +588,13 @@
     return BertTokenizer.from_pretrained('bert-base-uncased')
 
 
-<<<<<<< HEAD
 def test_embed_and_evaluate_with_embed_model(bert_tokenizer):
-=======
-def test_embed_and_evaluate_with_embed_model(config, bert_tokenizer):
->>>>>>> 8895320d
     model = BertModel(BertConfig())
     collate_fn = lambda da: bert_tokenizer(da.texts, return_tensors='pt')
     da = DocumentArray(
         [Document(text=f'some text {i}', tags={'label': str(i)}) for i in range(5)]
     )
-<<<<<<< HEAD
     da = DocumentArray(da)
-=======
-    da = DocumentArray(da, config=config)
->>>>>>> 8895320d
     with da:
         res = da.embed_and_evaluate(
             metrics=['precision_at_k'], embed_models=model, collate_fns=collate_fn
@@ -755,30 +620,17 @@
         ),
     ],
 )
-<<<<<<< HEAD
 def test_embed_and_evaluate_invalid_input_should_raise(queries, kwargs, exception):
     kwargs.update({'metrics': ['precision_at_k']})
     if 'index_data' in kwargs:
         kwargs['index_data'] = DocumentArray(kwargs['index_data'])
-=======
-def test_embed_and_evaluate_invalid_input_should_raise(
-    config, queries, kwargs, exception
-):
-    kwargs.update({'metrics': ['precision_at_k']})
-    if 'index_data' in kwargs:
-        kwargs['index_data'] = DocumentArray(kwargs['index_data'], config=config)
->>>>>>> 8895320d
 
     with pytest.raises(exception):
         queries.embed_and_evaluate(**kwargs)
 
 
 @pytest.mark.parametrize('sample_size', [100, 1_000, 10_000])
-<<<<<<< HEAD
 def test_embed_and_evaluate_sampling(sample_size):
-=======
-def test_embed_and_evaluate_sampling(config, sample_size):
->>>>>>> 8895320d
     metric_fns = ['precision_at_k', 'reciprocal_rank']
 
     def emb_func(da):
@@ -788,11 +640,7 @@
     da1 = DocumentArray(
         [Document(text=str(i), tags={'label': i % 20}) for i in range(2_000)]
     )
-<<<<<<< HEAD
     da2 = DocumentArray(da1, copy=True)
-=======
-    da2 = DocumentArray(da1, config=config, copy=True)
->>>>>>> 8895320d
 
     with da2:
         res = da1.embed_and_evaluate(
