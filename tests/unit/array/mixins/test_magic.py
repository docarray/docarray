--- conflicted
+++ resolved
@@ -27,16 +27,11 @@
         (DocumentArrayWeaviate, WeaviateConfig(n_dim=128)),
     ],
 )
-<<<<<<< HEAD
-def test_iter_len_bool(da_cls, start_storage):
-    da = da_cls.empty(N)
-=======
-def test_iter_len_bool(da_cls, config, start_weaviate):
+def test_iter_len_bool(da_cls, config, start_storage):
     if config:
         da = da_cls.empty(N, config=config)
     else:
         da = da_cls.empty(N)
->>>>>>> 8ef12517
     j = 0
     for _ in da:
         j += 1
@@ -55,17 +50,7 @@
         (DocumentArrayWeaviate, WeaviateConfig(n_dim=128)),
     ],
 )
-<<<<<<< HEAD
-def test_repr(da_cls, start_storage):
-    da = da_cls.empty(N)
-    assert f'length={N}' in repr(da)
-
-
-@pytest.mark.parametrize('storage', ['memory', 'sqlite', 'weaviate'])
-def test_repr_str(docs, storage, start_storage):
-    da = DocumentArray(docs, storage=storage)
-=======
-def test_repr(da_cls, config, start_weaviate):
+def test_repr(da_cls, config, start_storage):
     if config:
         da = da_cls.empty(N, config=config)
     else:
@@ -77,12 +62,11 @@
     'storage, config',
     [('memory', None), ('sqlite', None), ('weaviate', WeaviateConfig(n_dim=128))],
 )
-def test_repr_str(docs, storage, config, start_weaviate):
+def test_repr_str(docs, storage, config, start_storage):
     if config:
         da = DocumentArray(docs, storage=storage, config=config)
     else:
         da = DocumentArray(docs, storage=storage)
->>>>>>> 8ef12517
     da.summary()
     assert da
     da.clear()
@@ -98,16 +82,11 @@
         (DocumentArrayWeaviate, WeaviateConfig(n_dim=10)),
     ],
 )
-<<<<<<< HEAD
-def test_iadd(da_cls, start_storage):
-    da = da_cls.empty(N)
-=======
-def test_iadd(da_cls, config, start_weaviate):
+def test_iadd(da_cls, config, start_storage):
     if config:
         da = da_cls.empty(N, config=config)
     else:
         da = da_cls.empty(N)
->>>>>>> 8ef12517
     oid = id(da)
     dap = DocumentArray.empty(10)
     da += dap
