import os

import numpy as np
import onnxruntime
import paddle
import pytest
import tensorflow as tf
import torch
from transformers import TFViTModel, ViTConfig, ViTModel

from docarray import DocumentArray
from docarray.array.memory import DocumentArrayInMemory
from docarray.array.sqlite import DocumentArraySqlite
from docarray.array.weaviate import DocumentArrayWeaviate

random_embed_models = {
    'keras': lambda: tf.keras.Sequential(
        [tf.keras.layers.Dropout(0.5), tf.keras.layers.BatchNormalization()]
    ),
    'pytorch': lambda: torch.nn.Sequential(
        torch.nn.Dropout(0.5), torch.nn.BatchNorm1d(128)
    ),
    'paddle': lambda: paddle.nn.Sequential(
        paddle.nn.Dropout(0.5), paddle.nn.BatchNorm1D(128)
    ),
    'transformers_torch': lambda: ViTModel(ViTConfig()),
    'transformers_tf': lambda: TFViTModel(ViTConfig()),
}
cur_dir = os.path.dirname(os.path.abspath(__file__))
torch.onnx.export(
    random_embed_models['pytorch'](),
    torch.rand(1, 128),
    os.path.join(cur_dir, 'test-net.onnx'),
    do_constant_folding=True,  # whether to execute constant folding for optimization
    input_names=['input'],  # the model's input names
    output_names=['output'],  # the model's output names
    dynamic_axes={
        'input': {0: 'batch_size'},  # variable length axes
        'output': {0: 'batch_size'},
    },
)

random_embed_models['onnx'] = lambda: onnxruntime.InferenceSession(
    os.path.join(cur_dir, 'test-net.onnx')
)


<<<<<<< HEAD
@pytest.mark.parametrize(
    'framework, input_shape',
    [
        ('onnx', (128,)),
        ('keras', (128,)),
        ('pytorch', (128,)),
        ('paddle', (128,)),
        ('transformers_torch', (3, 224, 224)),
        ('transformers_tf', (3, 224, 224)),
    ],
)
=======
@pytest.mark.parametrize('framework', ['onnx', 'keras', 'pytorch'])
>>>>>>> ab7d6da8
@pytest.mark.parametrize(
    'da', [DocumentArray, DocumentArraySqlite, DocumentArrayWeaviate]
)
@pytest.mark.parametrize('N', [2, 10])
@pytest.mark.parametrize('batch_size', [1, 256])
@pytest.mark.parametrize('to_numpy', [True, False])
def test_embedding_on_random_network(
    framework, input_shape, da, N, batch_size, to_numpy, start_weaviate
):
    docs = da.empty(N)
    docs.tensors = np.random.random([N, *input_shape]).astype(np.float32)
    embed_model = random_embed_models[framework]()
    docs.embed(embed_model, batch_size=batch_size, to_numpy=to_numpy)

    r = docs.embeddings
    if hasattr(r, 'numpy'):
        r = r.numpy()

    embed1 = r.copy()

    # reset
    docs.embeddings = np.random.random([N, 128]).astype(np.float32)

    # docs[a: b].embed is only supported for DocumentArrayInMemory
    if isinstance(da, DocumentArrayInMemory):
        # try it again, it should yield the same result
        docs.embed(embed_model, batch_size=batch_size, to_numpy=to_numpy)
        np.testing.assert_array_almost_equal(docs.embeddings, embed1)

        # reset
        docs.embeddings = np.random.random([N, 128]).astype(np.float32)

        # now do this one by one
        docs[: int(N / 2)].embed(embed_model, batch_size=batch_size, to_numpy=to_numpy)
        docs[-int(N / 2) :].embed(embed_model, batch_size=batch_size, to_numpy=to_numpy)
        np.testing.assert_array_almost_equal(docs.embeddings, embed1)<|MERGE_RESOLUTION|>--- conflicted
+++ resolved
@@ -45,21 +45,16 @@
 )
 
 
-<<<<<<< HEAD
 @pytest.mark.parametrize(
     'framework, input_shape',
     [
         ('onnx', (128,)),
         ('keras', (128,)),
         ('pytorch', (128,)),
-        ('paddle', (128,)),
         ('transformers_torch', (3, 224, 224)),
         ('transformers_tf', (3, 224, 224)),
     ],
 )
-=======
-@pytest.mark.parametrize('framework', ['onnx', 'keras', 'pytorch'])
->>>>>>> ab7d6da8
 @pytest.mark.parametrize(
     'da', [DocumentArray, DocumentArraySqlite, DocumentArrayWeaviate]
 )
