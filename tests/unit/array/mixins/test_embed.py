import os

import numpy as np
import onnxruntime
import paddle
import pytest
import tensorflow as tf
import torch
from transformers import TFViTModel, ViTConfig, ViTModel

from docarray import DocumentArray
from docarray.array.memory import DocumentArrayInMemory
from docarray.array.sqlite import DocumentArraySqlite
from docarray.array.storage.weaviate import WeaviateConfig
from docarray.array.weaviate import DocumentArrayWeaviate

random_embed_models = {
    'keras': lambda: tf.keras.Sequential(
        [tf.keras.layers.Dropout(0.5), tf.keras.layers.BatchNormalization()]
    ),
    'pytorch': lambda: torch.nn.Sequential(
        torch.nn.Dropout(0.5), torch.nn.BatchNorm1d(128)
    ),
    'paddle': lambda: paddle.nn.Sequential(
        paddle.nn.Dropout(0.5), paddle.nn.BatchNorm1D(128)
    ),
    'transformers_torch': lambda: ViTModel(ViTConfig()),
    'transformers_tf': lambda: TFViTModel(ViTConfig()),
}
cur_dir = os.path.dirname(os.path.abspath(__file__))
torch.onnx.export(
    random_embed_models['pytorch'](),
    torch.rand(1, 128),
    os.path.join(cur_dir, 'test-net.onnx'),
    do_constant_folding=True,  # whether to execute constant folding for optimization
    input_names=['input'],  # the model's input names
    output_names=['output'],  # the model's output names
    dynamic_axes={
        'input': {0: 'batch_size'},  # variable length axes
        'output': {0: 'batch_size'},
    },
)

random_embed_models['onnx'] = lambda: onnxruntime.InferenceSession(
    os.path.join(cur_dir, 'test-net.onnx')
)


@pytest.mark.parametrize(
    'framework, input_shape, embedding_shape',
    [
        ('onnx', (128,), 128),
        ('keras', (128,), 128),
        ('pytorch', (128,), 128),
        ('transformers_torch', (3, 224, 224), 768),
        ('transformers_tf', (3, 224, 224), 768),
    ],
)
@pytest.mark.parametrize(
    'da_cls',
    [
        DocumentArray,
        DocumentArraySqlite,
        # DocumentArrayWeaviate,  # TODO enable this
    ],
)
@pytest.mark.parametrize('N', [2, 10])
@pytest.mark.parametrize('batch_size', [1, 256])
@pytest.mark.parametrize('to_numpy', [True, False])
def test_embedding_on_random_network(
<<<<<<< HEAD
    framework, da_cls, config, N, batch_size, to_numpy, start_storage
=======
    framework,
    input_shape,
    da_cls,
    embedding_shape,
    N,
    batch_size,
    to_numpy,
    start_weaviate,
>>>>>>> 4e026565
):
    if da_cls == DocumentArrayWeaviate:
        da = da_cls.empty(N, config=WeaviateConfig(n_dim=embedding_shape))
    else:
        da = da_cls.empty(N, config=None)
    da.tensors = np.random.random([N, *input_shape]).astype(np.float32)
    embed_model = random_embed_models[framework]()
    da.embed(embed_model, batch_size=batch_size, to_numpy=to_numpy)

    r = da.embeddings
    if hasattr(r, 'numpy'):
        r = r.numpy()

    embed1 = r.copy()

    # reset
    da.embeddings = np.random.random([N, embedding_shape]).astype(np.float32)

    # docs[a: b].embed is only supported for DocumentArrayInMemory
    if isinstance(da, DocumentArrayInMemory):
        # try it again, it should yield the same result
        da.embed(embed_model, batch_size=batch_size, to_numpy=to_numpy)
        np.testing.assert_array_almost_equal(da.embeddings, embed1)

        # reset
        da.embeddings = np.random.random([N, embedding_shape]).astype(np.float32)

        # now do this one by one
        da[: int(N / 2)].embed(embed_model, batch_size=batch_size, to_numpy=to_numpy)
        da[-int(N / 2) :].embed(embed_model, batch_size=batch_size, to_numpy=to_numpy)
        np.testing.assert_array_almost_equal(da.embeddings, embed1)<|MERGE_RESOLUTION|>--- conflicted
+++ resolved
@@ -68,9 +68,6 @@
 @pytest.mark.parametrize('batch_size', [1, 256])
 @pytest.mark.parametrize('to_numpy', [True, False])
 def test_embedding_on_random_network(
-<<<<<<< HEAD
-    framework, da_cls, config, N, batch_size, to_numpy, start_storage
-=======
     framework,
     input_shape,
     da_cls,
@@ -78,8 +75,6 @@
     N,
     batch_size,
     to_numpy,
-    start_weaviate,
->>>>>>> 4e026565
 ):
     if da_cls == DocumentArrayWeaviate:
         da = da_cls.empty(N, config=WeaviateConfig(n_dim=embedding_shape))
