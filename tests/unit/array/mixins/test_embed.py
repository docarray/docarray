import os

import numpy as np
import onnxruntime
import paddle
import pytest
import tensorflow as tf
import torch
<<<<<<< HEAD
from transformers import TFViTModel, ViTConfig, ViTModel
=======
>>>>>>> b032047e

from docarray import DocumentArray
from docarray.array.memory import DocumentArrayInMemory
from docarray.array.sqlite import DocumentArraySqlite
from docarray.array.storage.weaviate import WeaviateConfig
from docarray.array.weaviate import DocumentArrayWeaviate

random_embed_models = {
    'keras': lambda: tf.keras.Sequential(
        [tf.keras.layers.Dropout(0.5), tf.keras.layers.BatchNormalization()]
    ),
    'pytorch': lambda: torch.nn.Sequential(
        torch.nn.Dropout(0.5), torch.nn.BatchNorm1d(128)
    ),
    'paddle': lambda: paddle.nn.Sequential(
        paddle.nn.Dropout(0.5), paddle.nn.BatchNorm1D(128)
    ),
    'transformers_torch': lambda: ViTModel(ViTConfig()),
    'transformers_tf': lambda: TFViTModel(ViTConfig()),
}
cur_dir = os.path.dirname(os.path.abspath(__file__))
torch.onnx.export(
    random_embed_models['pytorch'](),
    torch.rand(1, 128),
    os.path.join(cur_dir, 'test-net.onnx'),
    do_constant_folding=True,  # whether to execute constant folding for optimization
    input_names=['input'],  # the model's input names
    output_names=['output'],  # the model's output names
    dynamic_axes={
        'input': {0: 'batch_size'},  # variable length axes
        'output': {0: 'batch_size'},
    },
)

random_embed_models['onnx'] = lambda: onnxruntime.InferenceSession(
    os.path.join(cur_dir, 'test-net.onnx')
)


@pytest.mark.parametrize(
    'framework, input_shape',
    [
        ('onnx', (128,)),
        ('keras', (128,)),
        ('pytorch', (128,)),
        ('transformers_torch', (3, 224, 224)),
        ('transformers_tf', (3, 224, 224)),
    ],
)
@pytest.mark.parametrize(
    'da_cls,config',
    [
        (DocumentArray, None),
        (DocumentArraySqlite, None),
        (DocumentArrayWeaviate, WeaviateConfig(n_dim=128)),
    ],
)
@pytest.mark.parametrize('N', [2, 10])
@pytest.mark.parametrize('batch_size', [1, 256])
@pytest.mark.parametrize('to_numpy', [True, False])
def test_embedding_on_random_network(
<<<<<<< HEAD
    framework, input_shape, da, N, batch_size, to_numpy, start_weaviate
):
    docs = da.empty(N)
    docs.tensors = np.random.random([N, *input_shape]).astype(np.float32)
=======
    framework, da_cls, config, N, batch_size, to_numpy, start_weaviate
):
    if config:
        da = da_cls.empty(N, config=config)
    else:
        da = da_cls.empty(N)
    da.tensors = np.random.random([N, 128]).astype(np.float32)
>>>>>>> b032047e
    embed_model = random_embed_models[framework]()
    da.embed(embed_model, batch_size=batch_size, to_numpy=to_numpy)

    r = da.embeddings
    if hasattr(r, 'numpy'):
        r = r.numpy()

    embed1 = r.copy()

    # reset
    da.embeddings = np.random.random([N, 128]).astype(np.float32)

    # docs[a: b].embed is only supported for DocumentArrayInMemory
    if isinstance(da, DocumentArrayInMemory):
        # try it again, it should yield the same result
        da.embed(embed_model, batch_size=batch_size, to_numpy=to_numpy)
        np.testing.assert_array_almost_equal(da.embeddings, embed1)

        # reset
        da.embeddings = np.random.random([N, 128]).astype(np.float32)

        # now do this one by one
        da[: int(N / 2)].embed(embed_model, batch_size=batch_size, to_numpy=to_numpy)
        da[-int(N / 2) :].embed(embed_model, batch_size=batch_size, to_numpy=to_numpy)
        np.testing.assert_array_almost_equal(da.embeddings, embed1)<|MERGE_RESOLUTION|>--- conflicted
+++ resolved
@@ -6,10 +6,7 @@
 import pytest
 import tensorflow as tf
 import torch
-<<<<<<< HEAD
 from transformers import TFViTModel, ViTConfig, ViTModel
-=======
->>>>>>> b032047e
 
 from docarray import DocumentArray
 from docarray.array.memory import DocumentArrayInMemory
@@ -71,20 +68,13 @@
 @pytest.mark.parametrize('batch_size', [1, 256])
 @pytest.mark.parametrize('to_numpy', [True, False])
 def test_embedding_on_random_network(
-<<<<<<< HEAD
-    framework, input_shape, da, N, batch_size, to_numpy, start_weaviate
-):
-    docs = da.empty(N)
-    docs.tensors = np.random.random([N, *input_shape]).astype(np.float32)
-=======
-    framework, da_cls, config, N, batch_size, to_numpy, start_weaviate
+    framework, input_shape, da_cls, config, N, batch_size, to_numpy, start_weaviate
 ):
     if config:
         da = da_cls.empty(N, config=config)
     else:
         da = da_cls.empty(N)
     da.tensors = np.random.random([N, 128]).astype(np.float32)
->>>>>>> b032047e
     embed_model = random_embed_models[framework]()
     da.embed(embed_model, batch_size=batch_size, to_numpy=to_numpy)
 
