import json
import os
import random

import numpy as np
import pytest

from docarray import DocumentArray, Document
from docarray.array.sqlite import DocumentArraySqlite
from docarray.array.pqlite import DocumentArrayPqlite, PqliteConfig
from docarray.array.storage.weaviate import WeaviateConfig
from docarray.array.weaviate import DocumentArrayWeaviate
from docarray.array.pqlite import DocumentArrayPqlite
from docarray.array.storage.pqlite import PqliteConfig


@pytest.mark.parametrize(
    'da_cls,config',
    [
        (DocumentArray, None),
        (DocumentArraySqlite, None),
        (DocumentArrayPqlite, PqliteConfig(n_dim=128)),
        (DocumentArrayWeaviate, WeaviateConfig(n_dim=128)),
    ],
)
def test_sprite_fail_tensor_success_uri(
    pytestconfig, tmpdir, da_cls, config, start_storage
):
    files = [
        f'{pytestconfig.rootdir}/**/*.png',
        f'{pytestconfig.rootdir}/**/*.jpg',
        f'{pytestconfig.rootdir}/**/*.jpeg',
    ]
    if config:
        da = da_cls.from_files(files, config=config)
    else:
        da = da_cls.from_files(files)
    da.apply(
        lambda d: d.load_uri_to_image_tensor().set_image_tensor_channel_axis(-1, 0)
    )
    with pytest.raises(ValueError):
        da.plot_image_sprites()
    da.plot_image_sprites(tmpdir / 'sprint_da.png', image_source='uri')
    assert os.path.exists(tmpdir / 'sprint_da.png')


@pytest.mark.parametrize('image_source', ['tensor', 'uri'])
@pytest.mark.parametrize(
    'da_cls,config_gen',
    [
        (DocumentArray, None),
        (DocumentArraySqlite, None),
        (DocumentArrayPqlite, lambda: PqliteConfig(n_dim=128)),
        (DocumentArrayWeaviate, lambda: WeaviateConfig(n_dim=128)),
    ],
)
def test_sprite_image_generator(
<<<<<<< HEAD
    pytestconfig, tmpdir, image_source, da_cls, config, start_storage
=======
    pytestconfig, tmpdir, image_source, da_cls, config_gen, start_weaviate
>>>>>>> bf74ec60
):
    files = [
        f'{pytestconfig.rootdir}/**/*.png',
        f'{pytestconfig.rootdir}/**/*.jpg',
        f'{pytestconfig.rootdir}/**/*.jpeg',
    ]
    if config_gen:
        da = da_cls.from_files(files, config=config_gen())
    else:
        da = da_cls.from_files(files)
    da.apply(lambda d: d.load_uri_to_image_tensor())
    da.plot_image_sprites(tmpdir / 'sprint_da.png', image_source=image_source)
    assert os.path.exists(tmpdir / 'sprint_da.png')


@pytest.fixture
def da_and_dam(start_weaviate):
    embeddings = np.array([[1, 0, 0], [2, 0, 0], [3, 0, 0]])
    return [
        cls(
            [
                Document(embedding=x, tags={'label': random.randint(0, 5)})
                for x in embeddings
            ],
            **kwargs,
        )
        for cls, kwargs in [
            (DocumentArray, {}),
            (DocumentArraySqlite, {}),
            (DocumentArrayWeaviate, {'config': {'n_dim': 3}}),
            (DocumentArrayPqlite, {'config': {'n_dim': 3}}),
        ]
    ]


def test_plot_embeddings(da_and_dam):
    for da in da_and_dam:
        _test_plot_embeddings(da)


def _test_plot_embeddings(da):
    p = da.plot_embeddings(start_server=False)
    assert os.path.exists(p)
    assert os.path.exists(os.path.join(p, 'config.json'))
    with open(os.path.join(p, 'config.json')) as fp:
        config = json.load(fp)
        assert len(config['embeddings']) == 1
        assert config['embeddings'][0]['tensorShape'] == list(da.embeddings.shape)


@pytest.mark.parametrize(
    'da_cls,config_gen',
    [
        (DocumentArray, None),
        (DocumentArraySqlite, None),
        (DocumentArrayPqlite, lambda: PqliteConfig(n_dim=5)),
        (DocumentArrayWeaviate, lambda: WeaviateConfig(n_dim=5)),
    ],
)
def test_plot_embeddings_same_path(tmpdir, da_cls, config_gen, start_storage):
    if config_gen:
        da1 = da_cls.empty(100, config=config_gen())
        da2 = da_cls.empty(768, config=config_gen())
    else:
        da1 = da_cls.empty(100)
        da2 = da_cls.empty(768)
    da1.embeddings = np.random.random([100, 5])
    p1 = da1.plot_embeddings(start_server=False, path=tmpdir)
    da2.embeddings = np.random.random([768, 5])
    p2 = da2.plot_embeddings(start_server=False, path=tmpdir)
    assert p1 == p2
    assert os.path.exists(p1)
    with open(os.path.join(p1, 'config.json')) as fp:
        config = json.load(fp)
        assert len(config['embeddings']) == 2


@pytest.mark.parametrize(
    'da_cls,config',
    [
        (DocumentArray, None),
        (DocumentArraySqlite, None),
        (DocumentArrayPqlite, PqliteConfig(n_dim=128)),
        (DocumentArrayWeaviate, WeaviateConfig(n_dim=128)),
    ],
)
def test_summary_homo_hetero(da_cls, config, start_storage):
    if config:
        da = da_cls.empty(100, config=config)
    else:
        da = da_cls.empty(100)
    da._get_attributes()
    da.summary()

    da[0].pop('id')
    da.summary()


@pytest.mark.parametrize(
    'da_cls,config',
    [
        (DocumentArray, None),
        (DocumentArraySqlite, None),
        (DocumentArrayPqlite, PqliteConfig(n_dim=128)),
        (DocumentArrayWeaviate, WeaviateConfig(n_dim=128)),
    ],
)
def test_empty_get_attributes(da_cls, config, start_storage):
    if config:
        da = da_cls.empty(10, config=config)
    else:
        da = da_cls.empty(10)
    da[0].pop('id')
    print(da[:, 'id'])<|MERGE_RESOLUTION|>--- conflicted
+++ resolved
@@ -55,11 +55,7 @@
     ],
 )
 def test_sprite_image_generator(
-<<<<<<< HEAD
-    pytestconfig, tmpdir, image_source, da_cls, config, start_storage
-=======
-    pytestconfig, tmpdir, image_source, da_cls, config_gen, start_weaviate
->>>>>>> bf74ec60
+    pytestconfig, tmpdir, image_source, da_cls, config_gen, start_storage
 ):
     files = [
         f'{pytestconfig.rootdir}/**/*.png',
