--- conflicted
+++ resolved
@@ -25,14 +25,10 @@
       - "9200:9200"
     networks:
       - elastic
-<<<<<<< HEAD
-=======
   redis:
     image: redislabs/redisearch:2.6.0
     ports:
       - "6379:6379"
-      
->>>>>>> 404b9731
 networks:
   elastic:
     name: elastic