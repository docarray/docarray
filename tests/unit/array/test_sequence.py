--- conflicted
+++ resolved
@@ -15,13 +15,8 @@
         (DocumentArrayWeaviate, lambda: WeaviateConfig(n_dim=1)),
     ],
 )
-<<<<<<< HEAD
-def test_insert(da_cls, start_storage):
-    da = da_cls()
-=======
-def test_insert(da_cls, config, start_weaviate):
+def test_insert(da_cls, config, start_storage):
     da = da_cls(config=config())
->>>>>>> 8ef12517
     assert not len(da)
     da.insert(0, Document(text='hello', id="0"))
     da.insert(0, Document(text='world', id="1"))
@@ -40,13 +35,8 @@
         (DocumentArrayWeaviate, lambda: WeaviateConfig(n_dim=1)),
     ],
 )
-<<<<<<< HEAD
-def test_append_extend(da_cls, start_storage):
-    da = da_cls()
-=======
-def test_append_extend(da_cls, config, start_weaviate):
+def test_append_extend(da_cls, config, start_storage):
     da = da_cls(config=config())
->>>>>>> 8ef12517
     da.append(Document())
     da.append(Document())
     assert len(da) == 2
