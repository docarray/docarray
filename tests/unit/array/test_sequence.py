--- conflicted
+++ resolved
@@ -105,7 +105,6 @@
     del da2
 
 
-<<<<<<< HEAD
 def test_extend_subindex_annlite():
 
     n_dim = 3
@@ -146,8 +145,6 @@
 
 
 @pytest.mark.parametrize(
-=======
-@pytest.mark.parametrize(
     'storage, config',
     [
         ('memory', None),
@@ -174,10 +171,6 @@
 
 
 @pytest.mark.parametrize(
-    'index', [1, '1', slice(1, 2), [1], [False, True, False, False, False]]
-)
-@pytest.mark.parametrize(
->>>>>>> 67f60cd7
     'storage, config',
     [
         ('memory', None),
@@ -188,7 +181,6 @@
         ('sqlite', dict()),
     ],
 )
-<<<<<<< HEAD
 def test_append_subindex(storage, config):
 
     n_dim = 3
@@ -217,7 +209,22 @@
 
         for i in range(2):
             assert embeddings_eq(da._subindices['@c'][f'{i}'].embedding, [i, i])
-=======
+
+
+@pytest.mark.parametrize(
+    'storage, config',
+    [
+        ('memory', None),
+        ('weaviate', {'n_dim': 3, 'distance': 'l2-squared'}),
+        ('annlite', {'n_dim': 3, 'metric': 'Euclidean'}),
+        ('qdrant', {'n_dim': 3, 'distance': 'euclidean'}),
+        ('elasticsearch', {'n_dim': 3, 'distance': 'l2_norm'}),
+        ('sqlite', dict()),
+    ],
+)
+@pytest.mark.parametrize(
+    'index', [1, '1', slice(1, 2), [1], [False, True, False, False, False]]
+)
 def test_set_and_append(index, storage, config):
     da = DocumentArray(storage=storage, config=config)
 
@@ -231,5 +238,4 @@
         )
         da.append(Document(id='new_new'))
 
-    assert da[:, 'id'] == ['0', 'new', '2', '3', '4', 'new_new']
->>>>>>> 67f60cd7
+    assert da[:, 'id'] == ['0', 'new', '2', '3', '4', 'new_new']