--- conflicted
+++ resolved
@@ -4,11 +4,9 @@
 from mktestdocs import grab_code_blocks
 from mktestdocs.__main__ import _executors, check_raw_string
 
-<<<<<<< HEAD
 from tests.index.elastic.fixture import start_storage_v8  # noqa: F401
-=======
+
 file_to_skip = ['fastAPI', 'jina']
->>>>>>> 18f2a3f9
 
 
 def check_raw_file_full(raw, lang="python", keyword_ignore=[]):
