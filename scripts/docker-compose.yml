version: "3.3"
services:
  weaviate:
    image: semitechnologies/weaviate:1.13.2
    ports:
      - "41234:8080"
    environment:
      CONTEXTIONARY_URL: contextionary:9999
      QUERY_DEFAULTS_LIMIT: 25
      AUTHENTICATION_ANONYMOUS_ACCESS_ENABLED: 'true'
      PERSISTENCE_DATA_PATH: '/var/lib/weaviate'
  qdrant:
    image: qdrant/qdrant:v0.10.1
    ports:
<<<<<<< HEAD
      - "41233:6333"
=======
      - "41237:6333"
      - "41238:6334"
>>>>>>> 1e56daf7
    ulimits: # Only required for tests, as there are a lot of collections created
      nofile:
        soft: 65535
        hard: 65535
  elasticsearch:
    image: docker.elastic.co/elasticsearch/elasticsearch:8.2.0
    environment:
      - xpack.security.enabled=false
      - discovery.type=single-node
    ports:
      - "41235:9200"
  redis:
    image: redislabs/redisearch:2.6.0
    ports:
      - "41236:6379"<|MERGE_RESOLUTION|>--- conflicted
+++ resolved
@@ -12,12 +12,8 @@
   qdrant:
     image: qdrant/qdrant:v0.10.1
     ports:
-<<<<<<< HEAD
-      - "41233:6333"
-=======
       - "41237:6333"
       - "41238:6334"
->>>>>>> 1e56daf7
     ulimits: # Only required for tests, as there are a lot of collections created
       nofile:
         soft: 65535
