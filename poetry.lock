[[package]]
name = "anyio"
version = "3.6.2"
description = "High level compatibility layer for multiple asynchronous event loop implementations"
category = "main"
optional = false
python-versions = ">=3.6.2"

[package.dependencies]
idna = ">=2.8"
sniffio = ">=1.1"

[package.extras]
doc = ["packaging", "sphinx-autodoc-typehints (>=1.2.0)", "sphinx-rtd-theme"]
test = ["contextlib2", "coverage[toml] (>=4.5)", "hypothesis (>=4.0)", "mock (>=4)", "pytest (>=7.0)", "pytest-mock (>=3.6.1)", "trustme", "uvloop (<0.15)", "uvloop (>=0.15)"]
trio = ["trio (>=0.16,<0.22)"]

[[package]]
name = "appnope"
version = "0.1.3"
description = "Disable App Nap on macOS >= 10.9"
category = "dev"
optional = false
python-versions = "*"

[[package]]
name = "argon2-cffi"
version = "21.3.0"
description = "The secure Argon2 password hashing algorithm."
category = "dev"
optional = false
python-versions = ">=3.6"

[package.dependencies]
argon2-cffi-bindings = "*"

[package.extras]
dev = ["cogapp", "coverage[toml] (>=5.0.2)", "furo", "hypothesis", "pre-commit", "pytest", "sphinx", "sphinx-notfound-page", "tomli"]
docs = ["furo", "sphinx", "sphinx-notfound-page"]
tests = ["coverage[toml] (>=5.0.2)", "hypothesis", "pytest"]

[[package]]
name = "argon2-cffi-bindings"
version = "21.2.0"
description = "Low-level CFFI bindings for Argon2"
category = "dev"
optional = false
python-versions = ">=3.6"

[package.dependencies]
cffi = ">=1.0.1"

[package.extras]
dev = ["cogapp", "pre-commit", "pytest", "wheel"]
tests = ["pytest"]

[[package]]
name = "asttokens"
version = "2.1.0"
description = "Annotate AST trees with source code positions"
category = "dev"
optional = false
python-versions = "*"

[package.dependencies]
six = "*"

[package.extras]
test = ["astroid (<=2.5.3)", "pytest"]

[[package]]
name = "atomicwrites"
version = "1.4.1"
description = "Atomic file writes."
category = "dev"
optional = false
python-versions = ">=2.7, !=3.0.*, !=3.1.*, !=3.2.*, !=3.3.*"

[[package]]
name = "attrs"
version = "22.1.0"
description = "Classes Without Boilerplate"
category = "dev"
optional = false
python-versions = ">=3.5"

[package.extras]
dev = ["cloudpickle", "coverage[toml] (>=5.0.2)", "furo", "hypothesis", "mypy (>=0.900,!=0.940)", "pre-commit", "pympler", "pytest (>=4.3.0)", "pytest-mypy-plugins", "sphinx", "sphinx-notfound-page", "zope.interface"]
docs = ["furo", "sphinx", "sphinx-notfound-page", "zope.interface"]
tests = ["cloudpickle", "coverage[toml] (>=5.0.2)", "hypothesis", "mypy (>=0.900,!=0.940)", "pympler", "pytest (>=4.3.0)", "pytest-mypy-plugins", "zope.interface"]
tests-no-zope = ["cloudpickle", "coverage[toml] (>=5.0.2)", "hypothesis", "mypy (>=0.900,!=0.940)", "pympler", "pytest (>=4.3.0)", "pytest-mypy-plugins"]

[[package]]
name = "av"
version = "10.0.0"
description = "Pythonic bindings for FFmpeg's libraries."
category = "main"
optional = false
python-versions = "*"

[[package]]
name = "babel"
version = "2.11.0"
description = "Internationalization utilities"
category = "dev"
optional = false
python-versions = ">=3.6"

[package.dependencies]
pytz = ">=2015.7"

[[package]]
name = "backcall"
version = "0.2.0"
description = "Specifications for callback functions passed in to an API"
category = "dev"
optional = false
python-versions = "*"

[[package]]
name = "beautifulsoup4"
version = "4.11.1"
description = "Screen-scraping library"
category = "dev"
optional = false
python-versions = ">=3.6.0"

[package.dependencies]
soupsieve = ">1.2"

[package.extras]
html5lib = ["html5lib"]
lxml = ["lxml"]

[[package]]
name = "black"
version = "22.10.0"
description = "The uncompromising code formatter."
category = "dev"
optional = false
python-versions = ">=3.7"

[package.dependencies]
click = ">=8.0.0"
mypy-extensions = ">=0.4.3"
pathspec = ">=0.9.0"
platformdirs = ">=2"
tomli = {version = ">=1.1.0", markers = "python_full_version < \"3.11.0a7\""}
typing-extensions = {version = ">=3.10.0.0", markers = "python_version < \"3.10\""}

[package.extras]
colorama = ["colorama (>=0.4.3)"]
d = ["aiohttp (>=3.7.4)"]
jupyter = ["ipython (>=7.8.0)", "tokenize-rt (>=3.2.0)"]
uvloop = ["uvloop (>=0.15.2)"]

[[package]]
name = "bleach"
version = "5.0.1"
description = "An easy safelist-based HTML-sanitizing tool."
category = "dev"
optional = false
python-versions = ">=3.7"

[package.dependencies]
six = ">=1.9.0"
webencodings = "*"

[package.extras]
css = ["tinycss2 (>=1.1.0,<1.2)"]
dev = ["Sphinx (==4.3.2)", "black (==22.3.0)", "build (==0.8.0)", "flake8 (==4.0.1)", "hashin (==0.17.0)", "mypy (==0.961)", "pip-tools (==6.6.2)", "pytest (==7.1.2)", "tox (==3.25.0)", "twine (==4.0.1)", "wheel (==0.37.1)"]

[[package]]
name = "certifi"
version = "2022.9.24"
description = "Python package for providing Mozilla's CA Bundle."
category = "dev"
optional = false
python-versions = ">=3.6"

[[package]]
name = "cffi"
version = "1.15.1"
description = "Foreign Function Interface for Python calling C code."
category = "dev"
optional = false
python-versions = "*"

[package.dependencies]
pycparser = "*"

[[package]]
name = "cfgv"
version = "3.3.1"
description = "Validate configuration and produce human readable error messages."
category = "dev"
optional = false
python-versions = ">=3.6.1"

[[package]]
name = "charset-normalizer"
version = "2.1.1"
description = "The Real First Universal Charset Detector. Open, modern and actively maintained alternative to Chardet."
category = "dev"
optional = false
python-versions = ">=3.6.0"

[package.extras]
unicode-backport = ["unicodedata2"]

[[package]]
name = "click"
version = "8.1.3"
description = "Composable command line interface toolkit"
category = "dev"
optional = false
python-versions = ">=3.7"

[package.dependencies]
colorama = {version = "*", markers = "platform_system == \"Windows\""}

[[package]]
name = "colorama"
version = "0.4.6"
description = "Cross-platform colored terminal text."
category = "dev"
optional = false
python-versions = "!=3.0.*,!=3.1.*,!=3.2.*,!=3.3.*,!=3.4.*,!=3.5.*,!=3.6.*,>=2.7"

[[package]]
name = "debugpy"
version = "1.6.3"
description = "An implementation of the Debug Adapter Protocol for Python"
category = "dev"
optional = false
python-versions = ">=3.7"

[[package]]
name = "decorator"
version = "5.1.1"
description = "Decorators for Humans"
category = "dev"
optional = false
python-versions = ">=3.5"

[[package]]
name = "defusedxml"
version = "0.7.1"
description = "XML bomb protection for Python stdlib modules"
category = "dev"
optional = false
python-versions = ">=2.7, !=3.0.*, !=3.1.*, !=3.2.*, !=3.3.*, !=3.4.*"

[[package]]
name = "distlib"
version = "0.3.6"
description = "Distribution utilities"
category = "dev"
optional = false
python-versions = "*"

[[package]]
name = "entrypoints"
version = "0.4"
description = "Discover and load entry points from installed packages."
category = "dev"
optional = false
python-versions = ">=3.6"

[[package]]
name = "executing"
version = "1.2.0"
description = "Get the currently executing AST node of a frame, and other information"
category = "dev"
optional = false
python-versions = "*"

[package.extras]
tests = ["asttokens", "littleutils", "pytest", "rich"]

[[package]]
name = "fastapi"
version = "0.87.0"
description = "FastAPI framework, high performance, easy to learn, fast to code, ready for production"
category = "main"
optional = true
python-versions = ">=3.7"

[package.dependencies]
pydantic = ">=1.6.2,<1.7 || >1.7,<1.7.1 || >1.7.1,<1.7.2 || >1.7.2,<1.7.3 || >1.7.3,<1.8 || >1.8,<1.8.1 || >1.8.1,<2.0.0"
starlette = "0.21.0"

[package.extras]
all = ["email-validator (>=1.1.1)", "httpx (>=0.23.0)", "itsdangerous (>=1.1.0)", "jinja2 (>=2.11.2)", "orjson (>=3.2.1)", "python-multipart (>=0.0.5)", "pyyaml (>=5.3.1)", "ujson (>=4.0.1,!=4.0.2,!=4.1.0,!=4.2.0,!=4.3.0,!=5.0.0,!=5.1.0)", "uvicorn[standard] (>=0.12.0)"]
dev = ["pre-commit (>=2.17.0,<3.0.0)", "ruff (==0.0.114)", "uvicorn[standard] (>=0.12.0,<0.19.0)"]
doc = ["mdx-include (>=1.4.1,<2.0.0)", "mkdocs (>=1.1.2,<2.0.0)", "mkdocs-markdownextradata-plugin (>=0.1.7,<0.3.0)", "mkdocs-material (>=8.1.4,<9.0.0)", "pyyaml (>=5.3.1,<7.0.0)", "typer[all] (>=0.6.1,<0.7.0)"]
test = ["anyio[trio] (>=3.2.1,<4.0.0)", "black (==22.8.0)", "coverage[toml] (>=6.5.0,<7.0)", "databases[sqlite] (>=0.3.2,<0.7.0)", "email-validator (>=1.1.1,<2.0.0)", "flask (>=1.1.2,<3.0.0)", "httpx (>=0.23.0,<0.24.0)", "isort (>=5.0.6,<6.0.0)", "mypy (==0.982)", "orjson (>=3.2.1,<4.0.0)", "passlib[bcrypt] (>=1.7.2,<2.0.0)", "peewee (>=3.13.3,<4.0.0)", "pytest (>=7.1.3,<8.0.0)", "python-jose[cryptography] (>=3.3.0,<4.0.0)", "python-multipart (>=0.0.5,<0.0.6)", "pyyaml (>=5.3.1,<7.0.0)", "ruff (==0.0.114)", "sqlalchemy (>=1.3.18,<=1.4.41)", "types-orjson (==3.6.2)", "types-ujson (==5.5.0)", "ujson (>=4.0.1,!=4.0.2,!=4.1.0,!=4.2.0,!=4.3.0,!=5.0.0,!=5.1.0,<6.0.0)"]

[[package]]
name = "fastjsonschema"
version = "2.16.2"
description = "Fastest Python implementation of JSON schema"
category = "dev"
optional = false
python-versions = "*"

[package.extras]
devel = ["colorama", "json-spec", "jsonschema", "pylint", "pytest", "pytest-benchmark", "pytest-cache", "validictory"]

[[package]]
name = "filelock"
version = "3.8.0"
description = "A platform independent file lock."
category = "dev"
optional = false
python-versions = ">=3.7"

[package.extras]
docs = ["furo (>=2022.6.21)", "sphinx (>=5.1.1)", "sphinx-autodoc-typehints (>=1.19.1)"]
testing = ["covdefaults (>=2.2)", "coverage (>=6.4.2)", "pytest (>=7.1.2)", "pytest-cov (>=3)", "pytest-timeout (>=2.1)"]

[[package]]
name = "h11"
version = "0.14.0"
description = "A pure-Python, bring-your-own-I/O implementation of HTTP/1.1"
category = "dev"
optional = false
python-versions = ">=3.7"

[[package]]
name = "httpcore"
version = "0.16.1"
description = "A minimal low-level HTTP client."
category = "dev"
optional = false
python-versions = ">=3.7"

[package.dependencies]
anyio = ">=3.0,<5.0"
certifi = "*"
h11 = ">=0.13,<0.15"
sniffio = ">=1.0.0,<2.0.0"

[package.extras]
http2 = ["h2 (>=3,<5)"]
socks = ["socksio (>=1.0.0,<2.0.0)"]

[[package]]
name = "httpx"
version = "0.23.1"
description = "The next generation HTTP client."
category = "dev"
optional = false
python-versions = ">=3.7"

[package.dependencies]
certifi = "*"
httpcore = ">=0.15.0,<0.17.0"
rfc3986 = {version = ">=1.3,<2", extras = ["idna2008"]}
sniffio = "*"

[package.extras]
brotli = ["brotli", "brotlicffi"]
cli = ["click (>=8.0.0,<9.0.0)", "pygments (>=2.0.0,<3.0.0)", "rich (>=10,<13)"]
http2 = ["h2 (>=3,<5)"]
socks = ["socksio (>=1.0.0,<2.0.0)"]

[[package]]
name = "identify"
version = "2.5.8"
description = "File identification library for Python"
category = "dev"
optional = false
python-versions = ">=3.7"

[package.extras]
license = ["ukkonen"]

[[package]]
name = "idna"
version = "3.4"
description = "Internationalized Domain Names in Applications (IDNA)"
category = "main"
optional = false
python-versions = ">=3.5"

[[package]]
name = "importlib-metadata"
version = "5.0.0"
description = "Read metadata from Python packages"
category = "dev"
optional = false
python-versions = ">=3.7"

[package.dependencies]
zipp = ">=0.5"

[package.extras]
docs = ["furo", "jaraco.packaging (>=9)", "jaraco.tidelift (>=1.4)", "rst.linker (>=1.9)", "sphinx (>=3.5)"]
perf = ["ipython"]
testing = ["flake8 (<5)", "flufl.flake8", "importlib-resources (>=1.3)", "packaging", "pyfakefs", "pytest (>=6)", "pytest-black (>=0.3.7)", "pytest-checkdocs (>=2.4)", "pytest-cov", "pytest-enabler (>=1.3)", "pytest-flake8", "pytest-mypy (>=0.9.1)", "pytest-perf (>=0.9.2)"]

[[package]]
name = "importlib-resources"
version = "5.10.0"
description = "Read resources from Python packages"
category = "dev"
optional = false
python-versions = ">=3.7"

[package.dependencies]
zipp = {version = ">=3.1.0", markers = "python_version < \"3.10\""}

[package.extras]
docs = ["furo", "jaraco.packaging (>=9)", "jaraco.tidelift (>=1.4)", "rst.linker (>=1.9)", "sphinx (>=3.5)"]
testing = ["flake8 (<5)", "pytest (>=6)", "pytest-black (>=0.3.7)", "pytest-checkdocs (>=2.4)", "pytest-cov", "pytest-enabler (>=1.3)", "pytest-flake8", "pytest-mypy (>=0.9.1)"]

[[package]]
name = "iniconfig"
version = "1.1.1"
description = "iniconfig: brain-dead simple config-ini parsing"
category = "dev"
optional = false
python-versions = "*"

[[package]]
name = "ipykernel"
version = "6.17.1"
description = "IPython Kernel for Jupyter"
category = "dev"
optional = false
python-versions = ">=3.8"

[package.dependencies]
appnope = {version = "*", markers = "platform_system == \"Darwin\""}
debugpy = ">=1.0"
ipython = ">=7.23.1"
jupyter-client = ">=6.1.12"
matplotlib-inline = ">=0.1"
nest-asyncio = "*"
packaging = "*"
psutil = "*"
pyzmq = ">=17"
tornado = ">=6.1"
traitlets = ">=5.1.0"

[package.extras]
docs = ["myst-parser", "pydata-sphinx-theme", "sphinx", "sphinxcontrib-github-alt"]
test = ["flaky", "ipyparallel", "pre-commit", "pytest (>=7.0)", "pytest-cov", "pytest-timeout"]

[[package]]
name = "ipython"
version = "8.6.0"
description = "IPython: Productive Interactive Computing"
category = "dev"
optional = false
python-versions = ">=3.8"

[package.dependencies]
appnope = {version = "*", markers = "sys_platform == \"darwin\""}
backcall = "*"
colorama = {version = "*", markers = "sys_platform == \"win32\""}
decorator = "*"
jedi = ">=0.16"
matplotlib-inline = "*"
pexpect = {version = ">4.3", markers = "sys_platform != \"win32\""}
pickleshare = "*"
prompt-toolkit = ">3.0.1,<3.1.0"
pygments = ">=2.4.0"
stack-data = "*"
traitlets = ">=5"

[package.extras]
all = ["black", "curio", "docrepr", "ipykernel", "ipyparallel", "ipywidgets", "matplotlib", "matplotlib (!=3.2.0)", "nbconvert", "nbformat", "notebook", "numpy (>=1.20)", "pandas", "pytest (<7)", "pytest (<7.1)", "pytest-asyncio", "qtconsole", "setuptools (>=18.5)", "sphinx (>=1.3)", "sphinx-rtd-theme", "stack-data", "testpath", "trio", "typing-extensions"]
black = ["black"]
doc = ["docrepr", "ipykernel", "matplotlib", "pytest (<7)", "pytest (<7.1)", "pytest-asyncio", "setuptools (>=18.5)", "sphinx (>=1.3)", "sphinx-rtd-theme", "stack-data", "testpath", "typing-extensions"]
kernel = ["ipykernel"]
nbconvert = ["nbconvert"]
nbformat = ["nbformat"]
notebook = ["ipywidgets", "notebook"]
parallel = ["ipyparallel"]
qtconsole = ["qtconsole"]
test = ["pytest (<7.1)", "pytest-asyncio", "testpath"]
test-extra = ["curio", "matplotlib (!=3.2.0)", "nbformat", "numpy (>=1.20)", "pandas", "pytest (<7.1)", "pytest-asyncio", "testpath", "trio"]

[[package]]
name = "ipython-genutils"
version = "0.2.0"
description = "Vestigial utilities from IPython"
category = "dev"
optional = false
python-versions = "*"

[[package]]
name = "isort"
version = "5.10.1"
description = "A Python utility / library to sort Python imports."
category = "dev"
optional = false
python-versions = ">=3.6.1,<4.0"

[package.extras]
colors = ["colorama (>=0.4.3,<0.5.0)"]
pipfile-deprecated-finder = ["pipreqs", "requirementslib"]
plugins = ["setuptools"]
requirements-deprecated-finder = ["pip-api", "pipreqs"]

[[package]]
name = "jedi"
version = "0.18.1"
description = "An autocompletion tool for Python that can be used for text editors."
category = "dev"
optional = false
python-versions = ">=3.6"

[package.dependencies]
parso = ">=0.8.0,<0.9.0"

[package.extras]
qa = ["flake8 (==3.8.3)", "mypy (==0.782)"]
testing = ["Django (<3.1)", "colorama", "docopt", "pytest (<7.0.0)"]

[[package]]
name = "jinja2"
version = "3.1.2"
description = "A very fast and expressive template engine."
category = "dev"
optional = false
python-versions = ">=3.7"

[package.dependencies]
MarkupSafe = ">=2.0"

[package.extras]
i18n = ["Babel (>=2.7)"]

[[package]]
name = "json5"
version = "0.9.10"
description = "A Python implementation of the JSON5 data format."
category = "dev"
optional = false
python-versions = "*"

[package.extras]
dev = ["hypothesis"]

[[package]]
name = "jsonschema"
version = "4.17.0"
description = "An implementation of JSON Schema validation for Python"
category = "dev"
optional = false
python-versions = ">=3.7"

[package.dependencies]
attrs = ">=17.4.0"
importlib-resources = {version = ">=1.4.0", markers = "python_version < \"3.9\""}
pkgutil-resolve-name = {version = ">=1.3.10", markers = "python_version < \"3.9\""}
pyrsistent = ">=0.14.0,<0.17.0 || >0.17.0,<0.17.1 || >0.17.1,<0.17.2 || >0.17.2"

[package.extras]
format = ["fqdn", "idna", "isoduration", "jsonpointer (>1.13)", "rfc3339-validator", "rfc3987", "uri-template", "webcolors (>=1.11)"]
format-nongpl = ["fqdn", "idna", "isoduration", "jsonpointer (>1.13)", "rfc3339-validator", "rfc3986-validator (>0.1.0)", "uri-template", "webcolors (>=1.11)"]

[[package]]
name = "jupyter-client"
version = "7.4.6"
description = "Jupyter protocol implementation and client libraries"
category = "dev"
optional = false
python-versions = ">=3.7"

[package.dependencies]
entrypoints = "*"
jupyter-core = ">=4.9.2"
nest-asyncio = ">=1.5.4"
python-dateutil = ">=2.8.2"
pyzmq = ">=23.0"
tornado = ">=6.2"
traitlets = "*"

[package.extras]
doc = ["ipykernel", "myst-parser", "sphinx (>=1.3.6)", "sphinx-rtd-theme", "sphinxcontrib-github-alt"]
test = ["codecov", "coverage", "ipykernel (>=6.12)", "ipython", "mypy", "pre-commit", "pytest", "pytest-asyncio (>=0.18)", "pytest-cov", "pytest-timeout"]

[[package]]
name = "jupyter-core"
version = "5.0.0"
description = "Jupyter core package. A base package on which Jupyter projects rely."
category = "dev"
optional = false
python-versions = ">=3.8"

[package.dependencies]
platformdirs = "*"
pywin32 = {version = ">=1.0", markers = "sys_platform == \"win32\" and platform_python_implementation != \"PyPy\""}
traitlets = "*"

[package.extras]
test = ["ipykernel", "pre-commit", "pytest", "pytest-cov", "pytest-timeout"]

[[package]]
name = "jupyter-server"
version = "1.23.2"
description = "The backend—i.e. core services, APIs, and REST endpoints—to Jupyter web applications."
category = "dev"
optional = false
python-versions = ">=3.7"

[package.dependencies]
anyio = ">=3.1.0,<4"
argon2-cffi = "*"
jinja2 = "*"
jupyter-client = ">=6.1.12"
jupyter-core = ">=4.7.0"
nbconvert = ">=6.4.4"
nbformat = ">=5.2.0"
packaging = "*"
prometheus-client = "*"
pywinpty = {version = "*", markers = "os_name == \"nt\""}
pyzmq = ">=17"
Send2Trash = "*"
terminado = ">=0.8.3"
tornado = ">=6.1.0"
traitlets = ">=5.1"
websocket-client = "*"

[package.extras]
test = ["coverage", "ipykernel", "pre-commit", "pytest (>=7.0)", "pytest-console-scripts", "pytest-cov", "pytest-mock", "pytest-timeout", "pytest-tornasync", "requests"]

[[package]]
name = "jupyterlab"
version = "3.5.0"
description = "JupyterLab computational environment"
category = "dev"
optional = false
python-versions = ">=3.7"

[package.dependencies]
ipython = "*"
jinja2 = ">=2.1"
jupyter-core = "*"
jupyter-server = ">=1.16.0,<3"
jupyterlab-server = ">=2.10,<3.0"
nbclassic = "*"
notebook = "<7"
packaging = "*"
tomli = "*"
tornado = ">=6.1.0"

[package.extras]
test = ["check-manifest", "coverage", "jupyterlab-server[test]", "pre-commit", "pytest (>=6.0)", "pytest-check-links (>=0.5)", "pytest-console-scripts", "pytest-cov", "requests", "requests-cache", "virtualenv"]
ui-tests = ["build"]

[[package]]
name = "jupyterlab-pygments"
version = "0.2.2"
description = "Pygments theme using JupyterLab CSS variables"
category = "dev"
optional = false
python-versions = ">=3.7"

[[package]]
name = "jupyterlab-server"
version = "2.16.3"
description = "A set of server components for JupyterLab and JupyterLab like applications."
category = "dev"
optional = false
python-versions = ">=3.7"

[package.dependencies]
babel = "*"
importlib-metadata = {version = ">=4.8.3", markers = "python_version < \"3.10\""}
jinja2 = ">=3.0.3"
json5 = "*"
jsonschema = ">=3.0.1"
jupyter-server = ">=1.8,<3"
packaging = "*"
requests = "*"

[package.extras]
docs = ["autodoc-traits", "docutils (<0.19)", "jinja2 (<3.1.0)", "mistune (<1)", "myst-parser", "pydata-sphinx-theme", "sphinx", "sphinx-copybutton", "sphinxcontrib-openapi"]
openapi = ["openapi-core (>=0.14.2)", "ruamel-yaml"]
test = ["codecov", "ipykernel", "jupyter-server[test]", "openapi-core (>=0.14.2,<0.15.0)", "openapi-spec-validator (<0.5)", "pytest (>=7.0)", "pytest-console-scripts", "pytest-cov", "requests-mock", "ruamel-yaml", "strict-rfc3339"]

[[package]]
name = "markupsafe"
version = "2.1.1"
description = "Safely add untrusted strings to HTML/XML markup."
category = "dev"
optional = false
python-versions = ">=3.7"

[[package]]
name = "matplotlib-inline"
version = "0.1.6"
description = "Inline Matplotlib backend for Jupyter"
category = "dev"
optional = false
python-versions = ">=3.5"

[package.dependencies]
traitlets = "*"

[[package]]
name = "mistune"
version = "2.0.4"
description = "A sane Markdown parser with useful plugins and renderers"
category = "dev"
optional = false
python-versions = "*"

[[package]]
name = "mypy"
version = "0.990"
description = "Optional static typing for Python"
category = "dev"
optional = false
python-versions = ">=3.7"

[package.dependencies]
mypy-extensions = ">=0.4.3"
tomli = {version = ">=1.1.0", markers = "python_version < \"3.11\""}
typing-extensions = ">=3.10"

[package.extras]
dmypy = ["psutil (>=4.0)"]
install-types = ["pip"]
python2 = ["typed-ast (>=1.4.0,<2)"]
reports = ["lxml"]

[[package]]
name = "mypy-extensions"
version = "0.4.3"
description = "Experimental type system extensions for programs checked with the mypy typechecker."
category = "main"
optional = false
python-versions = "*"

[[package]]
name = "nbclassic"
version = "0.4.8"
description = "A web-based notebook environment for interactive computing"
category = "dev"
optional = false
python-versions = ">=3.7"

[package.dependencies]
argon2-cffi = "*"
ipykernel = "*"
ipython-genutils = "*"
jinja2 = "*"
jupyter-client = ">=6.1.1"
jupyter-core = ">=4.6.1"
jupyter-server = ">=1.8"
nbconvert = ">=5"
nbformat = "*"
nest-asyncio = ">=1.5"
notebook-shim = ">=0.1.0"
prometheus-client = "*"
pyzmq = ">=17"
Send2Trash = ">=1.8.0"
terminado = ">=0.8.3"
tornado = ">=6.1"
traitlets = ">=4.2.1"

[package.extras]
docs = ["myst-parser", "nbsphinx", "sphinx", "sphinx-rtd-theme", "sphinxcontrib-github-alt"]
json-logging = ["json-logging"]
test = ["coverage", "nbval", "pytest", "pytest-cov", "pytest-playwright", "pytest-tornasync", "requests", "requests-unixsocket", "testpath"]

[[package]]
name = "nbclient"
version = "0.7.0"
description = "A client library for executing notebooks. Formerly nbconvert's ExecutePreprocessor."
category = "dev"
optional = false
python-versions = ">=3.7.0"

[package.dependencies]
jupyter-client = ">=6.1.5"
nbformat = ">=5.0"
nest-asyncio = "*"
traitlets = ">=5.2.2"

[package.extras]
sphinx = ["Sphinx (>=1.7)", "autodoc-traits", "mock", "moto", "myst-parser", "sphinx-book-theme"]
test = ["black", "check-manifest", "flake8", "ipykernel", "ipython", "ipywidgets", "mypy", "nbconvert", "pip (>=18.1)", "pre-commit", "pytest (>=4.1)", "pytest-asyncio", "pytest-cov (>=2.6.1)", "setuptools (>=60.0)", "testpath", "twine (>=1.11.0)", "xmltodict"]

[[package]]
name = "nbconvert"
version = "7.2.5"
description = "Converting Jupyter Notebooks"
category = "dev"
optional = false
python-versions = ">=3.7"

[package.dependencies]
beautifulsoup4 = "*"
bleach = "*"
defusedxml = "*"
importlib-metadata = {version = ">=3.6", markers = "python_version < \"3.10\""}
jinja2 = ">=3.0"
jupyter-core = ">=4.7"
jupyterlab-pygments = "*"
markupsafe = ">=2.0"
mistune = ">=2.0.3,<3"
nbclient = ">=0.5.0"
nbformat = ">=5.1"
packaging = "*"
pandocfilters = ">=1.4.1"
pygments = ">=2.4.1"
tinycss2 = "*"
traitlets = ">=5.0"

[package.extras]
all = ["ipykernel", "ipython", "ipywidgets (>=7)", "myst-parser", "nbsphinx (>=0.2.12)", "pre-commit", "pyppeteer (>=1,<1.1)", "pyqtwebengine (>=5.15)", "pytest", "pytest-cov", "pytest-dependency", "sphinx (==5.0.2)", "sphinx-rtd-theme", "tornado (>=6.1)"]
docs = ["ipython", "myst-parser", "nbsphinx (>=0.2.12)", "sphinx (==5.0.2)", "sphinx-rtd-theme"]
qtpdf = ["pyqtwebengine (>=5.15)"]
qtpng = ["pyqtwebengine (>=5.15)"]
serve = ["tornado (>=6.1)"]
test = ["ipykernel", "ipywidgets (>=7)", "pre-commit", "pyppeteer (>=1,<1.1)", "pytest", "pytest-cov", "pytest-dependency"]
webpdf = ["pyppeteer (>=1,<1.1)"]

[[package]]
name = "nbformat"
version = "5.7.0"
description = "The Jupyter Notebook format"
category = "dev"
optional = false
python-versions = ">=3.7"

[package.dependencies]
fastjsonschema = "*"
jsonschema = ">=2.6"
jupyter-core = "*"
traitlets = ">=5.1"

[package.extras]
test = ["check-manifest", "pep440", "pre-commit", "pytest", "testpath"]

[[package]]
name = "nest-asyncio"
version = "1.5.6"
description = "Patch asyncio to allow nested event loops"
category = "dev"
optional = false
python-versions = ">=3.5"

[[package]]
name = "nodeenv"
version = "1.7.0"
description = "Node.js virtual environment builder"
category = "dev"
optional = false
python-versions = ">=2.7,!=3.0.*,!=3.1.*,!=3.2.*,!=3.3.*,!=3.4.*,!=3.5.*,!=3.6.*"

[package.dependencies]
setuptools = "*"

[[package]]
name = "notebook"
version = "6.5.2"
description = "A web-based notebook environment for interactive computing"
category = "dev"
optional = false
python-versions = ">=3.7"

[package.dependencies]
argon2-cffi = "*"
ipykernel = "*"
ipython-genutils = "*"
jinja2 = "*"
jupyter-client = ">=5.3.4"
jupyter-core = ">=4.6.1"
nbclassic = ">=0.4.7"
nbconvert = ">=5"
nbformat = "*"
nest-asyncio = ">=1.5"
prometheus-client = "*"
pyzmq = ">=17"
Send2Trash = ">=1.8.0"
terminado = ">=0.8.3"
tornado = ">=6.1"
traitlets = ">=4.2.1"

[package.extras]
docs = ["myst-parser", "nbsphinx", "sphinx", "sphinx-rtd-theme", "sphinxcontrib-github-alt"]
json-logging = ["json-logging"]
test = ["coverage", "nbval", "pytest", "pytest-cov", "requests", "requests-unixsocket", "selenium (==4.1.5)", "testpath"]

[[package]]
name = "notebook-shim"
version = "0.2.2"
description = "A shim layer for notebook traits and config"
category = "dev"
optional = false
python-versions = ">=3.7"

[package.dependencies]
jupyter-server = ">=1.8,<3"

[package.extras]
test = ["pytest", "pytest-console-scripts", "pytest-tornasync"]

[[package]]
name = "numpy"
version = "1.23.4"
description = "NumPy is the fundamental package for array computing with Python."
category = "main"
optional = false
python-versions = ">=3.8"

[[package]]
name = "nvidia-cublas-cu11"
version = "11.10.3.66"
description = "CUBLAS native runtime libraries"
category = "main"
optional = true
python-versions = ">=3"

[package.dependencies]
setuptools = "*"
wheel = "*"

[[package]]
name = "nvidia-cuda-nvrtc-cu11"
version = "11.7.99"
description = "NVRTC native runtime libraries"
category = "main"
optional = true
python-versions = ">=3"

[package.dependencies]
setuptools = "*"
wheel = "*"

[[package]]
name = "nvidia-cuda-runtime-cu11"
version = "11.7.99"
description = "CUDA Runtime native Libraries"
category = "main"
optional = true
python-versions = ">=3"

[package.dependencies]
setuptools = "*"
wheel = "*"

[[package]]
name = "nvidia-cudnn-cu11"
version = "8.5.0.96"
description = "cuDNN runtime libraries"
category = "main"
optional = true
python-versions = ">=3"

[package.dependencies]
setuptools = "*"
wheel = "*"

[[package]]
name = "orjson"
version = "3.8.2"
description = "Fast, correct Python JSON library supporting dataclasses, datetimes, and numpy"
category = "main"
optional = false
python-versions = ">=3.7"

[[package]]
name = "packaging"
version = "21.3"
description = "Core utilities for Python packages"
category = "dev"
optional = false
python-versions = ">=3.6"

[package.dependencies]
pyparsing = ">=2.0.2,<3.0.5 || >3.0.5"

[[package]]
name = "pandocfilters"
version = "1.5.0"
description = "Utilities for writing pandoc filters in python"
category = "dev"
optional = false
python-versions = ">=2.7, !=3.0.*, !=3.1.*, !=3.2.*, !=3.3.*"

[[package]]
name = "parso"
version = "0.8.3"
description = "A Python Parser"
category = "dev"
optional = false
python-versions = ">=3.6"

[package.extras]
qa = ["flake8 (==3.8.3)", "mypy (==0.782)"]
testing = ["docopt", "pytest (<6.0.0)"]

[[package]]
name = "pathspec"
version = "0.10.2"
description = "Utility library for gitignore style pattern matching of file paths."
category = "dev"
optional = false
python-versions = ">=3.7"

[[package]]
name = "pexpect"
version = "4.8.0"
description = "Pexpect allows easy control of interactive console applications."
category = "dev"
optional = false
python-versions = "*"

[package.dependencies]
ptyprocess = ">=0.5"

[[package]]
name = "pickleshare"
version = "0.7.5"
description = "Tiny 'shelve'-like database with concurrency support"
category = "dev"
optional = false
python-versions = "*"

[[package]]
name = "pillow"
version = "9.3.0"
description = "Python Imaging Library (Fork)"
category = "main"
optional = true
python-versions = ">=3.7"

[package.extras]
docs = ["furo", "olefile", "sphinx (>=2.4)", "sphinx-copybutton", "sphinx-issues (>=3.0.1)", "sphinx-removed-in", "sphinxext-opengraph"]
tests = ["check-manifest", "coverage", "defusedxml", "markdown2", "olefile", "packaging", "pyroma", "pytest", "pytest-cov", "pytest-timeout"]

[[package]]
name = "pkgutil-resolve-name"
version = "1.3.10"
description = "Resolve a name to an object."
category = "dev"
optional = false
python-versions = ">=3.6"

[[package]]
name = "platformdirs"
version = "2.5.4"
description = "A small Python package for determining appropriate platform-specific dirs, e.g. a \"user data dir\"."
category = "dev"
optional = false
python-versions = ">=3.7"

[package.extras]
docs = ["furo (>=2022.9.29)", "proselint (>=0.13)", "sphinx (>=5.3)", "sphinx-autodoc-typehints (>=1.19.4)"]
test = ["appdirs (==1.4.4)", "pytest (>=7.2)", "pytest-cov (>=4)", "pytest-mock (>=3.10)"]

[[package]]
name = "pluggy"
version = "0.13.1"
description = "plugin and hook calling mechanisms for python"
category = "dev"
optional = false
python-versions = ">=2.7, !=3.0.*, !=3.1.*, !=3.2.*, !=3.3.*"

[package.extras]
dev = ["pre-commit", "tox"]

[[package]]
name = "pre-commit"
version = "2.20.0"
description = "A framework for managing and maintaining multi-language pre-commit hooks."
category = "dev"
optional = false
python-versions = ">=3.7"

[package.dependencies]
cfgv = ">=2.0.0"
identify = ">=1.0.0"
nodeenv = ">=0.11.1"
pyyaml = ">=5.1"
toml = "*"
virtualenv = ">=20.0.8"

[[package]]
name = "prometheus-client"
version = "0.15.0"
description = "Python client for the Prometheus monitoring system."
category = "dev"
optional = false
python-versions = ">=3.6"

[package.extras]
twisted = ["twisted"]

[[package]]
name = "prompt-toolkit"
version = "3.0.32"
description = "Library for building powerful interactive command lines in Python"
category = "dev"
optional = false
python-versions = ">=3.6.2"

[package.dependencies]
wcwidth = "*"

[[package]]
name = "protobuf"
version = "4.21.9"
description = ""
category = "main"
optional = true
python-versions = ">=3.7"

[[package]]
name = "psutil"
version = "5.9.4"
description = "Cross-platform lib for process and system monitoring in Python."
category = "dev"
optional = false
python-versions = ">=2.7, !=3.0.*, !=3.1.*, !=3.2.*, !=3.3.*"

[package.extras]
test = ["enum34", "ipaddress", "mock", "pywin32", "wmi"]

[[package]]
name = "ptyprocess"
version = "0.7.0"
description = "Run a subprocess in a pseudo terminal"
category = "dev"
optional = false
python-versions = "*"

[[package]]
name = "pure-eval"
version = "0.2.2"
description = "Safely evaluate AST nodes without side effects"
category = "dev"
optional = false
python-versions = "*"

[package.extras]
tests = ["pytest"]

[[package]]
name = "py"
version = "1.11.0"
description = "library with cross-python path, ini-parsing, io, code, log facilities"
category = "dev"
optional = false
python-versions = ">=2.7, !=3.0.*, !=3.1.*, !=3.2.*, !=3.3.*, !=3.4.*"

[[package]]
name = "pycparser"
version = "2.21"
description = "C parser in Python"
category = "dev"
optional = false
python-versions = ">=2.7, !=3.0.*, !=3.1.*, !=3.2.*, !=3.3.*"

[[package]]
name = "pydantic"
version = "1.10.2"
description = "Data validation and settings management using python type hints"
category = "main"
optional = false
python-versions = ">=3.7"

[package.dependencies]
typing-extensions = ">=4.1.0"

[package.extras]
dotenv = ["python-dotenv (>=0.10.4)"]
email = ["email-validator (>=1.0.3)"]

[[package]]
name = "pygments"
version = "2.13.0"
description = "Pygments is a syntax highlighting package written in Python."
category = "dev"
optional = false
python-versions = ">=3.6"

[package.extras]
plugins = ["importlib-metadata"]

[[package]]
name = "pyparsing"
version = "3.0.9"
description = "pyparsing module - Classes and methods to define and execute parsing grammars"
category = "dev"
optional = false
python-versions = ">=3.6.8"

[package.extras]
diagrams = ["jinja2", "railroad-diagrams"]

[[package]]
name = "pyrsistent"
version = "0.19.2"
description = "Persistent/Functional/Immutable data structures"
category = "dev"
optional = false
python-versions = ">=3.7"

[[package]]
name = "pytest"
version = "6.2.5"
description = "pytest: simple powerful testing with Python"
category = "dev"
optional = false
python-versions = ">=3.6"

[package.dependencies]
atomicwrites = {version = ">=1.0", markers = "sys_platform == \"win32\""}
attrs = ">=19.2.0"
colorama = {version = "*", markers = "sys_platform == \"win32\""}
iniconfig = "*"
packaging = "*"
pluggy = ">=0.12,<2.0"
py = ">=1.8.2"
toml = "*"

[package.extras]
testing = ["argcomplete", "hypothesis (>=3.56)", "mock", "nose", "requests", "xmlschema"]

[[package]]
name = "pytest-asyncio"
version = "0.20.2"
description = "Pytest support for asyncio"
category = "dev"
optional = false
python-versions = ">=3.7"

[package.dependencies]
pytest = ">=6.1.0"

[package.extras]
testing = ["coverage (>=6.2)", "flaky (>=3.5.0)", "hypothesis (>=5.7.1)", "mypy (>=0.931)", "pytest-trio (>=0.7.0)"]

[[package]]
name = "python-dateutil"
version = "2.8.2"
description = "Extensions to the standard Python datetime module"
category = "dev"
optional = false
python-versions = "!=3.0.*,!=3.1.*,!=3.2.*,>=2.7"

[package.dependencies]
six = ">=1.5"

[[package]]
name = "pytz"
version = "2022.6"
description = "World timezone definitions, modern and historical"
category = "dev"
optional = false
python-versions = "*"

[[package]]
name = "pywin32"
version = "305"
description = "Python for Window Extensions"
category = "dev"
optional = false
python-versions = "*"

[[package]]
name = "pywinpty"
version = "2.0.9"
description = "Pseudo terminal support for Windows from Python."
category = "dev"
optional = false
python-versions = ">=3.7"

[[package]]
name = "pyyaml"
version = "6.0"
description = "YAML parser and emitter for Python"
category = "dev"
optional = false
python-versions = ">=3.6"

[[package]]
name = "pyzmq"
version = "24.0.1"
description = "Python bindings for 0MQ"
category = "dev"
optional = false
python-versions = ">=3.6"

[package.dependencies]
cffi = {version = "*", markers = "implementation_name == \"pypy\""}
py = {version = "*", markers = "implementation_name == \"pypy\""}

[[package]]
name = "requests"
version = "2.28.1"
description = "Python HTTP for Humans."
category = "dev"
optional = false
python-versions = ">=3.7, <4"

[package.dependencies]
certifi = ">=2017.4.17"
charset-normalizer = ">=2,<3"
idna = ">=2.5,<4"
urllib3 = ">=1.21.1,<1.27"

[package.extras]
socks = ["PySocks (>=1.5.6,!=1.5.7)"]
use-chardet-on-py3 = ["chardet (>=3.0.2,<6)"]

[[package]]
name = "rfc3986"
version = "1.5.0"
description = "Validating URI References per RFC 3986"
category = "dev"
optional = false
python-versions = "*"

[package.dependencies]
idna = {version = "*", optional = true, markers = "extra == \"idna2008\""}

[package.extras]
idna2008 = ["idna"]

[[package]]
name = "ruff"
version = "0.0.165"
description = "An extremely fast Python linter, written in Rust."
category = "dev"
optional = false
python-versions = ">=3.7"

[[package]]
name = "send2trash"
version = "1.8.0"
description = "Send file to trash natively under Mac OS X, Windows and Linux."
category = "dev"
optional = false
python-versions = "*"

[package.extras]
nativelib = ["pyobjc-framework-Cocoa", "pywin32"]
objc = ["pyobjc-framework-Cocoa"]
win32 = ["pywin32"]

[[package]]
name = "setuptools"
version = "65.5.1"
description = "Easily download, build, install, upgrade, and uninstall Python packages"
category = "main"
optional = false
python-versions = ">=3.7"

[package.extras]
docs = ["furo", "jaraco.packaging (>=9)", "jaraco.tidelift (>=1.4)", "pygments-github-lexers (==0.0.5)", "rst.linker (>=1.9)", "sphinx (>=3.5)", "sphinx-favicon", "sphinx-hoverxref (<2)", "sphinx-inline-tabs", "sphinx-notfound-page (==0.8.3)", "sphinx-reredirects", "sphinxcontrib-towncrier"]
testing = ["build[virtualenv]", "filelock (>=3.4.0)", "flake8 (<5)", "flake8-2020", "ini2toml[lite] (>=0.9)", "jaraco.envs (>=2.2)", "jaraco.path (>=3.2.0)", "pip (>=19.1)", "pip-run (>=8.8)", "pytest (>=6)", "pytest-black (>=0.3.7)", "pytest-checkdocs (>=2.4)", "pytest-cov", "pytest-enabler (>=1.3)", "pytest-flake8", "pytest-mypy (>=0.9.1)", "pytest-perf", "pytest-timeout", "pytest-xdist", "tomli-w (>=1.0.0)", "virtualenv (>=13.0.0)", "wheel"]
testing-integration = ["build[virtualenv]", "filelock (>=3.4.0)", "jaraco.envs (>=2.2)", "jaraco.path (>=3.2.0)", "pytest", "pytest-enabler", "pytest-xdist", "tomli", "virtualenv (>=13.0.0)", "wheel"]

[[package]]
name = "six"
version = "1.16.0"
description = "Python 2 and 3 compatibility utilities"
category = "dev"
optional = false
python-versions = ">=2.7, !=3.0.*, !=3.1.*, !=3.2.*"

[[package]]
name = "sniffio"
version = "1.3.0"
description = "Sniff out which async library your code is running under"
category = "main"
optional = false
python-versions = ">=3.7"

[[package]]
name = "soupsieve"
version = "2.3.2.post1"
description = "A modern CSS selector implementation for Beautiful Soup."
category = "dev"
optional = false
python-versions = ">=3.6"

[[package]]
name = "stack-data"
version = "0.6.1"
description = "Extract data from python stack frames and tracebacks for informative displays"
category = "dev"
optional = false
python-versions = "*"

[package.dependencies]
asttokens = ">=2.1.0"
executing = ">=1.2.0"
pure-eval = "*"

[package.extras]
tests = ["cython", "littleutils", "pygments", "pytest", "typeguard"]

[[package]]
name = "starlette"
version = "0.21.0"
description = "The little ASGI library that shines."
category = "main"
optional = true
python-versions = ">=3.7"

[package.dependencies]
anyio = ">=3.4.0,<5"
typing-extensions = {version = ">=3.10.0", markers = "python_version < \"3.10\""}

[package.extras]
full = ["httpx (>=0.22.0)", "itsdangerous", "jinja2", "python-multipart", "pyyaml"]

[[package]]
name = "terminado"
version = "0.17.0"
description = "Tornado websocket backend for the Xterm.js Javascript terminal emulator library."
category = "dev"
optional = false
python-versions = ">=3.7"

[package.dependencies]
ptyprocess = {version = "*", markers = "os_name != \"nt\""}
pywinpty = {version = ">=1.1.0", markers = "os_name == \"nt\""}
tornado = ">=6.1.0"

[package.extras]
docs = ["pydata-sphinx-theme", "sphinx"]
test = ["pre-commit", "pytest (>=7.0)", "pytest-timeout"]

[[package]]
name = "tinycss2"
version = "1.2.1"
description = "A tiny CSS parser"
category = "dev"
optional = false
python-versions = ">=3.7"

[package.dependencies]
webencodings = ">=0.4"

[package.extras]
doc = ["sphinx", "sphinx_rtd_theme"]
test = ["flake8", "isort", "pytest"]

[[package]]
name = "toml"
version = "0.10.2"
description = "Python Library for Tom's Obvious, Minimal Language"
category = "dev"
optional = false
python-versions = ">=2.6, !=3.0.*, !=3.1.*, !=3.2.*"

[[package]]
name = "tomli"
version = "2.0.1"
description = "A lil' TOML parser"
category = "dev"
optional = false
python-versions = ">=3.7"

[[package]]
name = "torch"
version = "1.13.0"
description = "Tensors and Dynamic neural networks in Python with strong GPU acceleration"
category = "main"
optional = true
python-versions = ">=3.7.0"

[package.dependencies]
nvidia-cublas-cu11 = "11.10.3.66"
nvidia-cuda-nvrtc-cu11 = "11.7.99"
nvidia-cuda-runtime-cu11 = "11.7.99"
nvidia-cudnn-cu11 = "8.5.0.96"
typing-extensions = "*"

[package.extras]
opt-einsum = ["opt-einsum (>=3.3)"]

[[package]]
name = "tornado"
version = "6.2"
description = "Tornado is a Python web framework and asynchronous networking library, originally developed at FriendFeed."
category = "dev"
optional = false
python-versions = ">= 3.7"

[[package]]
name = "traitlets"
version = "5.5.0"
description = ""
category = "dev"
optional = false
python-versions = ">=3.7"

[package.extras]
docs = ["myst-parser", "pydata-sphinx-theme", "sphinx"]
test = ["pre-commit", "pytest"]

[[package]]
name = "trimesh"
version = "3.17.1"
description = "Import, export, process, analyze and view triangular meshes."
category = "main"
optional = true
python-versions = "*"

[package.dependencies]
numpy = "*"

[package.extras]
all = ["chardet", "colorlog", "glooey", "jsonschema", "lxml", "mapbox-earcut", "meshio", "msgpack", "networkx", "pillow", "psutil", "pycollada", "pyglet (<2)", "python-fcl", "requests", "rtree", "scikit-image", "scipy", "setuptools", "shapely", "svg.path", "sympy", "xatlas", "xxhash"]
easy = ["chardet", "colorlog", "jsonschema", "lxml", "mapbox-earcut", "msgpack", "networkx", "pillow", "pycollada", "pyglet (<2)", "requests", "rtree", "scipy", "setuptools", "shapely", "svg.path", "sympy", "xxhash"]
test = ["coveralls", "ezdxf", "pyinstrument", "pytest", "pytest-cov"]

[[package]]
name = "types-pillow"
version = "9.3.0.1"
description = "Typing stubs for Pillow"
category = "main"
optional = true
python-versions = "*"

[[package]]
name = "types-protobuf"
version = "3.20.4.5"
description = "Typing stubs for protobuf"
category = "dev"
optional = false
python-versions = "*"

[[package]]
name = "types-requests"
version = "2.28.11.7"
description = "Typing stubs for requests"
category = "main"
optional = false
python-versions = "*"

[package.dependencies]
types-urllib3 = "<1.27"

[[package]]
name = "types-urllib3"
version = "1.26.25.4"
description = "Typing stubs for urllib3"
category = "main"
optional = false
python-versions = "*"

[[package]]
name = "typing-extensions"
version = "4.4.0"
description = "Backported and Experimental Type Hints for Python 3.7+"
category = "main"
optional = false
python-versions = ">=3.7"

[[package]]
name = "typing-inspect"
version = "0.8.0"
description = "Runtime inspection utilities for typing module."
category = "main"
optional = false
python-versions = "*"

[package.dependencies]
mypy-extensions = ">=0.3.0"
typing-extensions = ">=3.7.4"

[[package]]
name = "urllib3"
version = "1.26.12"
description = "HTTP library with thread-safe connection pooling, file post, and more."
category = "dev"
optional = false
python-versions = ">=2.7, !=3.0.*, !=3.1.*, !=3.2.*, !=3.3.*, !=3.4.*, !=3.5.*, <4"

[package.extras]
brotli = ["brotli (>=1.0.9)", "brotlicffi (>=0.8.0)", "brotlipy (>=0.6.0)"]
secure = ["certifi", "cryptography (>=1.3.4)", "idna (>=2.0.0)", "ipaddress", "pyOpenSSL (>=0.14)", "urllib3-secure-extra"]
socks = ["PySocks (>=1.5.6,!=1.5.7,<2.0)"]

[[package]]
name = "uvicorn"
version = "0.19.0"
description = "The lightning-fast ASGI server."
category = "dev"
optional = false
python-versions = ">=3.7"

[package.dependencies]
click = ">=7.0"
h11 = ">=0.8"

[package.extras]
standard = ["colorama (>=0.4)", "httptools (>=0.5.0)", "python-dotenv (>=0.13)", "pyyaml (>=5.1)", "uvloop (>=0.14.0,!=0.15.0,!=0.15.1)", "watchfiles (>=0.13)", "websockets (>=10.0)"]

[[package]]
name = "virtualenv"
version = "20.16.7"
description = "Virtual Python Environment builder"
category = "dev"
optional = false
python-versions = ">=3.6"

[package.dependencies]
distlib = ">=0.3.6,<1"
filelock = ">=3.4.1,<4"
platformdirs = ">=2.4,<3"

[package.extras]
docs = ["proselint (>=0.13)", "sphinx (>=5.3)", "sphinx-argparse (>=0.3.2)", "sphinx-rtd-theme (>=1)", "towncrier (>=22.8)"]
testing = ["coverage (>=6.2)", "coverage-enable-subprocess (>=1)", "flaky (>=3.7)", "packaging (>=21.3)", "pytest (>=7.0.1)", "pytest-env (>=0.6.2)", "pytest-freezegun (>=0.4.2)", "pytest-mock (>=3.6.1)", "pytest-randomly (>=3.10.3)", "pytest-timeout (>=2.1)"]

[[package]]
name = "wcwidth"
version = "0.2.5"
description = "Measures the displayed width of unicode strings in a terminal"
category = "dev"
optional = false
python-versions = "*"

[[package]]
name = "webencodings"
version = "0.5.1"
description = "Character encoding aliases for legacy web content"
category = "dev"
optional = false
python-versions = "*"

[[package]]
name = "websocket-client"
version = "1.4.2"
description = "WebSocket client for Python with low level API options"
category = "dev"
optional = false
python-versions = ">=3.7"

[package.extras]
docs = ["Sphinx (>=3.4)", "sphinx-rtd-theme (>=0.5)"]
optional = ["python-socks", "wsaccel"]
test = ["websockets"]

[[package]]
name = "wheel"
version = "0.38.4"
description = "A built-package format for Python"
category = "main"
optional = true
python-versions = ">=3.7"

[package.extras]
test = ["pytest (>=3.0.0)"]

[[package]]
name = "zipp"
version = "3.10.0"
description = "Backport of pathlib-compatible object wrapper for zip files"
category = "dev"
optional = false
python-versions = ">=3.7"

[package.extras]
docs = ["furo", "jaraco.packaging (>=9)", "jaraco.tidelift (>=1.4)", "rst.linker (>=1.9)", "sphinx (>=3.5)"]
testing = ["flake8 (<5)", "func-timeout", "jaraco.functools", "jaraco.itertools", "more-itertools", "pytest (>=6)", "pytest-black (>=0.3.7)", "pytest-checkdocs (>=2.4)", "pytest-cov", "pytest-enabler (>=1.3)", "pytest-flake8", "pytest-mypy (>=0.9.1)"]

[extras]
common = ["protobuf"]
image = ["pillow", "types-pillow"]
mesh = ["trimesh"]
torch = ["torch"]
<<<<<<< HEAD
video = ["av"]
=======
web = ["fastapi"]
>>>>>>> 56434bfd

[metadata]
lock-version = "1.1"
python-versions = "^3.8"
<<<<<<< HEAD
content-hash = "1856e2f5fdadf5b4cbd1100c6593ac71b72323aa1a4704bf40235265019f3424"
=======
content-hash = "e9505149fb25b56e7cbccfa923e71070f783ec35fc6b43f00564c6974eab3eae"
>>>>>>> 56434bfd

[metadata.files]
anyio = [
    {file = "anyio-3.6.2-py3-none-any.whl", hash = "sha256:fbbe32bd270d2a2ef3ed1c5d45041250284e31fc0a4df4a5a6071842051a51e3"},
    {file = "anyio-3.6.2.tar.gz", hash = "sha256:25ea0d673ae30af41a0c442f81cf3b38c7e79fdc7b60335a4c14e05eb0947421"},
]
appnope = [
    {file = "appnope-0.1.3-py2.py3-none-any.whl", hash = "sha256:265a455292d0bd8a72453494fa24df5a11eb18373a60c7c0430889f22548605e"},
    {file = "appnope-0.1.3.tar.gz", hash = "sha256:02bd91c4de869fbb1e1c50aafc4098827a7a54ab2f39d9dcba6c9547ed920e24"},
]
argon2-cffi = [
    {file = "argon2-cffi-21.3.0.tar.gz", hash = "sha256:d384164d944190a7dd7ef22c6aa3ff197da12962bd04b17f64d4e93d934dba5b"},
    {file = "argon2_cffi-21.3.0-py3-none-any.whl", hash = "sha256:8c976986f2c5c0e5000919e6de187906cfd81fb1c72bf9d88c01177e77da7f80"},
]
argon2-cffi-bindings = [
    {file = "argon2-cffi-bindings-21.2.0.tar.gz", hash = "sha256:bb89ceffa6c791807d1305ceb77dbfacc5aa499891d2c55661c6459651fc39e3"},
    {file = "argon2_cffi_bindings-21.2.0-cp36-abi3-macosx_10_9_x86_64.whl", hash = "sha256:ccb949252cb2ab3a08c02024acb77cfb179492d5701c7cbdbfd776124d4d2367"},
    {file = "argon2_cffi_bindings-21.2.0-cp36-abi3-manylinux_2_17_aarch64.manylinux2014_aarch64.whl", hash = "sha256:9524464572e12979364b7d600abf96181d3541da11e23ddf565a32e70bd4dc0d"},
    {file = "argon2_cffi_bindings-21.2.0-cp36-abi3-manylinux_2_17_x86_64.manylinux2014_x86_64.whl", hash = "sha256:b746dba803a79238e925d9046a63aa26bf86ab2a2fe74ce6b009a1c3f5c8f2ae"},
    {file = "argon2_cffi_bindings-21.2.0-cp36-abi3-manylinux_2_5_i686.manylinux1_i686.manylinux_2_17_i686.manylinux2014_i686.whl", hash = "sha256:58ed19212051f49a523abb1dbe954337dc82d947fb6e5a0da60f7c8471a8476c"},
    {file = "argon2_cffi_bindings-21.2.0-cp36-abi3-musllinux_1_1_aarch64.whl", hash = "sha256:bd46088725ef7f58b5a1ef7ca06647ebaf0eb4baff7d1d0d177c6cc8744abd86"},
    {file = "argon2_cffi_bindings-21.2.0-cp36-abi3-musllinux_1_1_i686.whl", hash = "sha256:8cd69c07dd875537a824deec19f978e0f2078fdda07fd5c42ac29668dda5f40f"},
    {file = "argon2_cffi_bindings-21.2.0-cp36-abi3-musllinux_1_1_x86_64.whl", hash = "sha256:f1152ac548bd5b8bcecfb0b0371f082037e47128653df2e8ba6e914d384f3c3e"},
    {file = "argon2_cffi_bindings-21.2.0-cp36-abi3-win32.whl", hash = "sha256:603ca0aba86b1349b147cab91ae970c63118a0f30444d4bc80355937c950c082"},
    {file = "argon2_cffi_bindings-21.2.0-cp36-abi3-win_amd64.whl", hash = "sha256:b2ef1c30440dbbcba7a5dc3e319408b59676e2e039e2ae11a8775ecf482b192f"},
    {file = "argon2_cffi_bindings-21.2.0-cp38-abi3-macosx_10_9_universal2.whl", hash = "sha256:e415e3f62c8d124ee16018e491a009937f8cf7ebf5eb430ffc5de21b900dad93"},
    {file = "argon2_cffi_bindings-21.2.0-pp37-pypy37_pp73-macosx_10_9_x86_64.whl", hash = "sha256:3e385d1c39c520c08b53d63300c3ecc28622f076f4c2b0e6d7e796e9f6502194"},
    {file = "argon2_cffi_bindings-21.2.0-pp37-pypy37_pp73-manylinux_2_17_aarch64.manylinux2014_aarch64.whl", hash = "sha256:2c3e3cc67fdb7d82c4718f19b4e7a87123caf8a93fde7e23cf66ac0337d3cb3f"},
    {file = "argon2_cffi_bindings-21.2.0-pp37-pypy37_pp73-manylinux_2_17_x86_64.manylinux2014_x86_64.whl", hash = "sha256:6a22ad9800121b71099d0fb0a65323810a15f2e292f2ba450810a7316e128ee5"},
    {file = "argon2_cffi_bindings-21.2.0-pp37-pypy37_pp73-manylinux_2_5_i686.manylinux1_i686.manylinux_2_17_i686.manylinux2014_i686.whl", hash = "sha256:f9f8b450ed0547e3d473fdc8612083fd08dd2120d6ac8f73828df9b7d45bb351"},
    {file = "argon2_cffi_bindings-21.2.0-pp37-pypy37_pp73-win_amd64.whl", hash = "sha256:93f9bf70084f97245ba10ee36575f0c3f1e7d7724d67d8e5b08e61787c320ed7"},
    {file = "argon2_cffi_bindings-21.2.0-pp38-pypy38_pp73-macosx_10_9_x86_64.whl", hash = "sha256:3b9ef65804859d335dc6b31582cad2c5166f0c3e7975f324d9ffaa34ee7e6583"},
    {file = "argon2_cffi_bindings-21.2.0-pp38-pypy38_pp73-manylinux_2_17_aarch64.manylinux2014_aarch64.whl", hash = "sha256:d4966ef5848d820776f5f562a7d45fdd70c2f330c961d0d745b784034bd9f48d"},
    {file = "argon2_cffi_bindings-21.2.0-pp38-pypy38_pp73-manylinux_2_17_x86_64.manylinux2014_x86_64.whl", hash = "sha256:20ef543a89dee4db46a1a6e206cd015360e5a75822f76df533845c3cbaf72670"},
    {file = "argon2_cffi_bindings-21.2.0-pp38-pypy38_pp73-manylinux_2_5_i686.manylinux1_i686.manylinux_2_17_i686.manylinux2014_i686.whl", hash = "sha256:ed2937d286e2ad0cc79a7087d3c272832865f779430e0cc2b4f3718d3159b0cb"},
    {file = "argon2_cffi_bindings-21.2.0-pp38-pypy38_pp73-win_amd64.whl", hash = "sha256:5e00316dabdaea0b2dd82d141cc66889ced0cdcbfa599e8b471cf22c620c329a"},
]
asttokens = [
    {file = "asttokens-2.1.0-py2.py3-none-any.whl", hash = "sha256:1b28ed85e254b724439afc783d4bee767f780b936c3fe8b3275332f42cf5f561"},
    {file = "asttokens-2.1.0.tar.gz", hash = "sha256:4aa76401a151c8cc572d906aad7aea2a841780834a19d780f4321c0fe1b54635"},
]
atomicwrites = [
    {file = "atomicwrites-1.4.1.tar.gz", hash = "sha256:81b2c9071a49367a7f770170e5eec8cb66567cfbbc8c73d20ce5ca4a8d71cf11"},
]
attrs = [
    {file = "attrs-22.1.0-py2.py3-none-any.whl", hash = "sha256:86efa402f67bf2df34f51a335487cf46b1ec130d02b8d39fd248abfd30da551c"},
    {file = "attrs-22.1.0.tar.gz", hash = "sha256:29adc2665447e5191d0e7c568fde78b21f9672d344281d0c6e1ab085429b22b6"},
]
av = [
    {file = "av-10.0.0-cp310-cp310-macosx_10_9_x86_64.whl", hash = "sha256:d19bb54197155d045a2b683d993026d4bcb06e31c2acad0327e3e8711571899c"},
    {file = "av-10.0.0-cp310-cp310-macosx_11_0_arm64.whl", hash = "sha256:7dba96a85cd37315529998e6dbbe3fa05c2344eb19a431dc24996be030a904ee"},
    {file = "av-10.0.0-cp310-cp310-manylinux_2_17_aarch64.manylinux2014_aarch64.whl", hash = "sha256:27d6d38c7c8d46d578c008ffcb8aad1eae14d0621fff41f4ad62395589045fe4"},
    {file = "av-10.0.0-cp310-cp310-manylinux_2_17_i686.manylinux2014_i686.whl", hash = "sha256:51037f4bde03daf924236af4f444e17345792ad7f6f70760a5e5863407e14f2b"},
    {file = "av-10.0.0-cp310-cp310-manylinux_2_17_x86_64.manylinux2014_x86_64.whl", hash = "sha256:0577a38664e453b4ffb63d616a0d23c295827b16ae96a090e89527a753de8718"},
    {file = "av-10.0.0-cp310-cp310-win_amd64.whl", hash = "sha256:07c971573035d22ce50069d3f2bbdb4d6d02d626ab13db12fda3ce519cda3f22"},
    {file = "av-10.0.0-cp311-cp311-macosx_10_9_x86_64.whl", hash = "sha256:e5085d11345484c0097898994bb3f515002e7e1deeb43dd11d30dd6f45402c49"},
    {file = "av-10.0.0-cp311-cp311-macosx_11_0_arm64.whl", hash = "sha256:157bde3ffd1615a9006b56e4daf3b46848d3ee2bd46b0394f7568e43ed7ab5a9"},
    {file = "av-10.0.0-cp311-cp311-manylinux_2_17_aarch64.manylinux2014_aarch64.whl", hash = "sha256:115e144d5a1f205378a4b3a3657b7ed3e45918ebe5d2003a891e45984e8f443a"},
    {file = "av-10.0.0-cp311-cp311-manylinux_2_17_i686.manylinux2014_i686.whl", hash = "sha256:7a7d6e2b3fbda6464f74fe010dbcff361394bb014b0cb4aa4dc9f2bb713ce882"},
    {file = "av-10.0.0-cp311-cp311-manylinux_2_17_x86_64.manylinux2014_x86_64.whl", hash = "sha256:69fd5a38395191a0f4b71adf31057ff177c9f0762914d73d8797742339ad67d0"},
    {file = "av-10.0.0-cp311-cp311-win_amd64.whl", hash = "sha256:836d69a9543d284976b229cc8d4343ffcfc0bbaf05239e13fb7e613b13d5291d"},
    {file = "av-10.0.0-cp37-cp37m-macosx_10_9_x86_64.whl", hash = "sha256:eba192274538617bbe60097a013d83637f1a5ba9844bbbcf3ca7e43c6499b9d5"},
    {file = "av-10.0.0-cp37-cp37m-manylinux_2_17_aarch64.manylinux2014_aarch64.whl", hash = "sha256:1301e4cf1a2c899851073720cd541066c8539b64f9eb0d52216f8d0a59f20429"},
    {file = "av-10.0.0-cp37-cp37m-manylinux_2_17_i686.manylinux2014_i686.whl", hash = "sha256:eebd5aa9d8b1e33e715c5409544a712f13ec805bb0110d75f394ff28d2fb64ad"},
    {file = "av-10.0.0-cp37-cp37m-manylinux_2_17_x86_64.manylinux2014_x86_64.whl", hash = "sha256:04cd0ce13a87870fb0a0ea4673f04934af2b9ac7ae844eafe92e2c19c092ab11"},
    {file = "av-10.0.0-cp37-cp37m-win_amd64.whl", hash = "sha256:10facb5b933551dd6a30d8015bc91eef5d1c864ee86aa3463ffbaff1a99f6c6a"},
    {file = "av-10.0.0-cp38-cp38-macosx_10_9_x86_64.whl", hash = "sha256:088636ded03724a2ab51136f6f4be0bc457bdb3c0d2ac7158792fe81150d4c1a"},
    {file = "av-10.0.0-cp38-cp38-macosx_11_0_arm64.whl", hash = "sha256:ff0f7d3b1003a9ed0d06038f3f521a5ff0d3e056ec5111e2a78e303f98b815a7"},
    {file = "av-10.0.0-cp38-cp38-manylinux_2_17_aarch64.manylinux2014_aarch64.whl", hash = "sha256:ccaf786e747b126a5b3b9a8f5ffbb6a20c5f528775cc7084c95732ca72606fba"},
    {file = "av-10.0.0-cp38-cp38-manylinux_2_17_i686.manylinux2014_i686.whl", hash = "sha256:7c579d718b52beb812ea2a7bd68f812d0920b00937804d52d31d41bb71aa5557"},
    {file = "av-10.0.0-cp38-cp38-manylinux_2_17_x86_64.manylinux2014_x86_64.whl", hash = "sha256:a2cfd39baa5d82768d2a8898de7bfd450a083ef22b837d57e5dc1b6de3244218"},
    {file = "av-10.0.0-cp38-cp38-win_amd64.whl", hash = "sha256:81b5264d9752f49286bc1dc4d2cc66187418c4948a326dbed837c766c9892139"},
    {file = "av-10.0.0-cp39-cp39-macosx_10_9_x86_64.whl", hash = "sha256:16bd82b63d0b4c1b855b3c36b13337f7cdc5925bd8284fab893bdf6c290fc3a9"},
    {file = "av-10.0.0-cp39-cp39-macosx_11_0_arm64.whl", hash = "sha256:a6c8f3f8c26d35eefe45b849c81fd0816ba4b6f589baec7357c25b4c5537d3c4"},
    {file = "av-10.0.0-cp39-cp39-manylinux_2_17_aarch64.manylinux2014_aarch64.whl", hash = "sha256:91ea46fea7259abdfabe00b0ed3a9ca18e7fff7ce80d2a2c66a28f797cce838a"},
    {file = "av-10.0.0-cp39-cp39-manylinux_2_17_i686.manylinux2014_i686.whl", hash = "sha256:a62edd533d330aa61902ae8cd82966affa487fa337a0c4f58ae8866ccb5d31c0"},
    {file = "av-10.0.0-cp39-cp39-manylinux_2_17_x86_64.manylinux2014_x86_64.whl", hash = "sha256:b67b7d028c9cf68215376662fd2e0be6ca0cc02d32d3ed8514fec67b12db9cbd"},
    {file = "av-10.0.0-cp39-cp39-win_amd64.whl", hash = "sha256:0f9c88062ebfd2ce547c522b64f79e487ed2b0a6a9d6693c801b28df0d944607"},
    {file = "av-10.0.0-pp37-pypy37_pp73-macosx_10_9_x86_64.whl", hash = "sha256:63dbafcd02415127d97509523bc285f1ab260988f87b744d7fb1baee6ffbdf96"},
    {file = "av-10.0.0-pp37-pypy37_pp73-manylinux_2_17_aarch64.manylinux2014_aarch64.whl", hash = "sha256:e2ea4424d0be62fe18c843420284a0907bcb38d577062d62c4b75a8e940e6057"},
    {file = "av-10.0.0-pp37-pypy37_pp73-manylinux_2_17_i686.manylinux2014_i686.whl", hash = "sha256:8b6326fd0755761e3ee999e4bf90339e869fe71d548b679fee89157858b8d04a"},
    {file = "av-10.0.0-pp37-pypy37_pp73-manylinux_2_17_x86_64.manylinux2014_x86_64.whl", hash = "sha256:b3fae238751ec0db6377b2106e13762ca84dbe104bd44c1ce9b424163aef4ab5"},
    {file = "av-10.0.0-pp37-pypy37_pp73-win_amd64.whl", hash = "sha256:86bb3f6e8cce62ad18cd34eb2eadd091d99f51b40be81c929b53fbd8fecf6d90"},
    {file = "av-10.0.0-pp38-pypy38_pp73-macosx_10_9_x86_64.whl", hash = "sha256:f7b508813abbc100162d305a1ac9b2dd16e5128d56f2ac69639fc6a4b5aca69e"},
    {file = "av-10.0.0-pp38-pypy38_pp73-manylinux_2_17_aarch64.manylinux2014_aarch64.whl", hash = "sha256:98cc376199c0aa6e9365d03e0f4e67cfb209e40fe9c0cf566372f9daf2a0c779"},
    {file = "av-10.0.0-pp38-pypy38_pp73-manylinux_2_17_i686.manylinux2014_i686.whl", hash = "sha256:1b459ca0ef25c1a0e370112556bdc5b7752f76dc9bd497acaf3e653171e4b946"},
    {file = "av-10.0.0-pp38-pypy38_pp73-manylinux_2_17_x86_64.manylinux2014_x86_64.whl", hash = "sha256:ab930735112c1f788cc4d47c42c59ba0dd214d815aa906e1addf39af91d15194"},
    {file = "av-10.0.0-pp39-pypy39_pp73-macosx_10_9_x86_64.whl", hash = "sha256:13fe0b48b9211539323ecebbf84154c86c72d16723c6d0af76e29ae5c3a614b2"},
    {file = "av-10.0.0-pp39-pypy39_pp73-manylinux_2_17_aarch64.manylinux2014_aarch64.whl", hash = "sha256:c2eeec7beaebfe9e2213b3c94b482381187d0afdcb632f93239b44dc668b97df"},
    {file = "av-10.0.0-pp39-pypy39_pp73-manylinux_2_17_i686.manylinux2014_i686.whl", hash = "sha256:3dac2a8b0791c3373270e32f6cd27e6b60628565a188e40a5d9660d3aab05e33"},
    {file = "av-10.0.0-pp39-pypy39_pp73-manylinux_2_17_x86_64.manylinux2014_x86_64.whl", hash = "sha256:1cdede2325cb750b5bf79238bbf06f9c2a70b757b12726003769a43493b7233a"},
    {file = "av-10.0.0-pp39-pypy39_pp73-win_amd64.whl", hash = "sha256:9788e6e15db0910fb8e1548ba7540799d07066177710590a5794a524c4910e05"},
    {file = "av-10.0.0.tar.gz", hash = "sha256:8afd3d5610e1086f3b2d8389d66672ea78624516912c93612de64dcaa4c67e05"},
]
babel = [
    {file = "Babel-2.11.0-py3-none-any.whl", hash = "sha256:1ad3eca1c885218f6dce2ab67291178944f810a10a9b5f3cb8382a5a232b64fe"},
    {file = "Babel-2.11.0.tar.gz", hash = "sha256:5ef4b3226b0180dedded4229651c8b0e1a3a6a2837d45a073272f313e4cf97f6"},
]
backcall = [
    {file = "backcall-0.2.0-py2.py3-none-any.whl", hash = "sha256:fbbce6a29f263178a1f7915c1940bde0ec2b2a967566fe1c65c1dfb7422bd255"},
    {file = "backcall-0.2.0.tar.gz", hash = "sha256:5cbdbf27be5e7cfadb448baf0aa95508f91f2bbc6c6437cd9cd06e2a4c215e1e"},
]
beautifulsoup4 = [
    {file = "beautifulsoup4-4.11.1-py3-none-any.whl", hash = "sha256:58d5c3d29f5a36ffeb94f02f0d786cd53014cf9b3b3951d42e0080d8a9498d30"},
    {file = "beautifulsoup4-4.11.1.tar.gz", hash = "sha256:ad9aa55b65ef2808eb405f46cf74df7fcb7044d5cbc26487f96eb2ef2e436693"},
]
black = [
    {file = "black-22.10.0-1fixedarch-cp310-cp310-macosx_11_0_x86_64.whl", hash = "sha256:5cc42ca67989e9c3cf859e84c2bf014f6633db63d1cbdf8fdb666dcd9e77e3fa"},
    {file = "black-22.10.0-1fixedarch-cp311-cp311-macosx_11_0_x86_64.whl", hash = "sha256:5d8f74030e67087b219b032aa33a919fae8806d49c867846bfacde57f43972ef"},
    {file = "black-22.10.0-1fixedarch-cp37-cp37m-macosx_10_16_x86_64.whl", hash = "sha256:197df8509263b0b8614e1df1756b1dd41be6738eed2ba9e9769f3880c2b9d7b6"},
    {file = "black-22.10.0-1fixedarch-cp38-cp38-macosx_10_16_x86_64.whl", hash = "sha256:2644b5d63633702bc2c5f3754b1b475378fbbfb481f62319388235d0cd104c2d"},
    {file = "black-22.10.0-1fixedarch-cp39-cp39-macosx_11_0_x86_64.whl", hash = "sha256:e41a86c6c650bcecc6633ee3180d80a025db041a8e2398dcc059b3afa8382cd4"},
    {file = "black-22.10.0-cp310-cp310-macosx_11_0_arm64.whl", hash = "sha256:2039230db3c6c639bd84efe3292ec7b06e9214a2992cd9beb293d639c6402edb"},
    {file = "black-22.10.0-cp310-cp310-manylinux_2_17_x86_64.manylinux2014_x86_64.whl", hash = "sha256:14ff67aec0a47c424bc99b71005202045dc09270da44a27848d534600ac64fc7"},
    {file = "black-22.10.0-cp310-cp310-win_amd64.whl", hash = "sha256:819dc789f4498ecc91438a7de64427c73b45035e2e3680c92e18795a839ebb66"},
    {file = "black-22.10.0-cp311-cp311-macosx_11_0_arm64.whl", hash = "sha256:5b9b29da4f564ba8787c119f37d174f2b69cdfdf9015b7d8c5c16121ddc054ae"},
    {file = "black-22.10.0-cp311-cp311-manylinux_2_17_x86_64.manylinux2014_x86_64.whl", hash = "sha256:b8b49776299fece66bffaafe357d929ca9451450f5466e997a7285ab0fe28e3b"},
    {file = "black-22.10.0-cp311-cp311-win_amd64.whl", hash = "sha256:21199526696b8f09c3997e2b4db8d0b108d801a348414264d2eb8eb2532e540d"},
    {file = "black-22.10.0-cp37-cp37m-manylinux_2_17_x86_64.manylinux2014_x86_64.whl", hash = "sha256:1e464456d24e23d11fced2bc8c47ef66d471f845c7b7a42f3bd77bf3d1789650"},
    {file = "black-22.10.0-cp37-cp37m-win_amd64.whl", hash = "sha256:9311e99228ae10023300ecac05be5a296f60d2fd10fff31cf5c1fa4ca4b1988d"},
    {file = "black-22.10.0-cp38-cp38-macosx_11_0_arm64.whl", hash = "sha256:fba8a281e570adafb79f7755ac8721b6cf1bbf691186a287e990c7929c7692ff"},
    {file = "black-22.10.0-cp38-cp38-manylinux_2_17_x86_64.manylinux2014_x86_64.whl", hash = "sha256:915ace4ff03fdfff953962fa672d44be269deb2eaf88499a0f8805221bc68c87"},
    {file = "black-22.10.0-cp38-cp38-win_amd64.whl", hash = "sha256:444ebfb4e441254e87bad00c661fe32df9969b2bf224373a448d8aca2132b395"},
    {file = "black-22.10.0-cp39-cp39-macosx_11_0_arm64.whl", hash = "sha256:974308c58d057a651d182208a484ce80a26dac0caef2895836a92dd6ebd725e0"},
    {file = "black-22.10.0-cp39-cp39-manylinux_2_17_x86_64.manylinux2014_x86_64.whl", hash = "sha256:72ef3925f30e12a184889aac03d77d031056860ccae8a1e519f6cbb742736383"},
    {file = "black-22.10.0-cp39-cp39-win_amd64.whl", hash = "sha256:432247333090c8c5366e69627ccb363bc58514ae3e63f7fc75c54b1ea80fa7de"},
    {file = "black-22.10.0-py3-none-any.whl", hash = "sha256:c957b2b4ea88587b46cf49d1dc17681c1e672864fd7af32fc1e9664d572b3458"},
    {file = "black-22.10.0.tar.gz", hash = "sha256:f513588da599943e0cde4e32cc9879e825d58720d6557062d1098c5ad80080e1"},
]
bleach = [
    {file = "bleach-5.0.1-py3-none-any.whl", hash = "sha256:085f7f33c15bd408dd9b17a4ad77c577db66d76203e5984b1bd59baeee948b2a"},
    {file = "bleach-5.0.1.tar.gz", hash = "sha256:0d03255c47eb9bd2f26aa9bb7f2107732e7e8fe195ca2f64709fcf3b0a4a085c"},
]
certifi = [
    {file = "certifi-2022.9.24-py3-none-any.whl", hash = "sha256:90c1a32f1d68f940488354e36370f6cca89f0f106db09518524c88d6ed83f382"},
    {file = "certifi-2022.9.24.tar.gz", hash = "sha256:0d9c601124e5a6ba9712dbc60d9c53c21e34f5f641fe83002317394311bdce14"},
]
cffi = [
    {file = "cffi-1.15.1-cp27-cp27m-macosx_10_9_x86_64.whl", hash = "sha256:a66d3508133af6e8548451b25058d5812812ec3798c886bf38ed24a98216fab2"},
    {file = "cffi-1.15.1-cp27-cp27m-manylinux1_i686.whl", hash = "sha256:470c103ae716238bbe698d67ad020e1db9d9dba34fa5a899b5e21577e6d52ed2"},
    {file = "cffi-1.15.1-cp27-cp27m-manylinux1_x86_64.whl", hash = "sha256:9ad5db27f9cabae298d151c85cf2bad1d359a1b9c686a275df03385758e2f914"},
    {file = "cffi-1.15.1-cp27-cp27m-win32.whl", hash = "sha256:b3bbeb01c2b273cca1e1e0c5df57f12dce9a4dd331b4fa1635b8bec26350bde3"},
    {file = "cffi-1.15.1-cp27-cp27m-win_amd64.whl", hash = "sha256:e00b098126fd45523dd056d2efba6c5a63b71ffe9f2bbe1a4fe1716e1d0c331e"},
    {file = "cffi-1.15.1-cp27-cp27mu-manylinux1_i686.whl", hash = "sha256:d61f4695e6c866a23a21acab0509af1cdfd2c013cf256bbf5b6b5e2695827162"},
    {file = "cffi-1.15.1-cp27-cp27mu-manylinux1_x86_64.whl", hash = "sha256:ed9cb427ba5504c1dc15ede7d516b84757c3e3d7868ccc85121d9310d27eed0b"},
    {file = "cffi-1.15.1-cp310-cp310-macosx_10_9_x86_64.whl", hash = "sha256:39d39875251ca8f612b6f33e6b1195af86d1b3e60086068be9cc053aa4376e21"},
    {file = "cffi-1.15.1-cp310-cp310-macosx_11_0_arm64.whl", hash = "sha256:285d29981935eb726a4399badae8f0ffdff4f5050eaa6d0cfc3f64b857b77185"},
    {file = "cffi-1.15.1-cp310-cp310-manylinux_2_12_i686.manylinux2010_i686.manylinux_2_17_i686.manylinux2014_i686.whl", hash = "sha256:3eb6971dcff08619f8d91607cfc726518b6fa2a9eba42856be181c6d0d9515fd"},
    {file = "cffi-1.15.1-cp310-cp310-manylinux_2_17_aarch64.manylinux2014_aarch64.whl", hash = "sha256:21157295583fe8943475029ed5abdcf71eb3911894724e360acff1d61c1d54bc"},
    {file = "cffi-1.15.1-cp310-cp310-manylinux_2_17_ppc64le.manylinux2014_ppc64le.whl", hash = "sha256:5635bd9cb9731e6d4a1132a498dd34f764034a8ce60cef4f5319c0541159392f"},
    {file = "cffi-1.15.1-cp310-cp310-manylinux_2_17_s390x.manylinux2014_s390x.whl", hash = "sha256:2012c72d854c2d03e45d06ae57f40d78e5770d252f195b93f581acf3ba44496e"},
    {file = "cffi-1.15.1-cp310-cp310-manylinux_2_17_x86_64.manylinux2014_x86_64.whl", hash = "sha256:dd86c085fae2efd48ac91dd7ccffcfc0571387fe1193d33b6394db7ef31fe2a4"},
    {file = "cffi-1.15.1-cp310-cp310-musllinux_1_1_i686.whl", hash = "sha256:fa6693661a4c91757f4412306191b6dc88c1703f780c8234035eac011922bc01"},
    {file = "cffi-1.15.1-cp310-cp310-musllinux_1_1_x86_64.whl", hash = "sha256:59c0b02d0a6c384d453fece7566d1c7e6b7bae4fc5874ef2ef46d56776d61c9e"},
    {file = "cffi-1.15.1-cp310-cp310-win32.whl", hash = "sha256:cba9d6b9a7d64d4bd46167096fc9d2f835e25d7e4c121fb2ddfc6528fb0413b2"},
    {file = "cffi-1.15.1-cp310-cp310-win_amd64.whl", hash = "sha256:ce4bcc037df4fc5e3d184794f27bdaab018943698f4ca31630bc7f84a7b69c6d"},
    {file = "cffi-1.15.1-cp311-cp311-macosx_10_9_x86_64.whl", hash = "sha256:3d08afd128ddaa624a48cf2b859afef385b720bb4b43df214f85616922e6a5ac"},
    {file = "cffi-1.15.1-cp311-cp311-macosx_11_0_arm64.whl", hash = "sha256:3799aecf2e17cf585d977b780ce79ff0dc9b78d799fc694221ce814c2c19db83"},
    {file = "cffi-1.15.1-cp311-cp311-manylinux_2_12_i686.manylinux2010_i686.manylinux_2_17_i686.manylinux2014_i686.whl", hash = "sha256:a591fe9e525846e4d154205572a029f653ada1a78b93697f3b5a8f1f2bc055b9"},
    {file = "cffi-1.15.1-cp311-cp311-manylinux_2_17_aarch64.manylinux2014_aarch64.whl", hash = "sha256:3548db281cd7d2561c9ad9984681c95f7b0e38881201e157833a2342c30d5e8c"},
    {file = "cffi-1.15.1-cp311-cp311-manylinux_2_17_ppc64le.manylinux2014_ppc64le.whl", hash = "sha256:91fc98adde3d7881af9b59ed0294046f3806221863722ba7d8d120c575314325"},
    {file = "cffi-1.15.1-cp311-cp311-manylinux_2_17_x86_64.manylinux2014_x86_64.whl", hash = "sha256:94411f22c3985acaec6f83c6df553f2dbe17b698cc7f8ae751ff2237d96b9e3c"},
    {file = "cffi-1.15.1-cp311-cp311-musllinux_1_1_i686.whl", hash = "sha256:03425bdae262c76aad70202debd780501fabeaca237cdfddc008987c0e0f59ef"},
    {file = "cffi-1.15.1-cp311-cp311-musllinux_1_1_x86_64.whl", hash = "sha256:cc4d65aeeaa04136a12677d3dd0b1c0c94dc43abac5860ab33cceb42b801c1e8"},
    {file = "cffi-1.15.1-cp311-cp311-win32.whl", hash = "sha256:a0f100c8912c114ff53e1202d0078b425bee3649ae34d7b070e9697f93c5d52d"},
    {file = "cffi-1.15.1-cp311-cp311-win_amd64.whl", hash = "sha256:04ed324bda3cda42b9b695d51bb7d54b680b9719cfab04227cdd1e04e5de3104"},
    {file = "cffi-1.15.1-cp36-cp36m-macosx_10_9_x86_64.whl", hash = "sha256:50a74364d85fd319352182ef59c5c790484a336f6db772c1a9231f1c3ed0cbd7"},
    {file = "cffi-1.15.1-cp36-cp36m-manylinux_2_17_aarch64.manylinux2014_aarch64.whl", hash = "sha256:e263d77ee3dd201c3a142934a086a4450861778baaeeb45db4591ef65550b0a6"},
    {file = "cffi-1.15.1-cp36-cp36m-manylinux_2_17_ppc64le.manylinux2014_ppc64le.whl", hash = "sha256:cec7d9412a9102bdc577382c3929b337320c4c4c4849f2c5cdd14d7368c5562d"},
    {file = "cffi-1.15.1-cp36-cp36m-manylinux_2_17_s390x.manylinux2014_s390x.whl", hash = "sha256:4289fc34b2f5316fbb762d75362931e351941fa95fa18789191b33fc4cf9504a"},
    {file = "cffi-1.15.1-cp36-cp36m-manylinux_2_5_i686.manylinux1_i686.whl", hash = "sha256:173379135477dc8cac4bc58f45db08ab45d228b3363adb7af79436135d028405"},
    {file = "cffi-1.15.1-cp36-cp36m-manylinux_2_5_x86_64.manylinux1_x86_64.whl", hash = "sha256:6975a3fac6bc83c4a65c9f9fcab9e47019a11d3d2cf7f3c0d03431bf145a941e"},
    {file = "cffi-1.15.1-cp36-cp36m-win32.whl", hash = "sha256:2470043b93ff09bf8fb1d46d1cb756ce6132c54826661a32d4e4d132e1977adf"},
    {file = "cffi-1.15.1-cp36-cp36m-win_amd64.whl", hash = "sha256:30d78fbc8ebf9c92c9b7823ee18eb92f2e6ef79b45ac84db507f52fbe3ec4497"},
    {file = "cffi-1.15.1-cp37-cp37m-macosx_10_9_x86_64.whl", hash = "sha256:198caafb44239b60e252492445da556afafc7d1e3ab7a1fb3f0584ef6d742375"},
    {file = "cffi-1.15.1-cp37-cp37m-manylinux_2_12_i686.manylinux2010_i686.manylinux_2_17_i686.manylinux2014_i686.whl", hash = "sha256:5ef34d190326c3b1f822a5b7a45f6c4535e2f47ed06fec77d3d799c450b2651e"},
    {file = "cffi-1.15.1-cp37-cp37m-manylinux_2_17_aarch64.manylinux2014_aarch64.whl", hash = "sha256:8102eaf27e1e448db915d08afa8b41d6c7ca7a04b7d73af6514df10a3e74bd82"},
    {file = "cffi-1.15.1-cp37-cp37m-manylinux_2_17_ppc64le.manylinux2014_ppc64le.whl", hash = "sha256:5df2768244d19ab7f60546d0c7c63ce1581f7af8b5de3eb3004b9b6fc8a9f84b"},
    {file = "cffi-1.15.1-cp37-cp37m-manylinux_2_17_s390x.manylinux2014_s390x.whl", hash = "sha256:a8c4917bd7ad33e8eb21e9a5bbba979b49d9a97acb3a803092cbc1133e20343c"},
    {file = "cffi-1.15.1-cp37-cp37m-manylinux_2_17_x86_64.manylinux2014_x86_64.whl", hash = "sha256:0e2642fe3142e4cc4af0799748233ad6da94c62a8bec3a6648bf8ee68b1c7426"},
    {file = "cffi-1.15.1-cp37-cp37m-win32.whl", hash = "sha256:e229a521186c75c8ad9490854fd8bbdd9a0c9aa3a524326b55be83b54d4e0ad9"},
    {file = "cffi-1.15.1-cp37-cp37m-win_amd64.whl", hash = "sha256:a0b71b1b8fbf2b96e41c4d990244165e2c9be83d54962a9a1d118fd8657d2045"},
    {file = "cffi-1.15.1-cp38-cp38-macosx_10_9_x86_64.whl", hash = "sha256:320dab6e7cb2eacdf0e658569d2575c4dad258c0fcc794f46215e1e39f90f2c3"},
    {file = "cffi-1.15.1-cp38-cp38-manylinux_2_12_i686.manylinux2010_i686.manylinux_2_17_i686.manylinux2014_i686.whl", hash = "sha256:1e74c6b51a9ed6589199c787bf5f9875612ca4a8a0785fb2d4a84429badaf22a"},
    {file = "cffi-1.15.1-cp38-cp38-manylinux_2_17_aarch64.manylinux2014_aarch64.whl", hash = "sha256:a5c84c68147988265e60416b57fc83425a78058853509c1b0629c180094904a5"},
    {file = "cffi-1.15.1-cp38-cp38-manylinux_2_17_ppc64le.manylinux2014_ppc64le.whl", hash = "sha256:3b926aa83d1edb5aa5b427b4053dc420ec295a08e40911296b9eb1b6170f6cca"},
    {file = "cffi-1.15.1-cp38-cp38-manylinux_2_17_s390x.manylinux2014_s390x.whl", hash = "sha256:87c450779d0914f2861b8526e035c5e6da0a3199d8f1add1a665e1cbc6fc6d02"},
    {file = "cffi-1.15.1-cp38-cp38-manylinux_2_17_x86_64.manylinux2014_x86_64.whl", hash = "sha256:4f2c9f67e9821cad2e5f480bc8d83b8742896f1242dba247911072d4fa94c192"},
    {file = "cffi-1.15.1-cp38-cp38-win32.whl", hash = "sha256:8b7ee99e510d7b66cdb6c593f21c043c248537a32e0bedf02e01e9553a172314"},
    {file = "cffi-1.15.1-cp38-cp38-win_amd64.whl", hash = "sha256:00a9ed42e88df81ffae7a8ab6d9356b371399b91dbdf0c3cb1e84c03a13aceb5"},
    {file = "cffi-1.15.1-cp39-cp39-macosx_10_9_x86_64.whl", hash = "sha256:54a2db7b78338edd780e7ef7f9f6c442500fb0d41a5a4ea24fff1c929d5af585"},
    {file = "cffi-1.15.1-cp39-cp39-macosx_11_0_arm64.whl", hash = "sha256:fcd131dd944808b5bdb38e6f5b53013c5aa4f334c5cad0c72742f6eba4b73db0"},
    {file = "cffi-1.15.1-cp39-cp39-manylinux_2_12_i686.manylinux2010_i686.manylinux_2_17_i686.manylinux2014_i686.whl", hash = "sha256:7473e861101c9e72452f9bf8acb984947aa1661a7704553a9f6e4baa5ba64415"},
    {file = "cffi-1.15.1-cp39-cp39-manylinux_2_17_aarch64.manylinux2014_aarch64.whl", hash = "sha256:6c9a799e985904922a4d207a94eae35c78ebae90e128f0c4e521ce339396be9d"},
    {file = "cffi-1.15.1-cp39-cp39-manylinux_2_17_ppc64le.manylinux2014_ppc64le.whl", hash = "sha256:3bcde07039e586f91b45c88f8583ea7cf7a0770df3a1649627bf598332cb6984"},
    {file = "cffi-1.15.1-cp39-cp39-manylinux_2_17_s390x.manylinux2014_s390x.whl", hash = "sha256:33ab79603146aace82c2427da5ca6e58f2b3f2fb5da893ceac0c42218a40be35"},
    {file = "cffi-1.15.1-cp39-cp39-manylinux_2_17_x86_64.manylinux2014_x86_64.whl", hash = "sha256:5d598b938678ebf3c67377cdd45e09d431369c3b1a5b331058c338e201f12b27"},
    {file = "cffi-1.15.1-cp39-cp39-musllinux_1_1_i686.whl", hash = "sha256:db0fbb9c62743ce59a9ff687eb5f4afbe77e5e8403d6697f7446e5f609976f76"},
    {file = "cffi-1.15.1-cp39-cp39-musllinux_1_1_x86_64.whl", hash = "sha256:98d85c6a2bef81588d9227dde12db8a7f47f639f4a17c9ae08e773aa9c697bf3"},
    {file = "cffi-1.15.1-cp39-cp39-win32.whl", hash = "sha256:40f4774f5a9d4f5e344f31a32b5096977b5d48560c5592e2f3d2c4374bd543ee"},
    {file = "cffi-1.15.1-cp39-cp39-win_amd64.whl", hash = "sha256:70df4e3b545a17496c9b3f41f5115e69a4f2e77e94e1d2a8e1070bc0c38c8a3c"},
    {file = "cffi-1.15.1.tar.gz", hash = "sha256:d400bfb9a37b1351253cb402671cea7e89bdecc294e8016a707f6d1d8ac934f9"},
]
cfgv = [
    {file = "cfgv-3.3.1-py2.py3-none-any.whl", hash = "sha256:c6a0883f3917a037485059700b9e75da2464e6c27051014ad85ba6aaa5884426"},
    {file = "cfgv-3.3.1.tar.gz", hash = "sha256:f5a830efb9ce7a445376bb66ec94c638a9787422f96264c98edc6bdeed8ab736"},
]
charset-normalizer = [
    {file = "charset-normalizer-2.1.1.tar.gz", hash = "sha256:5a3d016c7c547f69d6f81fb0db9449ce888b418b5b9952cc5e6e66843e9dd845"},
    {file = "charset_normalizer-2.1.1-py3-none-any.whl", hash = "sha256:83e9a75d1911279afd89352c68b45348559d1fc0506b054b346651b5e7fee29f"},
]
click = [
    {file = "click-8.1.3-py3-none-any.whl", hash = "sha256:bb4d8133cb15a609f44e8213d9b391b0809795062913b383c62be0ee95b1db48"},
    {file = "click-8.1.3.tar.gz", hash = "sha256:7682dc8afb30297001674575ea00d1814d808d6a36af415a82bd481d37ba7b8e"},
]
colorama = [
    {file = "colorama-0.4.6-py2.py3-none-any.whl", hash = "sha256:4f1d9991f5acc0ca119f9d443620b77f9d6b33703e51011c16baf57afb285fc6"},
    {file = "colorama-0.4.6.tar.gz", hash = "sha256:08695f5cb7ed6e0531a20572697297273c47b8cae5a63ffc6d6ed5c201be6e44"},
]
debugpy = [
    {file = "debugpy-1.6.3-cp310-cp310-macosx_10_15_x86_64.whl", hash = "sha256:c4b2bd5c245eeb49824bf7e539f95fb17f9a756186e51c3e513e32999d8846f3"},
    {file = "debugpy-1.6.3-cp310-cp310-manylinux_2_5_x86_64.manylinux1_x86_64.manylinux_2_12_x86_64.manylinux2010_x86_64.whl", hash = "sha256:b8deaeb779699350deeed835322730a3efec170b88927debc9ba07a1a38e2585"},
    {file = "debugpy-1.6.3-cp310-cp310-win32.whl", hash = "sha256:fc233a0160f3b117b20216f1169e7211b83235e3cd6749bcdd8dbb72177030c7"},
    {file = "debugpy-1.6.3-cp310-cp310-win_amd64.whl", hash = "sha256:dda8652520eae3945833e061cbe2993ad94a0b545aebd62e4e6b80ee616c76b2"},
    {file = "debugpy-1.6.3-cp37-cp37m-macosx_10_15_x86_64.whl", hash = "sha256:d5c814596a170a0a58fa6fad74947e30bfd7e192a5d2d7bd6a12156c2899e13a"},
    {file = "debugpy-1.6.3-cp37-cp37m-manylinux_2_5_x86_64.manylinux1_x86_64.manylinux_2_12_x86_64.manylinux2010_x86_64.whl", hash = "sha256:c4cd6f37e3c168080d61d698390dfe2cd9e74ebf80b448069822a15dadcda57d"},
    {file = "debugpy-1.6.3-cp37-cp37m-win32.whl", hash = "sha256:3c9f985944a30cfc9ae4306ac6a27b9c31dba72ca943214dad4a0ab3840f6161"},
    {file = "debugpy-1.6.3-cp37-cp37m-win_amd64.whl", hash = "sha256:5ad571a36cec137ae6ed951d0ff75b5e092e9af6683da084753231150cbc5b25"},
    {file = "debugpy-1.6.3-cp38-cp38-macosx_10_15_x86_64.whl", hash = "sha256:adcfea5ea06d55d505375995e150c06445e2b20cd12885bcae566148c076636b"},
    {file = "debugpy-1.6.3-cp38-cp38-manylinux_2_5_x86_64.manylinux1_x86_64.manylinux_2_12_x86_64.manylinux2010_x86_64.whl", hash = "sha256:daadab4403427abd090eccb38d8901afd8b393e01fd243048fab3f1d7132abb4"},
    {file = "debugpy-1.6.3-cp38-cp38-win32.whl", hash = "sha256:6efc30325b68e451118b795eff6fe8488253ca3958251d5158106d9c87581bc6"},
    {file = "debugpy-1.6.3-cp38-cp38-win_amd64.whl", hash = "sha256:86d784b72c5411c833af1cd45b83d80c252b77c3bfdb43db17c441d772f4c734"},
    {file = "debugpy-1.6.3-cp39-cp39-macosx_10_15_x86_64.whl", hash = "sha256:4e255982552b0edfe3a6264438dbd62d404baa6556a81a88f9420d3ed79b06ae"},
    {file = "debugpy-1.6.3-cp39-cp39-manylinux_2_5_x86_64.manylinux1_x86_64.manylinux_2_12_x86_64.manylinux2010_x86_64.whl", hash = "sha256:cca23cb6161ac89698d629d892520327dd1be9321c0960e610bbcb807232b45d"},
    {file = "debugpy-1.6.3-cp39-cp39-win32.whl", hash = "sha256:7c302095a81be0d5c19f6529b600bac971440db3e226dce85347cc27e6a61908"},
    {file = "debugpy-1.6.3-cp39-cp39-win_amd64.whl", hash = "sha256:34d2cdd3a7c87302ba5322b86e79c32c2115be396f3f09ca13306d8a04fe0f16"},
    {file = "debugpy-1.6.3-py2.py3-none-any.whl", hash = "sha256:84c39940a0cac410bf6aa4db00ba174f973eef521fbe9dd058e26bcabad89c4f"},
    {file = "debugpy-1.6.3.zip", hash = "sha256:e8922090514a890eec99cfb991bab872dd2e353ebb793164d5f01c362b9a40bf"},
]
decorator = [
    {file = "decorator-5.1.1-py3-none-any.whl", hash = "sha256:b8c3f85900b9dc423225913c5aace94729fe1fa9763b38939a95226f02d37186"},
    {file = "decorator-5.1.1.tar.gz", hash = "sha256:637996211036b6385ef91435e4fae22989472f9d571faba8927ba8253acbc330"},
]
defusedxml = [
    {file = "defusedxml-0.7.1-py2.py3-none-any.whl", hash = "sha256:a352e7e428770286cc899e2542b6cdaedb2b4953ff269a210103ec58f6198a61"},
    {file = "defusedxml-0.7.1.tar.gz", hash = "sha256:1bb3032db185915b62d7c6209c5a8792be6a32ab2fedacc84e01b52c51aa3e69"},
]
distlib = [
    {file = "distlib-0.3.6-py2.py3-none-any.whl", hash = "sha256:f35c4b692542ca110de7ef0bea44d73981caeb34ca0b9b6b2e6d7790dda8f80e"},
    {file = "distlib-0.3.6.tar.gz", hash = "sha256:14bad2d9b04d3a36127ac97f30b12a19268f211063d8f8ee4f47108896e11b46"},
]
entrypoints = [
    {file = "entrypoints-0.4-py3-none-any.whl", hash = "sha256:f174b5ff827504fd3cd97cc3f8649f3693f51538c7e4bdf3ef002c8429d42f9f"},
    {file = "entrypoints-0.4.tar.gz", hash = "sha256:b706eddaa9218a19ebcd67b56818f05bb27589b1ca9e8d797b74affad4ccacd4"},
]
executing = [
    {file = "executing-1.2.0-py2.py3-none-any.whl", hash = "sha256:0314a69e37426e3608aada02473b4161d4caf5a4b244d1d0c48072b8fee7bacc"},
    {file = "executing-1.2.0.tar.gz", hash = "sha256:19da64c18d2d851112f09c287f8d3dbbdf725ab0e569077efb6cdcbd3497c107"},
]
fastapi = [
    {file = "fastapi-0.87.0-py3-none-any.whl", hash = "sha256:254453a2e22f64e2a1b4e1d8baf67d239e55b6c8165c079d25746a5220c81bb4"},
    {file = "fastapi-0.87.0.tar.gz", hash = "sha256:07032e53df9a57165047b4f38731c38bdcc3be5493220471015e2b4b51b486a4"},
]
fastjsonschema = [
    {file = "fastjsonschema-2.16.2-py3-none-any.whl", hash = "sha256:21f918e8d9a1a4ba9c22e09574ba72267a6762d47822db9add95f6454e51cc1c"},
    {file = "fastjsonschema-2.16.2.tar.gz", hash = "sha256:01e366f25d9047816fe3d288cbfc3e10541daf0af2044763f3d0ade42476da18"},
]
filelock = [
    {file = "filelock-3.8.0-py3-none-any.whl", hash = "sha256:617eb4e5eedc82fc5f47b6d61e4d11cb837c56cb4544e39081099fa17ad109d4"},
    {file = "filelock-3.8.0.tar.gz", hash = "sha256:55447caa666f2198c5b6b13a26d2084d26fa5b115c00d065664b2124680c4edc"},
]
h11 = [
    {file = "h11-0.14.0-py3-none-any.whl", hash = "sha256:e3fe4ac4b851c468cc8363d500db52c2ead036020723024a109d37346efaa761"},
    {file = "h11-0.14.0.tar.gz", hash = "sha256:8f19fbbe99e72420ff35c00b27a34cb9937e902a8b810e2c88300c6f0a3b699d"},
]
httpcore = [
    {file = "httpcore-0.16.1-py3-none-any.whl", hash = "sha256:8d393db683cc8e35cc6ecb02577c5e1abfedde52b38316d038932a84b4875ecb"},
    {file = "httpcore-0.16.1.tar.gz", hash = "sha256:3d3143ff5e1656a5740ea2f0c167e8e9d48c5a9bbd7f00ad1f8cff5711b08543"},
]
httpx = [
    {file = "httpx-0.23.1-py3-none-any.whl", hash = "sha256:0b9b1f0ee18b9978d637b0776bfd7f54e2ca278e063e3586d8f01cda89e042a8"},
    {file = "httpx-0.23.1.tar.gz", hash = "sha256:202ae15319be24efe9a8bd4ed4360e68fde7b38bcc2ce87088d416f026667d19"},
]
identify = [
    {file = "identify-2.5.8-py2.py3-none-any.whl", hash = "sha256:48b7925fe122720088aeb7a6c34f17b27e706b72c61070f27fe3789094233440"},
    {file = "identify-2.5.8.tar.gz", hash = "sha256:7a214a10313b9489a0d61467db2856ae8d0b8306fc923e03a9effa53d8aedc58"},
]
idna = [
    {file = "idna-3.4-py3-none-any.whl", hash = "sha256:90b77e79eaa3eba6de819a0c442c0b4ceefc341a7a2ab77d7562bf49f425c5c2"},
    {file = "idna-3.4.tar.gz", hash = "sha256:814f528e8dead7d329833b91c5faa87d60bf71824cd12a7530b5526063d02cb4"},
]
importlib-metadata = [
    {file = "importlib_metadata-5.0.0-py3-none-any.whl", hash = "sha256:ddb0e35065e8938f867ed4928d0ae5bf2a53b7773871bfe6bcc7e4fcdc7dea43"},
    {file = "importlib_metadata-5.0.0.tar.gz", hash = "sha256:da31db32b304314d044d3c12c79bd59e307889b287ad12ff387b3500835fc2ab"},
]
importlib-resources = [
    {file = "importlib_resources-5.10.0-py3-none-any.whl", hash = "sha256:ee17ec648f85480d523596ce49eae8ead87d5631ae1551f913c0100b5edd3437"},
    {file = "importlib_resources-5.10.0.tar.gz", hash = "sha256:c01b1b94210d9849f286b86bb51bcea7cd56dde0600d8db721d7b81330711668"},
]
iniconfig = [
    {file = "iniconfig-1.1.1-py2.py3-none-any.whl", hash = "sha256:011e24c64b7f47f6ebd835bb12a743f2fbe9a26d4cecaa7f53bc4f35ee9da8b3"},
    {file = "iniconfig-1.1.1.tar.gz", hash = "sha256:bc3af051d7d14b2ee5ef9969666def0cd1a000e121eaea580d4a313df4b37f32"},
]
ipykernel = [
    {file = "ipykernel-6.17.1-py3-none-any.whl", hash = "sha256:3a9a1b2ad6dbbd5879855aabb4557f08e63fa2208bffed897f03070e2bb436f6"},
    {file = "ipykernel-6.17.1.tar.gz", hash = "sha256:e178c1788399f93a459c241fe07c3b810771c607b1fb064a99d2c5d40c90c5d4"},
]
ipython = [
    {file = "ipython-8.6.0-py3-none-any.whl", hash = "sha256:91ef03016bcf72dd17190f863476e7c799c6126ec7e8be97719d1bc9a78a59a4"},
    {file = "ipython-8.6.0.tar.gz", hash = "sha256:7c959e3dedbf7ed81f9b9d8833df252c430610e2a4a6464ec13cd20975ce20a5"},
]
ipython-genutils = [
    {file = "ipython_genutils-0.2.0-py2.py3-none-any.whl", hash = "sha256:72dd37233799e619666c9f639a9da83c34013a73e8bbc79a7a6348d93c61fab8"},
    {file = "ipython_genutils-0.2.0.tar.gz", hash = "sha256:eb2e116e75ecef9d4d228fdc66af54269afa26ab4463042e33785b887c628ba8"},
]
isort = [
    {file = "isort-5.10.1-py3-none-any.whl", hash = "sha256:6f62d78e2f89b4500b080fe3a81690850cd254227f27f75c3a0c491a1f351ba7"},
    {file = "isort-5.10.1.tar.gz", hash = "sha256:e8443a5e7a020e9d7f97f1d7d9cd17c88bcb3bc7e218bf9cf5095fe550be2951"},
]
jedi = [
    {file = "jedi-0.18.1-py2.py3-none-any.whl", hash = "sha256:637c9635fcf47945ceb91cd7f320234a7be540ded6f3e99a50cb6febdfd1ba8d"},
    {file = "jedi-0.18.1.tar.gz", hash = "sha256:74137626a64a99c8eb6ae5832d99b3bdd7d29a3850fe2aa80a4126b2a7d949ab"},
]
jinja2 = [
    {file = "Jinja2-3.1.2-py3-none-any.whl", hash = "sha256:6088930bfe239f0e6710546ab9c19c9ef35e29792895fed6e6e31a023a182a61"},
    {file = "Jinja2-3.1.2.tar.gz", hash = "sha256:31351a702a408a9e7595a8fc6150fc3f43bb6bf7e319770cbc0db9df9437e852"},
]
json5 = [
    {file = "json5-0.9.10-py2.py3-none-any.whl", hash = "sha256:993189671e7412e9cdd8be8dc61cf402e8e579b35f1d1bb20ae6b09baa78bbce"},
    {file = "json5-0.9.10.tar.gz", hash = "sha256:ad9f048c5b5a4c3802524474ce40a622fae789860a86f10cc4f7e5f9cf9b46ab"},
]
jsonschema = [
    {file = "jsonschema-4.17.0-py3-none-any.whl", hash = "sha256:f660066c3966db7d6daeaea8a75e0b68237a48e51cf49882087757bb59916248"},
    {file = "jsonschema-4.17.0.tar.gz", hash = "sha256:5bfcf2bca16a087ade17e02b282d34af7ccd749ef76241e7f9bd7c0cb8a9424d"},
]
jupyter-client = [
    {file = "jupyter_client-7.4.6-py3-none-any.whl", hash = "sha256:540b6a5c9c2dc481c5dd54fd5acb260f03dfaaa7c5325b2ffb1f676710f8c7c4"},
    {file = "jupyter_client-7.4.6.tar.gz", hash = "sha256:f7f9a9dc3a0ecd223ed6a5a00cf4140a5c252ec72e52d6de370748ed0aa083dd"},
]
jupyter-core = [
    {file = "jupyter_core-5.0.0-py3-none-any.whl", hash = "sha256:6da1fae48190da8551e1b5dbbb19d51d00b079d59a073c7030407ecaf96dbb1e"},
    {file = "jupyter_core-5.0.0.tar.gz", hash = "sha256:4ed68b7c606197c7e344a24b7195eef57898157075a69655a886074b6beb7043"},
]
jupyter-server = [
    {file = "jupyter_server-1.23.2-py3-none-any.whl", hash = "sha256:c01d0e84c22a14dd6b0e7d8ce4105b08a3426b46582668e28046a64c07311a4f"},
    {file = "jupyter_server-1.23.2.tar.gz", hash = "sha256:69cb954ef02c0ba1837787e34e4a1240c93c8eb590662fae1840778861957660"},
]
jupyterlab = [
    {file = "jupyterlab-3.5.0-py3-none-any.whl", hash = "sha256:f433059fe0e12d75ea90a81a0b6721113bb132857e3ec2197780b6fe84cbcbde"},
    {file = "jupyterlab-3.5.0.tar.gz", hash = "sha256:e02556c8ea1b386963c4b464e4618aee153c5416b07ab481425c817a033323a2"},
]
jupyterlab-pygments = [
    {file = "jupyterlab_pygments-0.2.2-py2.py3-none-any.whl", hash = "sha256:2405800db07c9f770863bcf8049a529c3dd4d3e28536638bd7c1c01d2748309f"},
    {file = "jupyterlab_pygments-0.2.2.tar.gz", hash = "sha256:7405d7fde60819d905a9fa8ce89e4cd830e318cdad22a0030f7a901da705585d"},
]
jupyterlab-server = [
    {file = "jupyterlab_server-2.16.3-py3-none-any.whl", hash = "sha256:d18eb623428b4ee732c2258afaa365eedd70f38b609981ea040027914df32bc6"},
    {file = "jupyterlab_server-2.16.3.tar.gz", hash = "sha256:635a0b176a901f19351c02221a124e59317c476f511200409b7d867e8b2905c3"},
]
markupsafe = [
    {file = "MarkupSafe-2.1.1-cp310-cp310-macosx_10_9_universal2.whl", hash = "sha256:86b1f75c4e7c2ac2ccdaec2b9022845dbb81880ca318bb7a0a01fbf7813e3812"},
    {file = "MarkupSafe-2.1.1-cp310-cp310-macosx_10_9_x86_64.whl", hash = "sha256:f121a1420d4e173a5d96e47e9a0c0dcff965afdf1626d28de1460815f7c4ee7a"},
    {file = "MarkupSafe-2.1.1-cp310-cp310-manylinux_2_17_aarch64.manylinux2014_aarch64.whl", hash = "sha256:a49907dd8420c5685cfa064a1335b6754b74541bbb3706c259c02ed65b644b3e"},
    {file = "MarkupSafe-2.1.1-cp310-cp310-manylinux_2_17_x86_64.manylinux2014_x86_64.whl", hash = "sha256:10c1bfff05d95783da83491be968e8fe789263689c02724e0c691933c52994f5"},
    {file = "MarkupSafe-2.1.1-cp310-cp310-manylinux_2_5_i686.manylinux1_i686.manylinux_2_17_i686.manylinux2014_i686.whl", hash = "sha256:b7bd98b796e2b6553da7225aeb61f447f80a1ca64f41d83612e6139ca5213aa4"},
    {file = "MarkupSafe-2.1.1-cp310-cp310-musllinux_1_1_aarch64.whl", hash = "sha256:b09bf97215625a311f669476f44b8b318b075847b49316d3e28c08e41a7a573f"},
    {file = "MarkupSafe-2.1.1-cp310-cp310-musllinux_1_1_i686.whl", hash = "sha256:694deca8d702d5db21ec83983ce0bb4b26a578e71fbdbd4fdcd387daa90e4d5e"},
    {file = "MarkupSafe-2.1.1-cp310-cp310-musllinux_1_1_x86_64.whl", hash = "sha256:efc1913fd2ca4f334418481c7e595c00aad186563bbc1ec76067848c7ca0a933"},
    {file = "MarkupSafe-2.1.1-cp310-cp310-win32.whl", hash = "sha256:4a33dea2b688b3190ee12bd7cfa29d39c9ed176bda40bfa11099a3ce5d3a7ac6"},
    {file = "MarkupSafe-2.1.1-cp310-cp310-win_amd64.whl", hash = "sha256:dda30ba7e87fbbb7eab1ec9f58678558fd9a6b8b853530e176eabd064da81417"},
    {file = "MarkupSafe-2.1.1-cp37-cp37m-macosx_10_9_x86_64.whl", hash = "sha256:671cd1187ed5e62818414afe79ed29da836dde67166a9fac6d435873c44fdd02"},
    {file = "MarkupSafe-2.1.1-cp37-cp37m-manylinux_2_17_aarch64.manylinux2014_aarch64.whl", hash = "sha256:3799351e2336dc91ea70b034983ee71cf2f9533cdff7c14c90ea126bfd95d65a"},
    {file = "MarkupSafe-2.1.1-cp37-cp37m-manylinux_2_17_x86_64.manylinux2014_x86_64.whl", hash = "sha256:e72591e9ecd94d7feb70c1cbd7be7b3ebea3f548870aa91e2732960fa4d57a37"},
    {file = "MarkupSafe-2.1.1-cp37-cp37m-manylinux_2_5_i686.manylinux1_i686.manylinux_2_17_i686.manylinux2014_i686.whl", hash = "sha256:6fbf47b5d3728c6aea2abb0589b5d30459e369baa772e0f37a0320185e87c980"},
    {file = "MarkupSafe-2.1.1-cp37-cp37m-musllinux_1_1_aarch64.whl", hash = "sha256:d5ee4f386140395a2c818d149221149c54849dfcfcb9f1debfe07a8b8bd63f9a"},
    {file = "MarkupSafe-2.1.1-cp37-cp37m-musllinux_1_1_i686.whl", hash = "sha256:bcb3ed405ed3222f9904899563d6fc492ff75cce56cba05e32eff40e6acbeaa3"},
    {file = "MarkupSafe-2.1.1-cp37-cp37m-musllinux_1_1_x86_64.whl", hash = "sha256:e1c0b87e09fa55a220f058d1d49d3fb8df88fbfab58558f1198e08c1e1de842a"},
    {file = "MarkupSafe-2.1.1-cp37-cp37m-win32.whl", hash = "sha256:8dc1c72a69aa7e082593c4a203dcf94ddb74bb5c8a731e4e1eb68d031e8498ff"},
    {file = "MarkupSafe-2.1.1-cp37-cp37m-win_amd64.whl", hash = "sha256:97a68e6ada378df82bc9f16b800ab77cbf4b2fada0081794318520138c088e4a"},
    {file = "MarkupSafe-2.1.1-cp38-cp38-macosx_10_9_universal2.whl", hash = "sha256:e8c843bbcda3a2f1e3c2ab25913c80a3c5376cd00c6e8c4a86a89a28c8dc5452"},
    {file = "MarkupSafe-2.1.1-cp38-cp38-macosx_10_9_x86_64.whl", hash = "sha256:0212a68688482dc52b2d45013df70d169f542b7394fc744c02a57374a4207003"},
    {file = "MarkupSafe-2.1.1-cp38-cp38-manylinux_2_17_aarch64.manylinux2014_aarch64.whl", hash = "sha256:8e576a51ad59e4bfaac456023a78f6b5e6e7651dcd383bcc3e18d06f9b55d6d1"},
    {file = "MarkupSafe-2.1.1-cp38-cp38-manylinux_2_17_x86_64.manylinux2014_x86_64.whl", hash = "sha256:4b9fe39a2ccc108a4accc2676e77da025ce383c108593d65cc909add5c3bd601"},
    {file = "MarkupSafe-2.1.1-cp38-cp38-manylinux_2_5_i686.manylinux1_i686.manylinux_2_17_i686.manylinux2014_i686.whl", hash = "sha256:96e37a3dc86e80bf81758c152fe66dbf60ed5eca3d26305edf01892257049925"},
    {file = "MarkupSafe-2.1.1-cp38-cp38-musllinux_1_1_aarch64.whl", hash = "sha256:6d0072fea50feec76a4c418096652f2c3238eaa014b2f94aeb1d56a66b41403f"},
    {file = "MarkupSafe-2.1.1-cp38-cp38-musllinux_1_1_i686.whl", hash = "sha256:089cf3dbf0cd6c100f02945abeb18484bd1ee57a079aefd52cffd17fba910b88"},
    {file = "MarkupSafe-2.1.1-cp38-cp38-musllinux_1_1_x86_64.whl", hash = "sha256:6a074d34ee7a5ce3effbc526b7083ec9731bb3cbf921bbe1d3005d4d2bdb3a63"},
    {file = "MarkupSafe-2.1.1-cp38-cp38-win32.whl", hash = "sha256:421be9fbf0ffe9ffd7a378aafebbf6f4602d564d34be190fc19a193232fd12b1"},
    {file = "MarkupSafe-2.1.1-cp38-cp38-win_amd64.whl", hash = "sha256:fc7b548b17d238737688817ab67deebb30e8073c95749d55538ed473130ec0c7"},
    {file = "MarkupSafe-2.1.1-cp39-cp39-macosx_10_9_universal2.whl", hash = "sha256:e04e26803c9c3851c931eac40c695602c6295b8d432cbe78609649ad9bd2da8a"},
    {file = "MarkupSafe-2.1.1-cp39-cp39-macosx_10_9_x86_64.whl", hash = "sha256:b87db4360013327109564f0e591bd2a3b318547bcef31b468a92ee504d07ae4f"},
    {file = "MarkupSafe-2.1.1-cp39-cp39-manylinux_2_17_aarch64.manylinux2014_aarch64.whl", hash = "sha256:99a2a507ed3ac881b975a2976d59f38c19386d128e7a9a18b7df6fff1fd4c1d6"},
    {file = "MarkupSafe-2.1.1-cp39-cp39-manylinux_2_17_x86_64.manylinux2014_x86_64.whl", hash = "sha256:56442863ed2b06d19c37f94d999035e15ee982988920e12a5b4ba29b62ad1f77"},
    {file = "MarkupSafe-2.1.1-cp39-cp39-manylinux_2_5_i686.manylinux1_i686.manylinux_2_17_i686.manylinux2014_i686.whl", hash = "sha256:3ce11ee3f23f79dbd06fb3d63e2f6af7b12db1d46932fe7bd8afa259a5996603"},
    {file = "MarkupSafe-2.1.1-cp39-cp39-musllinux_1_1_aarch64.whl", hash = "sha256:33b74d289bd2f5e527beadcaa3f401e0df0a89927c1559c8566c066fa4248ab7"},
    {file = "MarkupSafe-2.1.1-cp39-cp39-musllinux_1_1_i686.whl", hash = "sha256:43093fb83d8343aac0b1baa75516da6092f58f41200907ef92448ecab8825135"},
    {file = "MarkupSafe-2.1.1-cp39-cp39-musllinux_1_1_x86_64.whl", hash = "sha256:8e3dcf21f367459434c18e71b2a9532d96547aef8a871872a5bd69a715c15f96"},
    {file = "MarkupSafe-2.1.1-cp39-cp39-win32.whl", hash = "sha256:d4306c36ca495956b6d568d276ac11fdd9c30a36f1b6eb928070dc5360b22e1c"},
    {file = "MarkupSafe-2.1.1-cp39-cp39-win_amd64.whl", hash = "sha256:46d00d6cfecdde84d40e572d63735ef81423ad31184100411e6e3388d405e247"},
    {file = "MarkupSafe-2.1.1.tar.gz", hash = "sha256:7f91197cc9e48f989d12e4e6fbc46495c446636dfc81b9ccf50bb0ec74b91d4b"},
]
matplotlib-inline = [
    {file = "matplotlib-inline-0.1.6.tar.gz", hash = "sha256:f887e5f10ba98e8d2b150ddcf4702c1e5f8b3a20005eb0f74bfdbd360ee6f304"},
    {file = "matplotlib_inline-0.1.6-py3-none-any.whl", hash = "sha256:f1f41aab5328aa5aaea9b16d083b128102f8712542f819fe7e6a420ff581b311"},
]
mistune = [
    {file = "mistune-2.0.4-py2.py3-none-any.whl", hash = "sha256:182cc5ee6f8ed1b807de6b7bb50155df7b66495412836b9a74c8fbdfc75fe36d"},
    {file = "mistune-2.0.4.tar.gz", hash = "sha256:9ee0a66053e2267aba772c71e06891fa8f1af6d4b01d5e84e267b4570d4d9808"},
]
mypy = [
    {file = "mypy-0.990-cp310-cp310-macosx_10_9_universal2.whl", hash = "sha256:aaf1be63e0207d7d17be942dcf9a6b641745581fe6c64df9a38deb562a7dbafa"},
    {file = "mypy-0.990-cp310-cp310-macosx_10_9_x86_64.whl", hash = "sha256:d555aa7f44cecb7ea3c0ac69d58b1a5afb92caa017285a8e9c4efbf0518b61b4"},
    {file = "mypy-0.990-cp310-cp310-macosx_11_0_arm64.whl", hash = "sha256:8f694d6d09a460b117dccb6857dda269188e3437c880d7b60fa0014fa872d1e9"},
    {file = "mypy-0.990-cp310-cp310-manylinux_2_17_x86_64.manylinux2014_x86_64.whl", hash = "sha256:269f0dfb6463b8780333310ff4b5134425157ef0d2b1d614015adaf6d6a7eabd"},
    {file = "mypy-0.990-cp310-cp310-musllinux_1_1_x86_64.whl", hash = "sha256:8798c8ed83aa809f053abff08664bdca056038f5a02af3660de00b7290b64c47"},
    {file = "mypy-0.990-cp310-cp310-win_amd64.whl", hash = "sha256:47a9955214615108c3480a500cfda8513a0b1cd3c09a1ed42764ca0dd7b931dd"},
    {file = "mypy-0.990-cp311-cp311-macosx_10_9_universal2.whl", hash = "sha256:4a8a6c10f4c63fbf6ad6c03eba22c9331b3946a4cec97f008e9ffb4d3b31e8e2"},
    {file = "mypy-0.990-cp311-cp311-macosx_10_9_x86_64.whl", hash = "sha256:cd2dd3730ba894ec2a2082cc703fbf3e95a08479f7be84912e3131fc68809d46"},
    {file = "mypy-0.990-cp311-cp311-macosx_11_0_arm64.whl", hash = "sha256:7da0005e47975287a92b43276e460ac1831af3d23032c34e67d003388a0ce8d0"},
    {file = "mypy-0.990-cp311-cp311-manylinux_2_17_x86_64.manylinux2014_x86_64.whl", hash = "sha256:262c543ef24deb10470a3c1c254bb986714e2b6b1a67d66daf836a548a9f316c"},
    {file = "mypy-0.990-cp311-cp311-musllinux_1_1_x86_64.whl", hash = "sha256:3ff201a0c6d3ea029d73b1648943387d75aa052491365b101f6edd5570d018ea"},
    {file = "mypy-0.990-cp311-cp311-win_amd64.whl", hash = "sha256:1767830da2d1afa4e62b684647af0ff79b401f004d7fa08bc5b0ce2d45bcd5ec"},
    {file = "mypy-0.990-cp37-cp37m-macosx_10_9_x86_64.whl", hash = "sha256:6826d9c4d85bbf6d68cb279b561de6a4d8d778ca8e9ab2d00ee768ab501a9852"},
    {file = "mypy-0.990-cp37-cp37m-manylinux_2_17_x86_64.manylinux2014_x86_64.whl", hash = "sha256:46897755f944176fbc504178422a5a2875bbf3f7436727374724842c0987b5af"},
    {file = "mypy-0.990-cp37-cp37m-musllinux_1_1_x86_64.whl", hash = "sha256:0680389c34284287fe00e82fc8bccdea9aff318f7e7d55b90d967a13a9606013"},
    {file = "mypy-0.990-cp37-cp37m-win_amd64.whl", hash = "sha256:b08541a06eed35b543ae1a6b301590eb61826a1eb099417676ddc5a42aa151c5"},
    {file = "mypy-0.990-cp38-cp38-macosx_10_9_universal2.whl", hash = "sha256:be88d665e76b452c26fb2bdc3d54555c01226fba062b004ede780b190a50f9db"},
    {file = "mypy-0.990-cp38-cp38-macosx_10_9_x86_64.whl", hash = "sha256:9b8f4a8213b1fd4b751e26b59ae0e0c12896568d7e805861035c7a15ed6dc9eb"},
    {file = "mypy-0.990-cp38-cp38-macosx_11_0_arm64.whl", hash = "sha256:2b6f85c2ad378e3224e017904a051b26660087b3b76490d533b7344f1546d3ff"},
    {file = "mypy-0.990-cp38-cp38-manylinux_2_17_x86_64.manylinux2014_x86_64.whl", hash = "sha256:1ee5f99817ee70254e7eb5cf97c1b11dda29c6893d846c8b07bce449184e9466"},
    {file = "mypy-0.990-cp38-cp38-musllinux_1_1_x86_64.whl", hash = "sha256:49082382f571c3186ce9ea0bd627cb1345d4da8d44a8377870f4442401f0a706"},
    {file = "mypy-0.990-cp38-cp38-win_amd64.whl", hash = "sha256:aba38e3dd66bdbafbbfe9c6e79637841928ea4c79b32e334099463c17b0d90ef"},
    {file = "mypy-0.990-cp39-cp39-macosx_10_9_universal2.whl", hash = "sha256:9d851c09b981a65d9d283a8ccb5b1d0b698e580493416a10942ef1a04b19fd37"},
    {file = "mypy-0.990-cp39-cp39-macosx_10_9_x86_64.whl", hash = "sha256:d847dd23540e2912d9667602271e5ebf25e5788e7da46da5ffd98e7872616e8e"},
    {file = "mypy-0.990-cp39-cp39-macosx_11_0_arm64.whl", hash = "sha256:cc6019808580565040cd2a561b593d7c3c646badd7e580e07d875eb1bf35c695"},
    {file = "mypy-0.990-cp39-cp39-manylinux_2_17_x86_64.manylinux2014_x86_64.whl", hash = "sha256:2a3150d409609a775c8cb65dbe305c4edd7fe576c22ea79d77d1454acd9aeda8"},
    {file = "mypy-0.990-cp39-cp39-musllinux_1_1_x86_64.whl", hash = "sha256:3227f14fe943524f5794679156488f18bf8d34bfecd4623cf76bc55958d229c5"},
    {file = "mypy-0.990-cp39-cp39-win_amd64.whl", hash = "sha256:c76c769c46a1e6062a84837badcb2a7b0cdb153d68601a61f60739c37d41cc74"},
    {file = "mypy-0.990-py3-none-any.whl", hash = "sha256:8f1940325a8ed460ba03d19ab83742260fa9534804c317224e5d4e5aa588e2d6"},
    {file = "mypy-0.990.tar.gz", hash = "sha256:72382cb609142dba3f04140d016c94b4092bc7b4d98ca718740dc989e5271b8d"},
]
mypy-extensions = [
    {file = "mypy_extensions-0.4.3-py2.py3-none-any.whl", hash = "sha256:090fedd75945a69ae91ce1303b5824f428daf5a028d2f6ab8a299250a846f15d"},
    {file = "mypy_extensions-0.4.3.tar.gz", hash = "sha256:2d82818f5bb3e369420cb3c4060a7970edba416647068eb4c5343488a6c604a8"},
]
nbclassic = [
    {file = "nbclassic-0.4.8-py3-none-any.whl", hash = "sha256:cbf05df5842b420d5cece0143462380ea9d308ff57c2dc0eb4d6e035b18fbfb3"},
    {file = "nbclassic-0.4.8.tar.gz", hash = "sha256:c74d8a500f8e058d46b576a41e5bc640711e1032cf7541dde5f73ea49497e283"},
]
nbclient = [
    {file = "nbclient-0.7.0-py3-none-any.whl", hash = "sha256:434c91385cf3e53084185334d675a0d33c615108b391e260915d1aa8e86661b8"},
    {file = "nbclient-0.7.0.tar.gz", hash = "sha256:a1d844efd6da9bc39d2209bf996dbd8e07bf0f36b796edfabaa8f8a9ab77c3aa"},
]
nbconvert = [
    {file = "nbconvert-7.2.5-py3-none-any.whl", hash = "sha256:3e90e108bb5637b5b8a1422af1156af1368b39dd25369ff7faa7dfdcdef18f81"},
    {file = "nbconvert-7.2.5.tar.gz", hash = "sha256:8fdc44fd7d9424db7fdc6e1e834a02f6b8620ffb653767388be2f9eb16f84184"},
]
nbformat = [
    {file = "nbformat-5.7.0-py3-none-any.whl", hash = "sha256:1b05ec2c552c2f1adc745f4eddce1eac8ca9ffd59bb9fd859e827eaa031319f9"},
    {file = "nbformat-5.7.0.tar.gz", hash = "sha256:1d4760c15c1a04269ef5caf375be8b98dd2f696e5eb9e603ec2bf091f9b0d3f3"},
]
nest-asyncio = [
    {file = "nest_asyncio-1.5.6-py3-none-any.whl", hash = "sha256:b9a953fb40dceaa587d109609098db21900182b16440652454a146cffb06e8b8"},
    {file = "nest_asyncio-1.5.6.tar.gz", hash = "sha256:d267cc1ff794403f7df692964d1d2a3fa9418ffea2a3f6859a439ff482fef290"},
]
nodeenv = [
    {file = "nodeenv-1.7.0-py2.py3-none-any.whl", hash = "sha256:27083a7b96a25f2f5e1d8cb4b6317ee8aeda3bdd121394e5ac54e498028a042e"},
    {file = "nodeenv-1.7.0.tar.gz", hash = "sha256:e0e7f7dfb85fc5394c6fe1e8fa98131a2473e04311a45afb6508f7cf1836fa2b"},
]
notebook = [
    {file = "notebook-6.5.2-py3-none-any.whl", hash = "sha256:e04f9018ceb86e4fa841e92ea8fb214f8d23c1cedfde530cc96f92446924f0e4"},
    {file = "notebook-6.5.2.tar.gz", hash = "sha256:c1897e5317e225fc78b45549a6ab4b668e4c996fd03a04e938fe5e7af2bfffd0"},
]
notebook-shim = [
    {file = "notebook_shim-0.2.2-py3-none-any.whl", hash = "sha256:9c6c30f74c4fbea6fce55c1be58e7fd0409b1c681b075dcedceb005db5026949"},
    {file = "notebook_shim-0.2.2.tar.gz", hash = "sha256:090e0baf9a5582ff59b607af523ca2db68ff216da0c69956b62cab2ef4fc9c3f"},
]
numpy = [
    {file = "numpy-1.23.4-cp310-cp310-macosx_10_9_x86_64.whl", hash = "sha256:95d79ada05005f6f4f337d3bb9de8a7774f259341c70bc88047a1f7b96a4bcb2"},
    {file = "numpy-1.23.4-cp310-cp310-macosx_11_0_arm64.whl", hash = "sha256:926db372bc4ac1edf81cfb6c59e2a881606b409ddc0d0920b988174b2e2a767f"},
    {file = "numpy-1.23.4-cp310-cp310-manylinux_2_17_aarch64.manylinux2014_aarch64.whl", hash = "sha256:c237129f0e732885c9a6076a537e974160482eab8f10db6292e92154d4c67d71"},
    {file = "numpy-1.23.4-cp310-cp310-manylinux_2_17_x86_64.manylinux2014_x86_64.whl", hash = "sha256:a8365b942f9c1a7d0f0dc974747d99dd0a0cdfc5949a33119caf05cb314682d3"},
    {file = "numpy-1.23.4-cp310-cp310-win32.whl", hash = "sha256:2341f4ab6dba0834b685cce16dad5f9b6606ea8a00e6da154f5dbded70fdc4dd"},
    {file = "numpy-1.23.4-cp310-cp310-win_amd64.whl", hash = "sha256:d331afac87c92373826af83d2b2b435f57b17a5c74e6268b79355b970626e329"},
    {file = "numpy-1.23.4-cp311-cp311-macosx_10_9_x86_64.whl", hash = "sha256:488a66cb667359534bc70028d653ba1cf307bae88eab5929cd707c761ff037db"},
    {file = "numpy-1.23.4-cp311-cp311-macosx_11_0_arm64.whl", hash = "sha256:ce03305dd694c4873b9429274fd41fc7eb4e0e4dea07e0af97a933b079a5814f"},
    {file = "numpy-1.23.4-cp311-cp311-manylinux_2_17_aarch64.manylinux2014_aarch64.whl", hash = "sha256:8981d9b5619569899666170c7c9748920f4a5005bf79c72c07d08c8a035757b0"},
    {file = "numpy-1.23.4-cp311-cp311-manylinux_2_17_x86_64.manylinux2014_x86_64.whl", hash = "sha256:7a70a7d3ce4c0e9284e92285cba91a4a3f5214d87ee0e95928f3614a256a1488"},
    {file = "numpy-1.23.4-cp311-cp311-win32.whl", hash = "sha256:5e13030f8793e9ee42f9c7d5777465a560eb78fa7e11b1c053427f2ccab90c79"},
    {file = "numpy-1.23.4-cp311-cp311-win_amd64.whl", hash = "sha256:7607b598217745cc40f751da38ffd03512d33ec06f3523fb0b5f82e09f6f676d"},
    {file = "numpy-1.23.4-cp38-cp38-macosx_10_9_x86_64.whl", hash = "sha256:7ab46e4e7ec63c8a5e6dbf5c1b9e1c92ba23a7ebecc86c336cb7bf3bd2fb10e5"},
    {file = "numpy-1.23.4-cp38-cp38-macosx_11_0_arm64.whl", hash = "sha256:a8aae2fb3180940011b4862b2dd3756616841c53db9734b27bb93813cd79fce6"},
    {file = "numpy-1.23.4-cp38-cp38-manylinux_2_17_aarch64.manylinux2014_aarch64.whl", hash = "sha256:8c053d7557a8f022ec823196d242464b6955a7e7e5015b719e76003f63f82d0f"},
    {file = "numpy-1.23.4-cp38-cp38-manylinux_2_17_x86_64.manylinux2014_x86_64.whl", hash = "sha256:a0882323e0ca4245eb0a3d0a74f88ce581cc33aedcfa396e415e5bba7bf05f68"},
    {file = "numpy-1.23.4-cp38-cp38-win32.whl", hash = "sha256:dada341ebb79619fe00a291185bba370c9803b1e1d7051610e01ed809ef3a4ba"},
    {file = "numpy-1.23.4-cp38-cp38-win_amd64.whl", hash = "sha256:0fe563fc8ed9dc4474cbf70742673fc4391d70f4363f917599a7fa99f042d5a8"},
    {file = "numpy-1.23.4-cp39-cp39-macosx_10_9_x86_64.whl", hash = "sha256:c67b833dbccefe97cdd3f52798d430b9d3430396af7cdb2a0c32954c3ef73894"},
    {file = "numpy-1.23.4-cp39-cp39-macosx_11_0_arm64.whl", hash = "sha256:f76025acc8e2114bb664294a07ede0727aa75d63a06d2fae96bf29a81747e4a7"},
    {file = "numpy-1.23.4-cp39-cp39-manylinux_2_17_aarch64.manylinux2014_aarch64.whl", hash = "sha256:12ac457b63ec8ded85d85c1e17d85efd3c2b0967ca39560b307a35a6703a4735"},
    {file = "numpy-1.23.4-cp39-cp39-manylinux_2_17_x86_64.manylinux2014_x86_64.whl", hash = "sha256:95de7dc7dc47a312f6feddd3da2500826defdccbc41608d0031276a24181a2c0"},
    {file = "numpy-1.23.4-cp39-cp39-win32.whl", hash = "sha256:f2f390aa4da44454db40a1f0201401f9036e8d578a25f01a6e237cea238337ef"},
    {file = "numpy-1.23.4-cp39-cp39-win_amd64.whl", hash = "sha256:f260da502d7441a45695199b4e7fd8ca87db659ba1c78f2bbf31f934fe76ae0e"},
    {file = "numpy-1.23.4-pp38-pypy38_pp73-macosx_10_9_x86_64.whl", hash = "sha256:61be02e3bf810b60ab74e81d6d0d36246dbfb644a462458bb53b595791251911"},
    {file = "numpy-1.23.4-pp38-pypy38_pp73-manylinux_2_17_x86_64.manylinux2014_x86_64.whl", hash = "sha256:296d17aed51161dbad3c67ed6d164e51fcd18dbcd5dd4f9d0a9c6055dce30810"},
    {file = "numpy-1.23.4-pp38-pypy38_pp73-win_amd64.whl", hash = "sha256:4d52914c88b4930dafb6c48ba5115a96cbab40f45740239d9f4159c4ba779962"},
    {file = "numpy-1.23.4.tar.gz", hash = "sha256:ed2cc92af0efad20198638c69bb0fc2870a58dabfba6eb722c933b48556c686c"},
]
nvidia-cublas-cu11 = [
    {file = "nvidia_cublas_cu11-11.10.3.66-py3-none-manylinux1_x86_64.whl", hash = "sha256:d32e4d75f94ddfb93ea0a5dda08389bcc65d8916a25cb9f37ac89edaeed3bded"},
    {file = "nvidia_cublas_cu11-11.10.3.66-py3-none-win_amd64.whl", hash = "sha256:8ac17ba6ade3ed56ab898a036f9ae0756f1e81052a317bf98f8c6d18dc3ae49e"},
]
nvidia-cuda-nvrtc-cu11 = [
    {file = "nvidia_cuda_nvrtc_cu11-11.7.99-2-py3-none-manylinux1_x86_64.whl", hash = "sha256:9f1562822ea264b7e34ed5930567e89242d266448e936b85bc97a3370feabb03"},
    {file = "nvidia_cuda_nvrtc_cu11-11.7.99-py3-none-manylinux1_x86_64.whl", hash = "sha256:f7d9610d9b7c331fa0da2d1b2858a4a8315e6d49765091d28711c8946e7425e7"},
    {file = "nvidia_cuda_nvrtc_cu11-11.7.99-py3-none-win_amd64.whl", hash = "sha256:f2effeb1309bdd1b3854fc9b17eaf997808f8b25968ce0c7070945c4265d64a3"},
]
nvidia-cuda-runtime-cu11 = [
    {file = "nvidia_cuda_runtime_cu11-11.7.99-py3-none-manylinux1_x86_64.whl", hash = "sha256:cc768314ae58d2641f07eac350f40f99dcb35719c4faff4bc458a7cd2b119e31"},
    {file = "nvidia_cuda_runtime_cu11-11.7.99-py3-none-win_amd64.whl", hash = "sha256:bc77fa59a7679310df9d5c70ab13c4e34c64ae2124dd1efd7e5474b71be125c7"},
]
nvidia-cudnn-cu11 = [
    {file = "nvidia_cudnn_cu11-8.5.0.96-2-py3-none-manylinux1_x86_64.whl", hash = "sha256:402f40adfc6f418f9dae9ab402e773cfed9beae52333f6d86ae3107a1b9527e7"},
    {file = "nvidia_cudnn_cu11-8.5.0.96-py3-none-manylinux1_x86_64.whl", hash = "sha256:71f8111eb830879ff2836db3cccf03bbd735df9b0d17cd93761732ac50a8a108"},
]
orjson = [
    {file = "orjson-3.8.2-cp310-cp310-macosx_10_7_x86_64.whl", hash = "sha256:43e69b360c2851b45c7dbab3b95f7fa8469df73fab325a683f7389c4db63aa71"},
    {file = "orjson-3.8.2-cp310-cp310-macosx_10_9_x86_64.macosx_11_0_arm64.macosx_10_9_universal2.whl", hash = "sha256:64c5da5c9679ef3d85e9bbcbb62f4ccdc1f1975780caa20f2ec1e37b4da6bd36"},
    {file = "orjson-3.8.2-cp310-cp310-manylinux_2_17_aarch64.manylinux2014_aarch64.whl", hash = "sha256:3c632a2157fa9ec098d655287e9e44809615af99837c49f53d96bfbca453c5bd"},
    {file = "orjson-3.8.2-cp310-cp310-manylinux_2_17_armv7l.manylinux2014_armv7l.whl", hash = "sha256:f63da6309c282a2b58d4a846f0717f6440356b4872838b9871dc843ed1fe2b38"},
    {file = "orjson-3.8.2-cp310-cp310-manylinux_2_17_x86_64.manylinux2014_x86_64.whl", hash = "sha256:5c9be25c313ba2d5478829d949165445c3bd36c62e07092b4ba8dbe5426574d1"},
    {file = "orjson-3.8.2-cp310-cp310-manylinux_2_28_aarch64.whl", hash = "sha256:4bcce53e9e088f82633f784f79551fcd7637943ab56c51654aaf9d4c1d5cfa54"},
    {file = "orjson-3.8.2-cp310-cp310-manylinux_2_28_x86_64.whl", hash = "sha256:33edb5379c6e6337f9383c85fe4080ce3aa1057cc2ce29345b7239461f50cbd6"},
    {file = "orjson-3.8.2-cp310-cp310-musllinux_1_1_aarch64.whl", hash = "sha256:da35d347115758bbc8bfaf39bb213c42000f2a54e3f504c84374041d20835cd6"},
    {file = "orjson-3.8.2-cp310-cp310-musllinux_1_1_x86_64.whl", hash = "sha256:d755d94a90a941b91b4d39a6b02e289d8ba358af2d1a911edf266be7942609dc"},
    {file = "orjson-3.8.2-cp310-none-win_amd64.whl", hash = "sha256:7ea96923e26390b2142602ebb030e2a4db9351134696e0b219e5106bddf9b48e"},
    {file = "orjson-3.8.2-cp311-cp311-macosx_10_7_x86_64.whl", hash = "sha256:a0d89de876e6f1cef917a2338378a60a98584e1c2e1c67781e20b6ed1c512478"},
    {file = "orjson-3.8.2-cp311-cp311-macosx_10_9_x86_64.macosx_11_0_arm64.macosx_10_9_universal2.whl", hash = "sha256:8d47e7592fe938aec898eb22ea4946298c018133df084bc78442ff18e2c6347c"},
    {file = "orjson-3.8.2-cp311-cp311-manylinux_2_17_aarch64.manylinux2014_aarch64.whl", hash = "sha256:c3d9f1043f618d0c64228aab9711e5bd822253c50b6c56223951e32b51f81d62"},
    {file = "orjson-3.8.2-cp311-cp311-manylinux_2_17_armv7l.manylinux2014_armv7l.whl", hash = "sha256:ed10600e8b08f1e87b656ad38ab316191ce94f2c9adec57035680c0dc9e93c81"},
    {file = "orjson-3.8.2-cp311-cp311-manylinux_2_17_x86_64.manylinux2014_x86_64.whl", hash = "sha256:99c49e49a04bf61fee7aaea6d92ac2b1fcf6507aea894bbdf3fbb25fe792168c"},
    {file = "orjson-3.8.2-cp311-cp311-manylinux_2_28_aarch64.whl", hash = "sha256:1463674f8efe6984902473d7b5ce3edf444c1fcd09dc8aa4779638a28fb9ca01"},
    {file = "orjson-3.8.2-cp311-cp311-manylinux_2_28_x86_64.whl", hash = "sha256:c1ef75f1d021d817e5c60a42da0b4b7e3123b1b37415260b8415666ddacc7cd7"},
    {file = "orjson-3.8.2-cp311-none-win_amd64.whl", hash = "sha256:b6007e1ac8564b13b2521720929e8bb3ccd3293d9fdf38f28728dcc06db6248f"},
    {file = "orjson-3.8.2-cp37-cp37m-macosx_10_7_x86_64.whl", hash = "sha256:a02c13ae523221576b001071354380e277346722cc6b7fdaacb0fd6db5154b3e"},
    {file = "orjson-3.8.2-cp37-cp37m-macosx_10_9_x86_64.macosx_11_0_arm64.macosx_10_9_universal2.whl", hash = "sha256:fa2e565cf8ffdb37ce1887bd1592709ada7f701e61aa4b1e710be94b0aecbab4"},
    {file = "orjson-3.8.2-cp37-cp37m-manylinux_2_17_aarch64.manylinux2014_aarch64.whl", hash = "sha256:d1d8864288f7c5fccc07b43394f83b721ddc999f25dccfb5d0651671a76023f5"},
    {file = "orjson-3.8.2-cp37-cp37m-manylinux_2_17_armv7l.manylinux2014_armv7l.whl", hash = "sha256:1874c05d0bb994601fa2d51605cb910d09343c6ebd36e84a573293523fab772a"},
    {file = "orjson-3.8.2-cp37-cp37m-manylinux_2_17_x86_64.manylinux2014_x86_64.whl", hash = "sha256:349387ed6989e5db22e08c9af8d7ca14240803edc50de451d48d41a0e7be30f6"},
    {file = "orjson-3.8.2-cp37-cp37m-manylinux_2_28_aarch64.whl", hash = "sha256:4e42b19619d6e97e201053b865ca4e62a48da71165f4081508ada8e1b91c6a30"},
    {file = "orjson-3.8.2-cp37-cp37m-manylinux_2_28_x86_64.whl", hash = "sha256:bc112c17e607c59d1501e72afb44226fa53d947d364aed053f0c82d153e29616"},
    {file = "orjson-3.8.2-cp37-cp37m-musllinux_1_1_aarch64.whl", hash = "sha256:6fda669211f2ed1fc2c8130187ec90c96b4f77b6a250004e666d2ef8ed524e5f"},
    {file = "orjson-3.8.2-cp37-cp37m-musllinux_1_1_x86_64.whl", hash = "sha256:aebd4e80fea0f20578fd0452908b9206a6a0d5ae9f5c99b6e665bbcd989e56cd"},
    {file = "orjson-3.8.2-cp37-none-win_amd64.whl", hash = "sha256:9f3cd0394eb6d265beb2a1572b5663bc910883ddbb5cdfbcb660f5a0444e7fd8"},
    {file = "orjson-3.8.2-cp38-cp38-macosx_10_7_x86_64.whl", hash = "sha256:74e7d54d11b3da42558d69a23bf92c2c48fabf69b38432d5eee2c5b09cd4c433"},
    {file = "orjson-3.8.2-cp38-cp38-macosx_10_9_x86_64.macosx_11_0_arm64.macosx_10_9_universal2.whl", hash = "sha256:8cbadc9be748a823f9c743c7631b1ee95d3925a9c0b21de4e862a1d57daa10ec"},
    {file = "orjson-3.8.2-cp38-cp38-manylinux_2_17_aarch64.manylinux2014_aarch64.whl", hash = "sha256:a07d5a8c69a2947d9554a00302734fe3d8516415c8b280963c92bc1033477890"},
    {file = "orjson-3.8.2-cp38-cp38-manylinux_2_17_armv7l.manylinux2014_armv7l.whl", hash = "sha256:6b364ea01d1b71b9f97bf97af9eb79ebee892df302e127a9e2e4f8eaa74d6b98"},
    {file = "orjson-3.8.2-cp38-cp38-manylinux_2_17_x86_64.manylinux2014_x86_64.whl", hash = "sha256:b98a8c825a59db94fbe8e0cce48618624c5a6fb1436467322d90667c08a0bf80"},
    {file = "orjson-3.8.2-cp38-cp38-manylinux_2_28_aarch64.whl", hash = "sha256:ab63103f60b516c0fce9b62cb4773f689a82ab56e19ef2387b5a3182f80c0d78"},
    {file = "orjson-3.8.2-cp38-cp38-manylinux_2_28_x86_64.whl", hash = "sha256:73ab3f4288389381ae33ab99f914423b69570c88d626d686764634d5e0eeb909"},
    {file = "orjson-3.8.2-cp38-cp38-musllinux_1_1_aarch64.whl", hash = "sha256:2ab3fd8728e12c36e20c6d9d70c9e15033374682ce5acb6ed6a08a80dacd254d"},
    {file = "orjson-3.8.2-cp38-cp38-musllinux_1_1_x86_64.whl", hash = "sha256:cde11822cf71a7f0daaa84223249b2696a2b6cda7fa587e9fd762dff1a8848e4"},
    {file = "orjson-3.8.2-cp38-none-win_amd64.whl", hash = "sha256:b14765ea5aabfeab1a194abfaa0be62c9fee6480a75ac8c6974b4eeede3340b4"},
    {file = "orjson-3.8.2-cp39-cp39-macosx_10_7_x86_64.whl", hash = "sha256:6068a27d59d989d4f2864c2fc3440eb7126a0cfdfaf8a4ad136b0ffd932026ae"},
    {file = "orjson-3.8.2-cp39-cp39-macosx_10_9_x86_64.macosx_11_0_arm64.macosx_10_9_universal2.whl", hash = "sha256:6bf36fa759a1b941fc552ad76b2d7fb10c1d2a20c056be291ea45eb6ae1da09b"},
    {file = "orjson-3.8.2-cp39-cp39-manylinux_2_17_aarch64.manylinux2014_aarch64.whl", hash = "sha256:f436132e62e647880ca6988974c8e3165a091cb75cbed6c6fd93e931630c22fa"},
    {file = "orjson-3.8.2-cp39-cp39-manylinux_2_17_armv7l.manylinux2014_armv7l.whl", hash = "sha256:3ecd8936259a5920b52a99faf62d4efeb9f5e25a0aacf0cce1e9fa7c37af154f"},
    {file = "orjson-3.8.2-cp39-cp39-manylinux_2_17_x86_64.manylinux2014_x86_64.whl", hash = "sha256:c13114b345cda33644f64e92fe5d8737828766cf02fbbc7d28271a95ea546832"},
    {file = "orjson-3.8.2-cp39-cp39-manylinux_2_28_aarch64.whl", hash = "sha256:6e43cdc3ddf96bdb751b748b1984b701125abacca8fc2226b808d203916e8cba"},
    {file = "orjson-3.8.2-cp39-cp39-manylinux_2_28_x86_64.whl", hash = "sha256:ee39071da2026b11e4352d6fc3608a7b27ee14bc699fd240f4e604770bc7a255"},
    {file = "orjson-3.8.2-cp39-cp39-musllinux_1_1_aarch64.whl", hash = "sha256:1c3833976ebbeb3b5b6298cb22e23bf18453f6b80802103b7d08f7dd8a61611d"},
    {file = "orjson-3.8.2-cp39-cp39-musllinux_1_1_x86_64.whl", hash = "sha256:b9a34519d3d70935e1cd3797fbed8fbb6f61025182bea0140ca84d95b6f8fbe5"},
    {file = "orjson-3.8.2-cp39-none-win_amd64.whl", hash = "sha256:2734086d9a3dd9591c4be7d05aff9beccc086796d3f243685e56b7973ebac5bc"},
    {file = "orjson-3.8.2.tar.gz", hash = "sha256:a2fb95a45031ccf278e44341027b3035ab99caa32aa173279b1f0a06324f434b"},
]
packaging = [
    {file = "packaging-21.3-py3-none-any.whl", hash = "sha256:ef103e05f519cdc783ae24ea4e2e0f508a9c99b2d4969652eed6a2e1ea5bd522"},
    {file = "packaging-21.3.tar.gz", hash = "sha256:dd47c42927d89ab911e606518907cc2d3a1f38bbd026385970643f9c5b8ecfeb"},
]
pandocfilters = [
    {file = "pandocfilters-1.5.0-py2.py3-none-any.whl", hash = "sha256:33aae3f25fd1a026079f5d27bdd52496f0e0803b3469282162bafdcbdf6ef14f"},
    {file = "pandocfilters-1.5.0.tar.gz", hash = "sha256:0b679503337d233b4339a817bfc8c50064e2eff681314376a47cb582305a7a38"},
]
parso = [
    {file = "parso-0.8.3-py2.py3-none-any.whl", hash = "sha256:c001d4636cd3aecdaf33cbb40aebb59b094be2a74c556778ef5576c175e19e75"},
    {file = "parso-0.8.3.tar.gz", hash = "sha256:8c07be290bb59f03588915921e29e8a50002acaf2cdc5fa0e0114f91709fafa0"},
]
pathspec = [
    {file = "pathspec-0.10.2-py3-none-any.whl", hash = "sha256:88c2606f2c1e818b978540f73ecc908e13999c6c3a383daf3705652ae79807a5"},
    {file = "pathspec-0.10.2.tar.gz", hash = "sha256:8f6bf73e5758fd365ef5d58ce09ac7c27d2833a8d7da51712eac6e27e35141b0"},
]
pexpect = [
    {file = "pexpect-4.8.0-py2.py3-none-any.whl", hash = "sha256:0b48a55dcb3c05f3329815901ea4fc1537514d6ba867a152b581d69ae3710937"},
    {file = "pexpect-4.8.0.tar.gz", hash = "sha256:fc65a43959d153d0114afe13997d439c22823a27cefceb5ff35c2178c6784c0c"},
]
pickleshare = [
    {file = "pickleshare-0.7.5-py2.py3-none-any.whl", hash = "sha256:9649af414d74d4df115d5d718f82acb59c9d418196b7b4290ed47a12ce62df56"},
    {file = "pickleshare-0.7.5.tar.gz", hash = "sha256:87683d47965c1da65cdacaf31c8441d12b8044cdec9aca500cd78fc2c683afca"},
]
pillow = [
    {file = "Pillow-9.3.0-1-cp37-cp37m-win32.whl", hash = "sha256:e6ea6b856a74d560d9326c0f5895ef8050126acfdc7ca08ad703eb0081e82b74"},
    {file = "Pillow-9.3.0-1-cp37-cp37m-win_amd64.whl", hash = "sha256:32a44128c4bdca7f31de5be641187367fe2a450ad83b833ef78910397db491aa"},
    {file = "Pillow-9.3.0-cp310-cp310-macosx_10_10_x86_64.whl", hash = "sha256:0b7257127d646ff8676ec8a15520013a698d1fdc48bc2a79ba4e53df792526f2"},
    {file = "Pillow-9.3.0-cp310-cp310-macosx_11_0_arm64.whl", hash = "sha256:b90f7616ea170e92820775ed47e136208e04c967271c9ef615b6fbd08d9af0e3"},
    {file = "Pillow-9.3.0-cp310-cp310-manylinux_2_17_aarch64.manylinux2014_aarch64.whl", hash = "sha256:68943d632f1f9e3dce98908e873b3a090f6cba1cbb1b892a9e8d97c938871fbe"},
    {file = "Pillow-9.3.0-cp310-cp310-manylinux_2_17_i686.manylinux2014_i686.whl", hash = "sha256:be55f8457cd1eac957af0c3f5ece7bc3f033f89b114ef30f710882717670b2a8"},
    {file = "Pillow-9.3.0-cp310-cp310-manylinux_2_17_x86_64.manylinux2014_x86_64.whl", hash = "sha256:5d77adcd56a42d00cc1be30843d3426aa4e660cab4a61021dc84467123f7a00c"},
    {file = "Pillow-9.3.0-cp310-cp310-manylinux_2_28_aarch64.whl", hash = "sha256:829f97c8e258593b9daa80638aee3789b7df9da5cf1336035016d76f03b8860c"},
    {file = "Pillow-9.3.0-cp310-cp310-manylinux_2_28_x86_64.whl", hash = "sha256:801ec82e4188e935c7f5e22e006d01611d6b41661bba9fe45b60e7ac1a8f84de"},
    {file = "Pillow-9.3.0-cp310-cp310-musllinux_1_1_x86_64.whl", hash = "sha256:871b72c3643e516db4ecf20efe735deb27fe30ca17800e661d769faab45a18d7"},
    {file = "Pillow-9.3.0-cp310-cp310-win32.whl", hash = "sha256:655a83b0058ba47c7c52e4e2df5ecf484c1b0b0349805896dd350cbc416bdd91"},
    {file = "Pillow-9.3.0-cp310-cp310-win_amd64.whl", hash = "sha256:9f47eabcd2ded7698106b05c2c338672d16a6f2a485e74481f524e2a23c2794b"},
    {file = "Pillow-9.3.0-cp311-cp311-macosx_10_10_x86_64.whl", hash = "sha256:57751894f6618fd4308ed8e0c36c333e2f5469744c34729a27532b3db106ee20"},
    {file = "Pillow-9.3.0-cp311-cp311-macosx_11_0_arm64.whl", hash = "sha256:7db8b751ad307d7cf238f02101e8e36a128a6cb199326e867d1398067381bff4"},
    {file = "Pillow-9.3.0-cp311-cp311-manylinux_2_17_aarch64.manylinux2014_aarch64.whl", hash = "sha256:3033fbe1feb1b59394615a1cafaee85e49d01b51d54de0cbf6aa8e64182518a1"},
    {file = "Pillow-9.3.0-cp311-cp311-manylinux_2_17_i686.manylinux2014_i686.whl", hash = "sha256:22b012ea2d065fd163ca096f4e37e47cd8b59cf4b0fd47bfca6abb93df70b34c"},
    {file = "Pillow-9.3.0-cp311-cp311-manylinux_2_17_x86_64.manylinux2014_x86_64.whl", hash = "sha256:b9a65733d103311331875c1dca05cb4606997fd33d6acfed695b1232ba1df193"},
    {file = "Pillow-9.3.0-cp311-cp311-manylinux_2_28_aarch64.whl", hash = "sha256:502526a2cbfa431d9fc2a079bdd9061a2397b842bb6bc4239bb176da00993812"},
    {file = "Pillow-9.3.0-cp311-cp311-manylinux_2_28_x86_64.whl", hash = "sha256:90fb88843d3902fe7c9586d439d1e8c05258f41da473952aa8b328d8b907498c"},
    {file = "Pillow-9.3.0-cp311-cp311-musllinux_1_1_x86_64.whl", hash = "sha256:89dca0ce00a2b49024df6325925555d406b14aa3efc2f752dbb5940c52c56b11"},
    {file = "Pillow-9.3.0-cp311-cp311-win32.whl", hash = "sha256:3168434d303babf495d4ba58fc22d6604f6e2afb97adc6a423e917dab828939c"},
    {file = "Pillow-9.3.0-cp311-cp311-win_amd64.whl", hash = "sha256:18498994b29e1cf86d505edcb7edbe814d133d2232d256db8c7a8ceb34d18cef"},
    {file = "Pillow-9.3.0-cp37-cp37m-macosx_10_10_x86_64.whl", hash = "sha256:772a91fc0e03eaf922c63badeca75e91baa80fe2f5f87bdaed4280662aad25c9"},
    {file = "Pillow-9.3.0-cp37-cp37m-manylinux_2_17_aarch64.manylinux2014_aarch64.whl", hash = "sha256:afa4107d1b306cdf8953edde0534562607fe8811b6c4d9a486298ad31de733b2"},
    {file = "Pillow-9.3.0-cp37-cp37m-manylinux_2_17_i686.manylinux2014_i686.whl", hash = "sha256:b4012d06c846dc2b80651b120e2cdd787b013deb39c09f407727ba90015c684f"},
    {file = "Pillow-9.3.0-cp37-cp37m-manylinux_2_17_x86_64.manylinux2014_x86_64.whl", hash = "sha256:77ec3e7be99629898c9a6d24a09de089fa5356ee408cdffffe62d67bb75fdd72"},
    {file = "Pillow-9.3.0-cp37-cp37m-manylinux_2_28_aarch64.whl", hash = "sha256:6c738585d7a9961d8c2821a1eb3dcb978d14e238be3d70f0a706f7fa9316946b"},
    {file = "Pillow-9.3.0-cp37-cp37m-manylinux_2_28_x86_64.whl", hash = "sha256:828989c45c245518065a110434246c44a56a8b2b2f6347d1409c787e6e4651ee"},
    {file = "Pillow-9.3.0-cp37-cp37m-win32.whl", hash = "sha256:82409ffe29d70fd733ff3c1025a602abb3e67405d41b9403b00b01debc4c9a29"},
    {file = "Pillow-9.3.0-cp37-cp37m-win_amd64.whl", hash = "sha256:41e0051336807468be450d52b8edd12ac60bebaa97fe10c8b660f116e50b30e4"},
    {file = "Pillow-9.3.0-cp38-cp38-macosx_10_10_x86_64.whl", hash = "sha256:b03ae6f1a1878233ac620c98f3459f79fd77c7e3c2b20d460284e1fb370557d4"},
    {file = "Pillow-9.3.0-cp38-cp38-macosx_11_0_arm64.whl", hash = "sha256:4390e9ce199fc1951fcfa65795f239a8a4944117b5935a9317fb320e7767b40f"},
    {file = "Pillow-9.3.0-cp38-cp38-manylinux_2_17_aarch64.manylinux2014_aarch64.whl", hash = "sha256:40e1ce476a7804b0fb74bcfa80b0a2206ea6a882938eaba917f7a0f004b42502"},
    {file = "Pillow-9.3.0-cp38-cp38-manylinux_2_17_i686.manylinux2014_i686.whl", hash = "sha256:a0a06a052c5f37b4ed81c613a455a81f9a3a69429b4fd7bb913c3fa98abefc20"},
    {file = "Pillow-9.3.0-cp38-cp38-manylinux_2_17_x86_64.manylinux2014_x86_64.whl", hash = "sha256:03150abd92771742d4a8cd6f2fa6246d847dcd2e332a18d0c15cc75bf6703040"},
    {file = "Pillow-9.3.0-cp38-cp38-manylinux_2_28_aarch64.whl", hash = "sha256:15c42fb9dea42465dfd902fb0ecf584b8848ceb28b41ee2b58f866411be33f07"},
    {file = "Pillow-9.3.0-cp38-cp38-manylinux_2_28_x86_64.whl", hash = "sha256:51e0e543a33ed92db9f5ef69a0356e0b1a7a6b6a71b80df99f1d181ae5875636"},
    {file = "Pillow-9.3.0-cp38-cp38-musllinux_1_1_x86_64.whl", hash = "sha256:3dd6caf940756101205dffc5367babf288a30043d35f80936f9bfb37f8355b32"},
    {file = "Pillow-9.3.0-cp38-cp38-win32.whl", hash = "sha256:f1ff2ee69f10f13a9596480335f406dd1f70c3650349e2be67ca3139280cade0"},
    {file = "Pillow-9.3.0-cp38-cp38-win_amd64.whl", hash = "sha256:276a5ca930c913f714e372b2591a22c4bd3b81a418c0f6635ba832daec1cbcfc"},
    {file = "Pillow-9.3.0-cp39-cp39-macosx_10_10_x86_64.whl", hash = "sha256:73bd195e43f3fadecfc50c682f5055ec32ee2c933243cafbfdec69ab1aa87cad"},
    {file = "Pillow-9.3.0-cp39-cp39-macosx_11_0_arm64.whl", hash = "sha256:1c7c8ae3864846fc95f4611c78129301e203aaa2af813b703c55d10cc1628535"},
    {file = "Pillow-9.3.0-cp39-cp39-manylinux_2_17_aarch64.manylinux2014_aarch64.whl", hash = "sha256:2e0918e03aa0c72ea56edbb00d4d664294815aa11291a11504a377ea018330d3"},
    {file = "Pillow-9.3.0-cp39-cp39-manylinux_2_17_i686.manylinux2014_i686.whl", hash = "sha256:b0915e734b33a474d76c28e07292f196cdf2a590a0d25bcc06e64e545f2d146c"},
    {file = "Pillow-9.3.0-cp39-cp39-manylinux_2_17_x86_64.manylinux2014_x86_64.whl", hash = "sha256:af0372acb5d3598f36ec0914deed2a63f6bcdb7b606da04dc19a88d31bf0c05b"},
    {file = "Pillow-9.3.0-cp39-cp39-manylinux_2_28_aarch64.whl", hash = "sha256:ad58d27a5b0262c0c19b47d54c5802db9b34d38bbf886665b626aff83c74bacd"},
    {file = "Pillow-9.3.0-cp39-cp39-manylinux_2_28_x86_64.whl", hash = "sha256:97aabc5c50312afa5e0a2b07c17d4ac5e865b250986f8afe2b02d772567a380c"},
    {file = "Pillow-9.3.0-cp39-cp39-musllinux_1_1_x86_64.whl", hash = "sha256:9aaa107275d8527e9d6e7670b64aabaaa36e5b6bd71a1015ddd21da0d4e06448"},
    {file = "Pillow-9.3.0-cp39-cp39-win32.whl", hash = "sha256:bac18ab8d2d1e6b4ce25e3424f709aceef668347db8637c2296bcf41acb7cf48"},
    {file = "Pillow-9.3.0-cp39-cp39-win_amd64.whl", hash = "sha256:b472b5ea442148d1c3e2209f20f1e0bb0eb556538690fa70b5e1f79fa0ba8dc2"},
    {file = "Pillow-9.3.0-pp37-pypy37_pp73-macosx_10_10_x86_64.whl", hash = "sha256:ab388aaa3f6ce52ac1cb8e122c4bd46657c15905904b3120a6248b5b8b0bc228"},
    {file = "Pillow-9.3.0-pp37-pypy37_pp73-manylinux_2_17_i686.manylinux2014_i686.whl", hash = "sha256:dbb8e7f2abee51cef77673be97760abff1674ed32847ce04b4af90f610144c7b"},
    {file = "Pillow-9.3.0-pp37-pypy37_pp73-manylinux_2_17_x86_64.manylinux2014_x86_64.whl", hash = "sha256:bca31dd6014cb8b0b2db1e46081b0ca7d936f856da3b39744aef499db5d84d02"},
    {file = "Pillow-9.3.0-pp37-pypy37_pp73-manylinux_2_28_x86_64.whl", hash = "sha256:c7025dce65566eb6e89f56c9509d4f628fddcedb131d9465cacd3d8bac337e7e"},
    {file = "Pillow-9.3.0-pp37-pypy37_pp73-win_amd64.whl", hash = "sha256:ebf2029c1f464c59b8bdbe5143c79fa2045a581ac53679733d3a91d400ff9efb"},
    {file = "Pillow-9.3.0-pp38-pypy38_pp73-macosx_10_10_x86_64.whl", hash = "sha256:b59430236b8e58840a0dfb4099a0e8717ffb779c952426a69ae435ca1f57210c"},
    {file = "Pillow-9.3.0-pp38-pypy38_pp73-manylinux_2_17_i686.manylinux2014_i686.whl", hash = "sha256:12ce4932caf2ddf3e41d17fc9c02d67126935a44b86df6a206cf0d7161548627"},
    {file = "Pillow-9.3.0-pp38-pypy38_pp73-manylinux_2_17_x86_64.manylinux2014_x86_64.whl", hash = "sha256:ae5331c23ce118c53b172fa64a4c037eb83c9165aba3a7ba9ddd3ec9fa64a699"},
    {file = "Pillow-9.3.0-pp38-pypy38_pp73-manylinux_2_28_x86_64.whl", hash = "sha256:0b07fffc13f474264c336298d1b4ce01d9c5a011415b79d4ee5527bb69ae6f65"},
    {file = "Pillow-9.3.0-pp38-pypy38_pp73-win_amd64.whl", hash = "sha256:073adb2ae23431d3b9bcbcff3fe698b62ed47211d0716b067385538a1b0f28b8"},
    {file = "Pillow-9.3.0.tar.gz", hash = "sha256:c935a22a557a560108d780f9a0fc426dd7459940dc54faa49d83249c8d3e760f"},
]
pkgutil-resolve-name = [
    {file = "pkgutil_resolve_name-1.3.10-py3-none-any.whl", hash = "sha256:ca27cc078d25c5ad71a9de0a7a330146c4e014c2462d9af19c6b828280649c5e"},
    {file = "pkgutil_resolve_name-1.3.10.tar.gz", hash = "sha256:357d6c9e6a755653cfd78893817c0853af365dd51ec97f3d358a819373bbd174"},
]
platformdirs = [
    {file = "platformdirs-2.5.4-py3-none-any.whl", hash = "sha256:af0276409f9a02373d540bf8480021a048711d572745aef4b7842dad245eba10"},
    {file = "platformdirs-2.5.4.tar.gz", hash = "sha256:1006647646d80f16130f052404c6b901e80ee4ed6bef6792e1f238a8969106f7"},
]
pluggy = [
    {file = "pluggy-0.13.1-py2.py3-none-any.whl", hash = "sha256:966c145cd83c96502c3c3868f50408687b38434af77734af1e9ca461a4081d2d"},
    {file = "pluggy-0.13.1.tar.gz", hash = "sha256:15b2acde666561e1298d71b523007ed7364de07029219b604cf808bfa1c765b0"},
]
pre-commit = [
    {file = "pre_commit-2.20.0-py2.py3-none-any.whl", hash = "sha256:51a5ba7c480ae8072ecdb6933df22d2f812dc897d5fe848778116129a681aac7"},
    {file = "pre_commit-2.20.0.tar.gz", hash = "sha256:a978dac7bc9ec0bcee55c18a277d553b0f419d259dadb4b9418ff2d00eb43959"},
]
prometheus-client = [
    {file = "prometheus_client-0.15.0-py3-none-any.whl", hash = "sha256:db7c05cbd13a0f79975592d112320f2605a325969b270a94b71dcabc47b931d2"},
    {file = "prometheus_client-0.15.0.tar.gz", hash = "sha256:be26aa452490cfcf6da953f9436e95a9f2b4d578ca80094b4458930e5f584ab1"},
]
prompt-toolkit = [
    {file = "prompt_toolkit-3.0.32-py3-none-any.whl", hash = "sha256:24becda58d49ceac4dc26232eb179ef2b21f133fecda7eed6018d341766ed76e"},
    {file = "prompt_toolkit-3.0.32.tar.gz", hash = "sha256:e7f2129cba4ff3b3656bbdda0e74ee00d2f874a8bcdb9dd16f5fec7b3e173cae"},
]
protobuf = [
    {file = "protobuf-4.21.9-cp310-abi3-win32.whl", hash = "sha256:6e0be9f09bf9b6cf497b27425487706fa48c6d1632ddd94dab1a5fe11a422392"},
    {file = "protobuf-4.21.9-cp310-abi3-win_amd64.whl", hash = "sha256:a7d0ea43949d45b836234f4ebb5ba0b22e7432d065394b532cdca8f98415e3cf"},
    {file = "protobuf-4.21.9-cp37-abi3-macosx_10_9_universal2.whl", hash = "sha256:b5ab0b8918c136345ff045d4b3d5f719b505b7c8af45092d7f45e304f55e50a1"},
    {file = "protobuf-4.21.9-cp37-abi3-manylinux2014_aarch64.whl", hash = "sha256:2c9c2ed7466ad565f18668aa4731c535511c5d9a40c6da39524bccf43e441719"},
    {file = "protobuf-4.21.9-cp37-abi3-manylinux2014_x86_64.whl", hash = "sha256:e575c57dc8b5b2b2caa436c16d44ef6981f2235eb7179bfc847557886376d740"},
    {file = "protobuf-4.21.9-cp37-cp37m-win32.whl", hash = "sha256:9227c14010acd9ae7702d6467b4625b6fe853175a6b150e539b21d2b2f2b409c"},
    {file = "protobuf-4.21.9-cp37-cp37m-win_amd64.whl", hash = "sha256:a419cc95fca8694804709b8c4f2326266d29659b126a93befe210f5bbc772536"},
    {file = "protobuf-4.21.9-cp38-cp38-win32.whl", hash = "sha256:5b0834e61fb38f34ba8840d7dcb2e5a2f03de0c714e0293b3963b79db26de8ce"},
    {file = "protobuf-4.21.9-cp38-cp38-win_amd64.whl", hash = "sha256:84ea107016244dfc1eecae7684f7ce13c788b9a644cd3fca5b77871366556444"},
    {file = "protobuf-4.21.9-cp39-cp39-win32.whl", hash = "sha256:f9eae277dd240ae19bb06ff4e2346e771252b0e619421965504bd1b1bba7c5fa"},
    {file = "protobuf-4.21.9-cp39-cp39-win_amd64.whl", hash = "sha256:6e312e280fbe3c74ea9e080d9e6080b636798b5e3939242298b591064470b06b"},
    {file = "protobuf-4.21.9-py2.py3-none-any.whl", hash = "sha256:7eb8f2cc41a34e9c956c256e3ac766cf4e1a4c9c925dc757a41a01be3e852965"},
    {file = "protobuf-4.21.9-py3-none-any.whl", hash = "sha256:48e2cd6b88c6ed3d5877a3ea40df79d08374088e89bedc32557348848dff250b"},
    {file = "protobuf-4.21.9.tar.gz", hash = "sha256:61f21493d96d2a77f9ca84fefa105872550ab5ef71d21c458eb80edcf4885a99"},
]
psutil = [
    {file = "psutil-5.9.4-cp27-cp27m-macosx_10_9_x86_64.whl", hash = "sha256:c1ca331af862803a42677c120aff8a814a804e09832f166f226bfd22b56feee8"},
    {file = "psutil-5.9.4-cp27-cp27m-manylinux2010_i686.whl", hash = "sha256:68908971daf802203f3d37e78d3f8831b6d1014864d7a85937941bb35f09aefe"},
    {file = "psutil-5.9.4-cp27-cp27m-manylinux2010_x86_64.whl", hash = "sha256:3ff89f9b835100a825b14c2808a106b6fdcc4b15483141482a12c725e7f78549"},
    {file = "psutil-5.9.4-cp27-cp27m-win32.whl", hash = "sha256:852dd5d9f8a47169fe62fd4a971aa07859476c2ba22c2254d4a1baa4e10b95ad"},
    {file = "psutil-5.9.4-cp27-cp27m-win_amd64.whl", hash = "sha256:9120cd39dca5c5e1c54b59a41d205023d436799b1c8c4d3ff71af18535728e94"},
    {file = "psutil-5.9.4-cp27-cp27mu-manylinux2010_i686.whl", hash = "sha256:6b92c532979bafc2df23ddc785ed116fced1f492ad90a6830cf24f4d1ea27d24"},
    {file = "psutil-5.9.4-cp27-cp27mu-manylinux2010_x86_64.whl", hash = "sha256:efeae04f9516907be44904cc7ce08defb6b665128992a56957abc9b61dca94b7"},
    {file = "psutil-5.9.4-cp36-abi3-macosx_10_9_x86_64.whl", hash = "sha256:54d5b184728298f2ca8567bf83c422b706200bcbbfafdc06718264f9393cfeb7"},
    {file = "psutil-5.9.4-cp36-abi3-manylinux_2_12_i686.manylinux2010_i686.manylinux_2_17_i686.manylinux2014_i686.whl", hash = "sha256:16653106f3b59386ffe10e0bad3bb6299e169d5327d3f187614b1cb8f24cf2e1"},
    {file = "psutil-5.9.4-cp36-abi3-manylinux_2_12_x86_64.manylinux2010_x86_64.manylinux_2_17_x86_64.manylinux2014_x86_64.whl", hash = "sha256:54c0d3d8e0078b7666984e11b12b88af2db11d11249a8ac8920dd5ef68a66e08"},
    {file = "psutil-5.9.4-cp36-abi3-win32.whl", hash = "sha256:149555f59a69b33f056ba1c4eb22bb7bf24332ce631c44a319cec09f876aaeff"},
    {file = "psutil-5.9.4-cp36-abi3-win_amd64.whl", hash = "sha256:fd8522436a6ada7b4aad6638662966de0d61d241cb821239b2ae7013d41a43d4"},
    {file = "psutil-5.9.4-cp38-abi3-macosx_11_0_arm64.whl", hash = "sha256:6001c809253a29599bc0dfd5179d9f8a5779f9dffea1da0f13c53ee568115e1e"},
    {file = "psutil-5.9.4.tar.gz", hash = "sha256:3d7f9739eb435d4b1338944abe23f49584bde5395f27487d2ee25ad9a8774a62"},
]
ptyprocess = [
    {file = "ptyprocess-0.7.0-py2.py3-none-any.whl", hash = "sha256:4b41f3967fce3af57cc7e94b888626c18bf37a083e3651ca8feeb66d492fef35"},
    {file = "ptyprocess-0.7.0.tar.gz", hash = "sha256:5c5d0a3b48ceee0b48485e0c26037c0acd7d29765ca3fbb5cb3831d347423220"},
]
pure-eval = [
    {file = "pure_eval-0.2.2-py3-none-any.whl", hash = "sha256:01eaab343580944bc56080ebe0a674b39ec44a945e6d09ba7db3cb8cec289350"},
    {file = "pure_eval-0.2.2.tar.gz", hash = "sha256:2b45320af6dfaa1750f543d714b6d1c520a1688dec6fd24d339063ce0aaa9ac3"},
]
py = [
    {file = "py-1.11.0-py2.py3-none-any.whl", hash = "sha256:607c53218732647dff4acdfcd50cb62615cedf612e72d1724fb1a0cc6405b378"},
    {file = "py-1.11.0.tar.gz", hash = "sha256:51c75c4126074b472f746a24399ad32f6053d1b34b68d2fa41e558e6f4a98719"},
]
pycparser = [
    {file = "pycparser-2.21-py2.py3-none-any.whl", hash = "sha256:8ee45429555515e1f6b185e78100aea234072576aa43ab53aefcae078162fca9"},
    {file = "pycparser-2.21.tar.gz", hash = "sha256:e644fdec12f7872f86c58ff790da456218b10f863970249516d60a5eaca77206"},
]
pydantic = [
    {file = "pydantic-1.10.2-cp310-cp310-macosx_10_9_x86_64.whl", hash = "sha256:bb6ad4489af1bac6955d38ebcb95079a836af31e4c4f74aba1ca05bb9f6027bd"},
    {file = "pydantic-1.10.2-cp310-cp310-macosx_11_0_arm64.whl", hash = "sha256:a1f5a63a6dfe19d719b1b6e6106561869d2efaca6167f84f5ab9347887d78b98"},
    {file = "pydantic-1.10.2-cp310-cp310-manylinux_2_17_x86_64.manylinux2014_x86_64.whl", hash = "sha256:352aedb1d71b8b0736c6d56ad2bd34c6982720644b0624462059ab29bd6e5912"},
    {file = "pydantic-1.10.2-cp310-cp310-manylinux_2_5_i686.manylinux1_i686.manylinux_2_17_i686.manylinux2014_i686.whl", hash = "sha256:19b3b9ccf97af2b7519c42032441a891a5e05c68368f40865a90eb88833c2559"},
    {file = "pydantic-1.10.2-cp310-cp310-musllinux_1_1_i686.whl", hash = "sha256:e9069e1b01525a96e6ff49e25876d90d5a563bc31c658289a8772ae186552236"},
    {file = "pydantic-1.10.2-cp310-cp310-musllinux_1_1_x86_64.whl", hash = "sha256:355639d9afc76bcb9b0c3000ddcd08472ae75318a6eb67a15866b87e2efa168c"},
    {file = "pydantic-1.10.2-cp310-cp310-win_amd64.whl", hash = "sha256:ae544c47bec47a86bc7d350f965d8b15540e27e5aa4f55170ac6a75e5f73b644"},
    {file = "pydantic-1.10.2-cp311-cp311-macosx_10_9_x86_64.whl", hash = "sha256:a4c805731c33a8db4b6ace45ce440c4ef5336e712508b4d9e1aafa617dc9907f"},
    {file = "pydantic-1.10.2-cp311-cp311-macosx_11_0_arm64.whl", hash = "sha256:d49f3db871575e0426b12e2f32fdb25e579dea16486a26e5a0474af87cb1ab0a"},
    {file = "pydantic-1.10.2-cp311-cp311-manylinux_2_17_x86_64.manylinux2014_x86_64.whl", hash = "sha256:37c90345ec7dd2f1bcef82ce49b6235b40f282b94d3eec47e801baf864d15525"},
    {file = "pydantic-1.10.2-cp311-cp311-manylinux_2_5_i686.manylinux1_i686.manylinux_2_17_i686.manylinux2014_i686.whl", hash = "sha256:7b5ba54d026c2bd2cb769d3468885f23f43710f651688e91f5fb1edcf0ee9283"},
    {file = "pydantic-1.10.2-cp311-cp311-musllinux_1_1_i686.whl", hash = "sha256:05e00dbebbe810b33c7a7362f231893183bcc4251f3f2ff991c31d5c08240c42"},
    {file = "pydantic-1.10.2-cp311-cp311-musllinux_1_1_x86_64.whl", hash = "sha256:2d0567e60eb01bccda3a4df01df677adf6b437958d35c12a3ac3e0f078b0ee52"},
    {file = "pydantic-1.10.2-cp311-cp311-win_amd64.whl", hash = "sha256:c6f981882aea41e021f72779ce2a4e87267458cc4d39ea990729e21ef18f0f8c"},
    {file = "pydantic-1.10.2-cp37-cp37m-macosx_10_9_x86_64.whl", hash = "sha256:c4aac8e7103bf598373208f6299fa9a5cfd1fc571f2d40bf1dd1955a63d6eeb5"},
    {file = "pydantic-1.10.2-cp37-cp37m-manylinux_2_17_x86_64.manylinux2014_x86_64.whl", hash = "sha256:81a7b66c3f499108b448f3f004801fcd7d7165fb4200acb03f1c2402da73ce4c"},
    {file = "pydantic-1.10.2-cp37-cp37m-manylinux_2_5_i686.manylinux1_i686.manylinux_2_17_i686.manylinux2014_i686.whl", hash = "sha256:bedf309630209e78582ffacda64a21f96f3ed2e51fbf3962d4d488e503420254"},
    {file = "pydantic-1.10.2-cp37-cp37m-musllinux_1_1_i686.whl", hash = "sha256:9300fcbebf85f6339a02c6994b2eb3ff1b9c8c14f502058b5bf349d42447dcf5"},
    {file = "pydantic-1.10.2-cp37-cp37m-musllinux_1_1_x86_64.whl", hash = "sha256:216f3bcbf19c726b1cc22b099dd409aa371f55c08800bcea4c44c8f74b73478d"},
    {file = "pydantic-1.10.2-cp37-cp37m-win_amd64.whl", hash = "sha256:dd3f9a40c16daf323cf913593083698caee97df2804aa36c4b3175d5ac1b92a2"},
    {file = "pydantic-1.10.2-cp38-cp38-macosx_10_9_x86_64.whl", hash = "sha256:b97890e56a694486f772d36efd2ba31612739bc6f3caeee50e9e7e3ebd2fdd13"},
    {file = "pydantic-1.10.2-cp38-cp38-macosx_11_0_arm64.whl", hash = "sha256:9cabf4a7f05a776e7793e72793cd92cc865ea0e83a819f9ae4ecccb1b8aa6116"},
    {file = "pydantic-1.10.2-cp38-cp38-manylinux_2_17_x86_64.manylinux2014_x86_64.whl", hash = "sha256:06094d18dd5e6f2bbf93efa54991c3240964bb663b87729ac340eb5014310624"},
    {file = "pydantic-1.10.2-cp38-cp38-manylinux_2_5_i686.manylinux1_i686.manylinux_2_17_i686.manylinux2014_i686.whl", hash = "sha256:cc78cc83110d2f275ec1970e7a831f4e371ee92405332ebfe9860a715f8336e1"},
    {file = "pydantic-1.10.2-cp38-cp38-musllinux_1_1_i686.whl", hash = "sha256:1ee433e274268a4b0c8fde7ad9d58ecba12b069a033ecc4645bb6303c062d2e9"},
    {file = "pydantic-1.10.2-cp38-cp38-musllinux_1_1_x86_64.whl", hash = "sha256:7c2abc4393dea97a4ccbb4ec7d8658d4e22c4765b7b9b9445588f16c71ad9965"},
    {file = "pydantic-1.10.2-cp38-cp38-win_amd64.whl", hash = "sha256:0b959f4d8211fc964772b595ebb25f7652da3f22322c007b6fed26846a40685e"},
    {file = "pydantic-1.10.2-cp39-cp39-macosx_10_9_x86_64.whl", hash = "sha256:c33602f93bfb67779f9c507e4d69451664524389546bacfe1bee13cae6dc7488"},
    {file = "pydantic-1.10.2-cp39-cp39-macosx_11_0_arm64.whl", hash = "sha256:5760e164b807a48a8f25f8aa1a6d857e6ce62e7ec83ea5d5c5a802eac81bad41"},
    {file = "pydantic-1.10.2-cp39-cp39-manylinux_2_17_x86_64.manylinux2014_x86_64.whl", hash = "sha256:6eb843dcc411b6a2237a694f5e1d649fc66c6064d02b204a7e9d194dff81eb4b"},
    {file = "pydantic-1.10.2-cp39-cp39-manylinux_2_5_i686.manylinux1_i686.manylinux_2_17_i686.manylinux2014_i686.whl", hash = "sha256:4b8795290deaae348c4eba0cebb196e1c6b98bdbe7f50b2d0d9a4a99716342fe"},
    {file = "pydantic-1.10.2-cp39-cp39-musllinux_1_1_i686.whl", hash = "sha256:e0bedafe4bc165ad0a56ac0bd7695df25c50f76961da29c050712596cf092d6d"},
    {file = "pydantic-1.10.2-cp39-cp39-musllinux_1_1_x86_64.whl", hash = "sha256:2e05aed07fa02231dbf03d0adb1be1d79cabb09025dd45aa094aa8b4e7b9dcda"},
    {file = "pydantic-1.10.2-cp39-cp39-win_amd64.whl", hash = "sha256:c1ba1afb396148bbc70e9eaa8c06c1716fdddabaf86e7027c5988bae2a829ab6"},
    {file = "pydantic-1.10.2-py3-none-any.whl", hash = "sha256:1b6ee725bd6e83ec78b1aa32c5b1fa67a3a65badddde3976bca5fe4568f27709"},
    {file = "pydantic-1.10.2.tar.gz", hash = "sha256:91b8e218852ef6007c2b98cd861601c6a09f1aa32bbbb74fab5b1c33d4a1e410"},
]
pygments = [
    {file = "Pygments-2.13.0-py3-none-any.whl", hash = "sha256:f643f331ab57ba3c9d89212ee4a2dabc6e94f117cf4eefde99a0574720d14c42"},
    {file = "Pygments-2.13.0.tar.gz", hash = "sha256:56a8508ae95f98e2b9bdf93a6be5ae3f7d8af858b43e02c5a2ff083726be40c1"},
]
pyparsing = [
    {file = "pyparsing-3.0.9-py3-none-any.whl", hash = "sha256:5026bae9a10eeaefb61dab2f09052b9f4307d44aee4eda64b309723d8d206bbc"},
    {file = "pyparsing-3.0.9.tar.gz", hash = "sha256:2b020ecf7d21b687f219b71ecad3631f644a47f01403fa1d1036b0c6416d70fb"},
]
pyrsistent = [
    {file = "pyrsistent-0.19.2-cp310-cp310-macosx_10_9_universal2.whl", hash = "sha256:d6982b5a0237e1b7d876b60265564648a69b14017f3b5f908c5be2de3f9abb7a"},
    {file = "pyrsistent-0.19.2-cp310-cp310-manylinux_2_17_aarch64.manylinux2014_aarch64.whl", hash = "sha256:187d5730b0507d9285a96fca9716310d572e5464cadd19f22b63a6976254d77a"},
    {file = "pyrsistent-0.19.2-cp310-cp310-manylinux_2_5_i686.manylinux1_i686.manylinux_2_17_i686.manylinux2014_i686.whl", hash = "sha256:055ab45d5911d7cae397dc418808d8802fb95262751872c841c170b0dbf51eed"},
    {file = "pyrsistent-0.19.2-cp310-cp310-win32.whl", hash = "sha256:456cb30ca8bff00596519f2c53e42c245c09e1a4543945703acd4312949bfd41"},
    {file = "pyrsistent-0.19.2-cp310-cp310-win_amd64.whl", hash = "sha256:b39725209e06759217d1ac5fcdb510e98670af9e37223985f330b611f62e7425"},
    {file = "pyrsistent-0.19.2-cp37-cp37m-macosx_10_9_x86_64.whl", hash = "sha256:2aede922a488861de0ad00c7630a6e2d57e8023e4be72d9d7147a9fcd2d30712"},
    {file = "pyrsistent-0.19.2-cp37-cp37m-manylinux_2_17_aarch64.manylinux2014_aarch64.whl", hash = "sha256:879b4c2f4d41585c42df4d7654ddffff1239dc4065bc88b745f0341828b83e78"},
    {file = "pyrsistent-0.19.2-cp37-cp37m-manylinux_2_5_i686.manylinux1_i686.manylinux_2_17_i686.manylinux2014_i686.whl", hash = "sha256:c43bec251bbd10e3cb58ced80609c5c1eb238da9ca78b964aea410fb820d00d6"},
    {file = "pyrsistent-0.19.2-cp37-cp37m-win32.whl", hash = "sha256:d690b18ac4b3e3cab73b0b7aa7dbe65978a172ff94970ff98d82f2031f8971c2"},
    {file = "pyrsistent-0.19.2-cp37-cp37m-win_amd64.whl", hash = "sha256:3ba4134a3ff0fc7ad225b6b457d1309f4698108fb6b35532d015dca8f5abed73"},
    {file = "pyrsistent-0.19.2-cp38-cp38-macosx_10_9_universal2.whl", hash = "sha256:a178209e2df710e3f142cbd05313ba0c5ebed0a55d78d9945ac7a4e09d923308"},
    {file = "pyrsistent-0.19.2-cp38-cp38-manylinux_2_17_aarch64.manylinux2014_aarch64.whl", hash = "sha256:e371b844cec09d8dc424d940e54bba8f67a03ebea20ff7b7b0d56f526c71d584"},
    {file = "pyrsistent-0.19.2-cp38-cp38-manylinux_2_5_i686.manylinux1_i686.manylinux_2_17_i686.manylinux2014_i686.whl", hash = "sha256:111156137b2e71f3a9936baf27cb322e8024dac3dc54ec7fb9f0bcf3249e68bb"},
    {file = "pyrsistent-0.19.2-cp38-cp38-win32.whl", hash = "sha256:e5d8f84d81e3729c3b506657dddfe46e8ba9c330bf1858ee33108f8bb2adb38a"},
    {file = "pyrsistent-0.19.2-cp38-cp38-win_amd64.whl", hash = "sha256:9cd3e9978d12b5d99cbdc727a3022da0430ad007dacf33d0bf554b96427f33ab"},
    {file = "pyrsistent-0.19.2-cp39-cp39-macosx_10_9_universal2.whl", hash = "sha256:f1258f4e6c42ad0b20f9cfcc3ada5bd6b83374516cd01c0960e3cb75fdca6770"},
    {file = "pyrsistent-0.19.2-cp39-cp39-manylinux_2_17_aarch64.manylinux2014_aarch64.whl", hash = "sha256:21455e2b16000440e896ab99e8304617151981ed40c29e9507ef1c2e4314ee95"},
    {file = "pyrsistent-0.19.2-cp39-cp39-manylinux_2_5_i686.manylinux1_i686.manylinux_2_17_i686.manylinux2014_i686.whl", hash = "sha256:bfd880614c6237243ff53a0539f1cb26987a6dc8ac6e66e0c5a40617296a045e"},
    {file = "pyrsistent-0.19.2-cp39-cp39-win32.whl", hash = "sha256:71d332b0320642b3261e9fee47ab9e65872c2bd90260e5d225dabeed93cbd42b"},
    {file = "pyrsistent-0.19.2-cp39-cp39-win_amd64.whl", hash = "sha256:dec3eac7549869365fe263831f576c8457f6c833937c68542d08fde73457d291"},
    {file = "pyrsistent-0.19.2-py3-none-any.whl", hash = "sha256:ea6b79a02a28550c98b6ca9c35b9f492beaa54d7c5c9e9949555893c8a9234d0"},
    {file = "pyrsistent-0.19.2.tar.gz", hash = "sha256:bfa0351be89c9fcbcb8c9879b826f4353be10f58f8a677efab0c017bf7137ec2"},
]
pytest = [
    {file = "pytest-6.2.5-py3-none-any.whl", hash = "sha256:7310f8d27bc79ced999e760ca304d69f6ba6c6649c0b60fb0e04a4a77cacc134"},
    {file = "pytest-6.2.5.tar.gz", hash = "sha256:131b36680866a76e6781d13f101efb86cf674ebb9762eb70d3082b6f29889e89"},
]
pytest-asyncio = [
    {file = "pytest-asyncio-0.20.2.tar.gz", hash = "sha256:32a87a9836298a881c0ec637ebcc952cfe23a56436bdc0d09d1511941dd8a812"},
    {file = "pytest_asyncio-0.20.2-py3-none-any.whl", hash = "sha256:07e0abf9e6e6b95894a39f688a4a875d63c2128f76c02d03d16ccbc35bcc0f8a"},
]
python-dateutil = [
    {file = "python-dateutil-2.8.2.tar.gz", hash = "sha256:0123cacc1627ae19ddf3c27a5de5bd67ee4586fbdd6440d9748f8abb483d3e86"},
    {file = "python_dateutil-2.8.2-py2.py3-none-any.whl", hash = "sha256:961d03dc3453ebbc59dbdea9e4e11c5651520a876d0f4db161e8674aae935da9"},
]
pytz = [
    {file = "pytz-2022.6-py2.py3-none-any.whl", hash = "sha256:222439474e9c98fced559f1709d89e6c9cbf8d79c794ff3eb9f8800064291427"},
    {file = "pytz-2022.6.tar.gz", hash = "sha256:e89512406b793ca39f5971bc999cc538ce125c0e51c27941bef4568b460095e2"},
]
pywin32 = [
    {file = "pywin32-305-cp310-cp310-win32.whl", hash = "sha256:421f6cd86e84bbb696d54563c48014b12a23ef95a14e0bdba526be756d89f116"},
    {file = "pywin32-305-cp310-cp310-win_amd64.whl", hash = "sha256:73e819c6bed89f44ff1d690498c0a811948f73777e5f97c494c152b850fad478"},
    {file = "pywin32-305-cp310-cp310-win_arm64.whl", hash = "sha256:742eb905ce2187133a29365b428e6c3b9001d79accdc30aa8969afba1d8470f4"},
    {file = "pywin32-305-cp311-cp311-win32.whl", hash = "sha256:19ca459cd2e66c0e2cc9a09d589f71d827f26d47fe4a9d09175f6aa0256b51c2"},
    {file = "pywin32-305-cp311-cp311-win_amd64.whl", hash = "sha256:326f42ab4cfff56e77e3e595aeaf6c216712bbdd91e464d167c6434b28d65990"},
    {file = "pywin32-305-cp311-cp311-win_arm64.whl", hash = "sha256:4ecd404b2c6eceaca52f8b2e3e91b2187850a1ad3f8b746d0796a98b4cea04db"},
    {file = "pywin32-305-cp36-cp36m-win32.whl", hash = "sha256:48d8b1659284f3c17b68587af047d110d8c44837736b8932c034091683e05863"},
    {file = "pywin32-305-cp36-cp36m-win_amd64.whl", hash = "sha256:13362cc5aa93c2beaf489c9c9017c793722aeb56d3e5166dadd5ef82da021fe1"},
    {file = "pywin32-305-cp37-cp37m-win32.whl", hash = "sha256:a55db448124d1c1484df22fa8bbcbc45c64da5e6eae74ab095b9ea62e6d00496"},
    {file = "pywin32-305-cp37-cp37m-win_amd64.whl", hash = "sha256:109f98980bfb27e78f4df8a51a8198e10b0f347257d1e265bb1a32993d0c973d"},
    {file = "pywin32-305-cp38-cp38-win32.whl", hash = "sha256:9dd98384da775afa009bc04863426cb30596fd78c6f8e4e2e5bbf4edf8029504"},
    {file = "pywin32-305-cp38-cp38-win_amd64.whl", hash = "sha256:56d7a9c6e1a6835f521788f53b5af7912090674bb84ef5611663ee1595860fc7"},
    {file = "pywin32-305-cp39-cp39-win32.whl", hash = "sha256:9d968c677ac4d5cbdaa62fd3014ab241718e619d8e36ef8e11fb930515a1e918"},
    {file = "pywin32-305-cp39-cp39-win_amd64.whl", hash = "sha256:50768c6b7c3f0b38b7fb14dd4104da93ebced5f1a50dc0e834594bff6fbe1271"},
]
pywinpty = [
    {file = "pywinpty-2.0.9-cp310-none-win_amd64.whl", hash = "sha256:30a7b371446a694a6ce5ef906d70ac04e569de5308c42a2bdc9c3bc9275ec51f"},
    {file = "pywinpty-2.0.9-cp311-none-win_amd64.whl", hash = "sha256:d78ef6f4bd7a6c6f94dc1a39ba8fb028540cc39f5cb593e756506db17843125f"},
    {file = "pywinpty-2.0.9-cp37-none-win_amd64.whl", hash = "sha256:5ed36aa087e35a3a183f833631b3e4c1ae92fe2faabfce0fa91b77ed3f0f1382"},
    {file = "pywinpty-2.0.9-cp38-none-win_amd64.whl", hash = "sha256:2352f44ee913faaec0a02d3c112595e56b8af7feeb8100efc6dc1a8685044199"},
    {file = "pywinpty-2.0.9-cp39-none-win_amd64.whl", hash = "sha256:ba75ec55f46c9e17db961d26485b033deb20758b1731e8e208e1e8a387fcf70c"},
    {file = "pywinpty-2.0.9.tar.gz", hash = "sha256:01b6400dd79212f50a2f01af1c65b781290ff39610853db99bf03962eb9a615f"},
]
pyyaml = [
    {file = "PyYAML-6.0-cp310-cp310-macosx_10_9_x86_64.whl", hash = "sha256:d4db7c7aef085872ef65a8fd7d6d09a14ae91f691dec3e87ee5ee0539d516f53"},
    {file = "PyYAML-6.0-cp310-cp310-macosx_11_0_arm64.whl", hash = "sha256:9df7ed3b3d2e0ecfe09e14741b857df43adb5a3ddadc919a2d94fbdf78fea53c"},
    {file = "PyYAML-6.0-cp310-cp310-manylinux_2_17_aarch64.manylinux2014_aarch64.whl", hash = "sha256:77f396e6ef4c73fdc33a9157446466f1cff553d979bd00ecb64385760c6babdc"},
    {file = "PyYAML-6.0-cp310-cp310-manylinux_2_17_s390x.manylinux2014_s390x.whl", hash = "sha256:a80a78046a72361de73f8f395f1f1e49f956c6be882eed58505a15f3e430962b"},
    {file = "PyYAML-6.0-cp310-cp310-manylinux_2_5_x86_64.manylinux1_x86_64.manylinux_2_12_x86_64.manylinux2010_x86_64.whl", hash = "sha256:f84fbc98b019fef2ee9a1cb3ce93e3187a6df0b2538a651bfb890254ba9f90b5"},
    {file = "PyYAML-6.0-cp310-cp310-win32.whl", hash = "sha256:2cd5df3de48857ed0544b34e2d40e9fac445930039f3cfe4bcc592a1f836d513"},
    {file = "PyYAML-6.0-cp310-cp310-win_amd64.whl", hash = "sha256:daf496c58a8c52083df09b80c860005194014c3698698d1a57cbcfa182142a3a"},
    {file = "PyYAML-6.0-cp311-cp311-macosx_10_9_x86_64.whl", hash = "sha256:d4b0ba9512519522b118090257be113b9468d804b19d63c71dbcf4a48fa32358"},
    {file = "PyYAML-6.0-cp311-cp311-macosx_11_0_arm64.whl", hash = "sha256:81957921f441d50af23654aa6c5e5eaf9b06aba7f0a19c18a538dc7ef291c5a1"},
    {file = "PyYAML-6.0-cp311-cp311-manylinux_2_17_aarch64.manylinux2014_aarch64.whl", hash = "sha256:afa17f5bc4d1b10afd4466fd3a44dc0e245382deca5b3c353d8b757f9e3ecb8d"},
    {file = "PyYAML-6.0-cp311-cp311-manylinux_2_17_s390x.manylinux2014_s390x.whl", hash = "sha256:dbad0e9d368bb989f4515da330b88a057617d16b6a8245084f1b05400f24609f"},
    {file = "PyYAML-6.0-cp311-cp311-manylinux_2_17_x86_64.manylinux2014_x86_64.whl", hash = "sha256:432557aa2c09802be39460360ddffd48156e30721f5e8d917f01d31694216782"},
    {file = "PyYAML-6.0-cp311-cp311-win32.whl", hash = "sha256:bfaef573a63ba8923503d27530362590ff4f576c626d86a9fed95822a8255fd7"},
    {file = "PyYAML-6.0-cp311-cp311-win_amd64.whl", hash = "sha256:01b45c0191e6d66c470b6cf1b9531a771a83c1c4208272ead47a3ae4f2f603bf"},
    {file = "PyYAML-6.0-cp36-cp36m-macosx_10_9_x86_64.whl", hash = "sha256:897b80890765f037df3403d22bab41627ca8811ae55e9a722fd0392850ec4d86"},
    {file = "PyYAML-6.0-cp36-cp36m-manylinux_2_17_aarch64.manylinux2014_aarch64.whl", hash = "sha256:50602afada6d6cbfad699b0c7bb50d5ccffa7e46a3d738092afddc1f9758427f"},
    {file = "PyYAML-6.0-cp36-cp36m-manylinux_2_17_s390x.manylinux2014_s390x.whl", hash = "sha256:48c346915c114f5fdb3ead70312bd042a953a8ce5c7106d5bfb1a5254e47da92"},
    {file = "PyYAML-6.0-cp36-cp36m-manylinux_2_5_x86_64.manylinux1_x86_64.manylinux_2_12_x86_64.manylinux2010_x86_64.whl", hash = "sha256:98c4d36e99714e55cfbaaee6dd5badbc9a1ec339ebfc3b1f52e293aee6bb71a4"},
    {file = "PyYAML-6.0-cp36-cp36m-win32.whl", hash = "sha256:0283c35a6a9fbf047493e3a0ce8d79ef5030852c51e9d911a27badfde0605293"},
    {file = "PyYAML-6.0-cp36-cp36m-win_amd64.whl", hash = "sha256:07751360502caac1c067a8132d150cf3d61339af5691fe9e87803040dbc5db57"},
    {file = "PyYAML-6.0-cp37-cp37m-macosx_10_9_x86_64.whl", hash = "sha256:819b3830a1543db06c4d4b865e70ded25be52a2e0631ccd2f6a47a2822f2fd7c"},
    {file = "PyYAML-6.0-cp37-cp37m-manylinux_2_17_aarch64.manylinux2014_aarch64.whl", hash = "sha256:473f9edb243cb1935ab5a084eb238d842fb8f404ed2193a915d1784b5a6b5fc0"},
    {file = "PyYAML-6.0-cp37-cp37m-manylinux_2_17_s390x.manylinux2014_s390x.whl", hash = "sha256:0ce82d761c532fe4ec3f87fc45688bdd3a4c1dc5e0b4a19814b9009a29baefd4"},
    {file = "PyYAML-6.0-cp37-cp37m-manylinux_2_5_x86_64.manylinux1_x86_64.manylinux_2_12_x86_64.manylinux2010_x86_64.whl", hash = "sha256:231710d57adfd809ef5d34183b8ed1eeae3f76459c18fb4a0b373ad56bedcdd9"},
    {file = "PyYAML-6.0-cp37-cp37m-win32.whl", hash = "sha256:c5687b8d43cf58545ade1fe3e055f70eac7a5a1a0bf42824308d868289a95737"},
    {file = "PyYAML-6.0-cp37-cp37m-win_amd64.whl", hash = "sha256:d15a181d1ecd0d4270dc32edb46f7cb7733c7c508857278d3d378d14d606db2d"},
    {file = "PyYAML-6.0-cp38-cp38-macosx_10_9_x86_64.whl", hash = "sha256:0b4624f379dab24d3725ffde76559cff63d9ec94e1736b556dacdfebe5ab6d4b"},
    {file = "PyYAML-6.0-cp38-cp38-manylinux_2_17_aarch64.manylinux2014_aarch64.whl", hash = "sha256:213c60cd50106436cc818accf5baa1aba61c0189ff610f64f4a3e8c6726218ba"},
    {file = "PyYAML-6.0-cp38-cp38-manylinux_2_17_s390x.manylinux2014_s390x.whl", hash = "sha256:9fa600030013c4de8165339db93d182b9431076eb98eb40ee068700c9c813e34"},
    {file = "PyYAML-6.0-cp38-cp38-manylinux_2_5_x86_64.manylinux1_x86_64.manylinux_2_12_x86_64.manylinux2010_x86_64.whl", hash = "sha256:277a0ef2981ca40581a47093e9e2d13b3f1fbbeffae064c1d21bfceba2030287"},
    {file = "PyYAML-6.0-cp38-cp38-win32.whl", hash = "sha256:d4eccecf9adf6fbcc6861a38015c2a64f38b9d94838ac1810a9023a0609e1b78"},
    {file = "PyYAML-6.0-cp38-cp38-win_amd64.whl", hash = "sha256:1e4747bc279b4f613a09eb64bba2ba602d8a6664c6ce6396a4d0cd413a50ce07"},
    {file = "PyYAML-6.0-cp39-cp39-macosx_10_9_x86_64.whl", hash = "sha256:055d937d65826939cb044fc8c9b08889e8c743fdc6a32b33e2390f66013e449b"},
    {file = "PyYAML-6.0-cp39-cp39-macosx_11_0_arm64.whl", hash = "sha256:e61ceaab6f49fb8bdfaa0f92c4b57bcfbea54c09277b1b4f7ac376bfb7a7c174"},
    {file = "PyYAML-6.0-cp39-cp39-manylinux_2_17_aarch64.manylinux2014_aarch64.whl", hash = "sha256:d67d839ede4ed1b28a4e8909735fc992a923cdb84e618544973d7dfc71540803"},
    {file = "PyYAML-6.0-cp39-cp39-manylinux_2_17_s390x.manylinux2014_s390x.whl", hash = "sha256:cba8c411ef271aa037d7357a2bc8f9ee8b58b9965831d9e51baf703280dc73d3"},
    {file = "PyYAML-6.0-cp39-cp39-manylinux_2_5_x86_64.manylinux1_x86_64.manylinux_2_12_x86_64.manylinux2010_x86_64.whl", hash = "sha256:40527857252b61eacd1d9af500c3337ba8deb8fc298940291486c465c8b46ec0"},
    {file = "PyYAML-6.0-cp39-cp39-win32.whl", hash = "sha256:b5b9eccad747aabaaffbc6064800670f0c297e52c12754eb1d976c57e4f74dcb"},
    {file = "PyYAML-6.0-cp39-cp39-win_amd64.whl", hash = "sha256:b3d267842bf12586ba6c734f89d1f5b871df0273157918b0ccefa29deb05c21c"},
    {file = "PyYAML-6.0.tar.gz", hash = "sha256:68fb519c14306fec9720a2a5b45bc9f0c8d1b9c72adf45c37baedfcd949c35a2"},
]
pyzmq = [
    {file = "pyzmq-24.0.1-cp310-cp310-macosx_10_15_universal2.whl", hash = "sha256:28b119ba97129d3001673a697b7cce47fe6de1f7255d104c2f01108a5179a066"},
    {file = "pyzmq-24.0.1-cp310-cp310-macosx_10_9_x86_64.whl", hash = "sha256:bcbebd369493d68162cddb74a9c1fcebd139dfbb7ddb23d8f8e43e6c87bac3a6"},
    {file = "pyzmq-24.0.1-cp310-cp310-manylinux_2_17_aarch64.manylinux2014_aarch64.whl", hash = "sha256:ae61446166983c663cee42c852ed63899e43e484abf080089f771df4b9d272ef"},
    {file = "pyzmq-24.0.1-cp310-cp310-manylinux_2_17_i686.manylinux2014_i686.whl", hash = "sha256:87f7ac99b15270db8d53f28c3c7b968612993a90a5cf359da354efe96f5372b4"},
    {file = "pyzmq-24.0.1-cp310-cp310-manylinux_2_17_x86_64.manylinux2014_x86_64.whl", hash = "sha256:9dca7c3956b03b7663fac4d150f5e6d4f6f38b2462c1e9afd83bcf7019f17913"},
    {file = "pyzmq-24.0.1-cp310-cp310-musllinux_1_1_aarch64.whl", hash = "sha256:8c78bfe20d4c890cb5580a3b9290f700c570e167d4cdcc55feec07030297a5e3"},
    {file = "pyzmq-24.0.1-cp310-cp310-musllinux_1_1_i686.whl", hash = "sha256:48f721f070726cd2a6e44f3c33f8ee4b24188e4b816e6dd8ba542c8c3bb5b246"},
    {file = "pyzmq-24.0.1-cp310-cp310-musllinux_1_1_x86_64.whl", hash = "sha256:afe1f3bc486d0ce40abb0a0c9adb39aed3bbac36ebdc596487b0cceba55c21c1"},
    {file = "pyzmq-24.0.1-cp310-cp310-win32.whl", hash = "sha256:3e6192dbcefaaa52ed81be88525a54a445f4b4fe2fffcae7fe40ebb58bd06bfd"},
    {file = "pyzmq-24.0.1-cp310-cp310-win_amd64.whl", hash = "sha256:86de64468cad9c6d269f32a6390e210ca5ada568c7a55de8e681ca3b897bb340"},
    {file = "pyzmq-24.0.1-cp311-cp311-macosx_10_15_universal2.whl", hash = "sha256:838812c65ed5f7c2bd11f7b098d2e5d01685a3f6d1f82849423b570bae698c00"},
    {file = "pyzmq-24.0.1-cp311-cp311-macosx_10_9_x86_64.whl", hash = "sha256:dfb992dbcd88d8254471760879d48fb20836d91baa90f181c957122f9592b3dc"},
    {file = "pyzmq-24.0.1-cp311-cp311-manylinux_2_17_aarch64.manylinux2014_aarch64.whl", hash = "sha256:7abddb2bd5489d30ffeb4b93a428130886c171b4d355ccd226e83254fcb6b9ef"},
    {file = "pyzmq-24.0.1-cp311-cp311-manylinux_2_17_i686.manylinux2014_i686.whl", hash = "sha256:94010bd61bc168c103a5b3b0f56ed3b616688192db7cd5b1d626e49f28ff51b3"},
    {file = "pyzmq-24.0.1-cp311-cp311-manylinux_2_28_x86_64.whl", hash = "sha256:8242543c522d84d033fe79be04cb559b80d7eb98ad81b137ff7e0a9020f00ace"},
    {file = "pyzmq-24.0.1-cp311-cp311-musllinux_1_1_aarch64.whl", hash = "sha256:ccb94342d13e3bf3ffa6e62f95b5e3f0bc6bfa94558cb37f4b3d09d6feb536ff"},
    {file = "pyzmq-24.0.1-cp311-cp311-musllinux_1_1_i686.whl", hash = "sha256:6640f83df0ae4ae1104d4c62b77e9ef39be85ebe53f636388707d532bee2b7b8"},
    {file = "pyzmq-24.0.1-cp311-cp311-musllinux_1_1_x86_64.whl", hash = "sha256:a180dbd5ea5d47c2d3b716d5c19cc3fb162d1c8db93b21a1295d69585bfddac1"},
    {file = "pyzmq-24.0.1-cp311-cp311-win32.whl", hash = "sha256:624321120f7e60336be8ec74a172ae7fba5c3ed5bf787cc85f7e9986c9e0ebc2"},
    {file = "pyzmq-24.0.1-cp311-cp311-win_amd64.whl", hash = "sha256:1724117bae69e091309ffb8255412c4651d3f6355560d9af312d547f6c5bc8b8"},
    {file = "pyzmq-24.0.1-cp36-cp36m-macosx_10_9_x86_64.whl", hash = "sha256:15975747462ec49fdc863af906bab87c43b2491403ab37a6d88410635786b0f4"},
    {file = "pyzmq-24.0.1-cp36-cp36m-manylinux_2_17_aarch64.manylinux2014_aarch64.whl", hash = "sha256:b947e264f0e77d30dcbccbb00f49f900b204b922eb0c3a9f0afd61aaa1cedc3d"},
    {file = "pyzmq-24.0.1-cp36-cp36m-manylinux_2_5_i686.manylinux1_i686.whl", hash = "sha256:0ec91f1bad66f3ee8c6deb65fa1fe418e8ad803efedd69c35f3b5502f43bd1dc"},
    {file = "pyzmq-24.0.1-cp36-cp36m-manylinux_2_5_x86_64.manylinux1_x86_64.whl", hash = "sha256:db03704b3506455d86ec72c3358a779e9b1d07b61220dfb43702b7b668edcd0d"},
    {file = "pyzmq-24.0.1-cp36-cp36m-musllinux_1_1_aarch64.whl", hash = "sha256:e7e66b4e403c2836ac74f26c4b65d8ac0ca1eef41dfcac2d013b7482befaad83"},
    {file = "pyzmq-24.0.1-cp36-cp36m-musllinux_1_1_i686.whl", hash = "sha256:7a23ccc1083c260fa9685c93e3b170baba45aeed4b524deb3f426b0c40c11639"},
    {file = "pyzmq-24.0.1-cp36-cp36m-musllinux_1_1_x86_64.whl", hash = "sha256:fa0ae3275ef706c0309556061185dd0e4c4cd3b7d6f67ae617e4e677c7a41e2e"},
    {file = "pyzmq-24.0.1-cp36-cp36m-win32.whl", hash = "sha256:f01de4ec083daebf210531e2cca3bdb1608dbbbe00a9723e261d92087a1f6ebc"},
    {file = "pyzmq-24.0.1-cp36-cp36m-win_amd64.whl", hash = "sha256:de4217b9eb8b541cf2b7fde4401ce9d9a411cc0af85d410f9d6f4333f43640be"},
    {file = "pyzmq-24.0.1-cp37-cp37m-macosx_10_9_x86_64.whl", hash = "sha256:78068e8678ca023594e4a0ab558905c1033b2d3e806a0ad9e3094e231e115a33"},
    {file = "pyzmq-24.0.1-cp37-cp37m-manylinux_2_17_aarch64.manylinux2014_aarch64.whl", hash = "sha256:77c2713faf25a953c69cf0f723d1b7dd83827b0834e6c41e3fb3bbc6765914a1"},
    {file = "pyzmq-24.0.1-cp37-cp37m-manylinux_2_5_i686.manylinux1_i686.whl", hash = "sha256:8bb4af15f305056e95ca1bd086239b9ebc6ad55e9f49076d27d80027f72752f6"},
    {file = "pyzmq-24.0.1-cp37-cp37m-manylinux_2_5_x86_64.manylinux1_x86_64.whl", hash = "sha256:0f14cffd32e9c4c73da66db97853a6aeceaac34acdc0fae9e5bbc9370281864c"},
    {file = "pyzmq-24.0.1-cp37-cp37m-musllinux_1_1_aarch64.whl", hash = "sha256:0108358dab8c6b27ff6b985c2af4b12665c1bc659648284153ee501000f5c107"},
    {file = "pyzmq-24.0.1-cp37-cp37m-musllinux_1_1_i686.whl", hash = "sha256:d66689e840e75221b0b290b0befa86f059fb35e1ee6443bce51516d4d61b6b99"},
    {file = "pyzmq-24.0.1-cp37-cp37m-musllinux_1_1_x86_64.whl", hash = "sha256:ae08ac90aa8fa14caafc7a6251bd218bf6dac518b7bff09caaa5e781119ba3f2"},
    {file = "pyzmq-24.0.1-cp37-cp37m-win32.whl", hash = "sha256:8421aa8c9b45ea608c205db9e1c0c855c7e54d0e9c2c2f337ce024f6843cab3b"},
    {file = "pyzmq-24.0.1-cp37-cp37m-win_amd64.whl", hash = "sha256:54d8b9c5e288362ec8595c1d98666d36f2070fd0c2f76e2b3c60fbad9bd76227"},
    {file = "pyzmq-24.0.1-cp38-cp38-macosx_10_15_universal2.whl", hash = "sha256:acbd0a6d61cc954b9f535daaa9ec26b0a60a0d4353c5f7c1438ebc88a359a47e"},
    {file = "pyzmq-24.0.1-cp38-cp38-macosx_10_9_x86_64.whl", hash = "sha256:47b11a729d61a47df56346283a4a800fa379ae6a85870d5a2e1e4956c828eedc"},
    {file = "pyzmq-24.0.1-cp38-cp38-manylinux_2_12_i686.manylinux2010_i686.whl", hash = "sha256:abe6eb10122f0d746a0d510c2039ae8edb27bc9af29f6d1b05a66cc2401353ff"},
    {file = "pyzmq-24.0.1-cp38-cp38-manylinux_2_12_x86_64.manylinux2010_x86_64.whl", hash = "sha256:07bec1a1b22dacf718f2c0e71b49600bb6a31a88f06527dfd0b5aababe3fa3f7"},
    {file = "pyzmq-24.0.1-cp38-cp38-manylinux_2_17_aarch64.manylinux2014_aarch64.whl", hash = "sha256:f0d945a85b70da97ae86113faf9f1b9294efe66bd4a5d6f82f2676d567338b66"},
    {file = "pyzmq-24.0.1-cp38-cp38-musllinux_1_1_aarch64.whl", hash = "sha256:1b7928bb7580736ffac5baf814097be342ba08d3cfdfb48e52773ec959572287"},
    {file = "pyzmq-24.0.1-cp38-cp38-musllinux_1_1_i686.whl", hash = "sha256:b946da90dc2799bcafa682692c1d2139b2a96ec3c24fa9fc6f5b0da782675330"},
    {file = "pyzmq-24.0.1-cp38-cp38-musllinux_1_1_x86_64.whl", hash = "sha256:c8840f064b1fb377cffd3efeaad2b190c14d4c8da02316dae07571252d20b31f"},
    {file = "pyzmq-24.0.1-cp38-cp38-win32.whl", hash = "sha256:4854f9edc5208f63f0841c0c667260ae8d6846cfa233c479e29fdc85d42ebd58"},
    {file = "pyzmq-24.0.1-cp38-cp38-win_amd64.whl", hash = "sha256:42d4f97b9795a7aafa152a36fe2ad44549b83a743fd3e77011136def512e6c2a"},
    {file = "pyzmq-24.0.1-cp39-cp39-macosx_10_15_universal2.whl", hash = "sha256:52afb0ac962963fff30cf1be775bc51ae083ef4c1e354266ab20e5382057dd62"},
    {file = "pyzmq-24.0.1-cp39-cp39-macosx_10_9_x86_64.whl", hash = "sha256:8bad8210ad4df68c44ff3685cca3cda448ee46e20d13edcff8909eba6ec01ca4"},
    {file = "pyzmq-24.0.1-cp39-cp39-manylinux_2_12_i686.manylinux2010_i686.whl", hash = "sha256:dabf1a05318d95b1537fd61d9330ef4313ea1216eea128a17615038859da3b3b"},
    {file = "pyzmq-24.0.1-cp39-cp39-manylinux_2_12_x86_64.manylinux2010_x86_64.whl", hash = "sha256:5bd3d7dfd9cd058eb68d9a905dec854f86649f64d4ddf21f3ec289341386c44b"},
    {file = "pyzmq-24.0.1-cp39-cp39-manylinux_2_17_aarch64.manylinux2014_aarch64.whl", hash = "sha256:e8012bce6836d3f20a6c9599f81dfa945f433dab4dbd0c4917a6fb1f998ab33d"},
    {file = "pyzmq-24.0.1-cp39-cp39-musllinux_1_1_aarch64.whl", hash = "sha256:c31805d2c8ade9b11feca4674eee2b9cce1fec3e8ddb7bbdd961a09dc76a80ea"},
    {file = "pyzmq-24.0.1-cp39-cp39-musllinux_1_1_i686.whl", hash = "sha256:3104f4b084ad5d9c0cb87445cc8cfd96bba710bef4a66c2674910127044df209"},
    {file = "pyzmq-24.0.1-cp39-cp39-musllinux_1_1_x86_64.whl", hash = "sha256:df0841f94928f8af9c7a1f0aaaffba1fb74607af023a152f59379c01c53aee58"},
    {file = "pyzmq-24.0.1-cp39-cp39-win32.whl", hash = "sha256:a435ef8a3bd95c8a2d316d6e0ff70d0db524f6037411652803e118871d703333"},
    {file = "pyzmq-24.0.1-cp39-cp39-win_amd64.whl", hash = "sha256:2032d9cb994ce3b4cba2b8dfae08c7e25bc14ba484c770d4d3be33c27de8c45b"},
    {file = "pyzmq-24.0.1-pp37-pypy37_pp73-macosx_10_9_x86_64.whl", hash = "sha256:bb5635c851eef3a7a54becde6da99485eecf7d068bd885ac8e6d173c4ecd68b0"},
    {file = "pyzmq-24.0.1-pp37-pypy37_pp73-manylinux_2_12_i686.manylinux2010_i686.whl", hash = "sha256:83ea1a398f192957cb986d9206ce229efe0ee75e3c6635baff53ddf39bd718d5"},
    {file = "pyzmq-24.0.1-pp37-pypy37_pp73-manylinux_2_12_x86_64.manylinux2010_x86_64.whl", hash = "sha256:941fab0073f0a54dc33d1a0460cb04e0d85893cb0c5e1476c785000f8b359409"},
    {file = "pyzmq-24.0.1-pp37-pypy37_pp73-manylinux_2_17_aarch64.manylinux2014_aarch64.whl", hash = "sha256:0e8f482c44ccb5884bf3f638f29bea0f8dc68c97e38b2061769c4cb697f6140d"},
    {file = "pyzmq-24.0.1-pp37-pypy37_pp73-win_amd64.whl", hash = "sha256:613010b5d17906c4367609e6f52e9a2595e35d5cc27d36ff3f1b6fa6e954d944"},
    {file = "pyzmq-24.0.1-pp38-pypy38_pp73-macosx_10_9_x86_64.whl", hash = "sha256:65c94410b5a8355cfcf12fd600a313efee46ce96a09e911ea92cf2acf6708804"},
    {file = "pyzmq-24.0.1-pp38-pypy38_pp73-manylinux_2_12_i686.manylinux2010_i686.whl", hash = "sha256:20e7eeb1166087db636c06cae04a1ef59298627f56fb17da10528ab52a14c87f"},
    {file = "pyzmq-24.0.1-pp38-pypy38_pp73-manylinux_2_12_x86_64.manylinux2010_x86_64.whl", hash = "sha256:a2712aee7b3834ace51738c15d9ee152cc5a98dc7d57dd93300461b792ab7b43"},
    {file = "pyzmq-24.0.1-pp38-pypy38_pp73-manylinux_2_17_aarch64.manylinux2014_aarch64.whl", hash = "sha256:1a7c280185c4da99e0cc06c63bdf91f5b0b71deb70d8717f0ab870a43e376db8"},
    {file = "pyzmq-24.0.1-pp38-pypy38_pp73-win_amd64.whl", hash = "sha256:858375573c9225cc8e5b49bfac846a77b696b8d5e815711b8d4ba3141e6e8879"},
    {file = "pyzmq-24.0.1-pp39-pypy39_pp73-macosx_10_9_x86_64.whl", hash = "sha256:80093b595921eed1a2cead546a683b9e2ae7f4a4592bb2ab22f70d30174f003a"},
    {file = "pyzmq-24.0.1-pp39-pypy39_pp73-manylinux_2_17_aarch64.manylinux2014_aarch64.whl", hash = "sha256:8f3f3154fde2b1ff3aa7b4f9326347ebc89c8ef425ca1db8f665175e6d3bd42f"},
    {file = "pyzmq-24.0.1-pp39-pypy39_pp73-manylinux_2_17_i686.manylinux2014_i686.whl", hash = "sha256:abb756147314430bee5d10919b8493c0ccb109ddb7f5dfd2fcd7441266a25b75"},
    {file = "pyzmq-24.0.1-pp39-pypy39_pp73-manylinux_2_17_x86_64.manylinux2014_x86_64.whl", hash = "sha256:44e706bac34e9f50779cb8c39f10b53a4d15aebb97235643d3112ac20bd577b4"},
    {file = "pyzmq-24.0.1-pp39-pypy39_pp73-win_amd64.whl", hash = "sha256:687700f8371643916a1d2c61f3fdaa630407dd205c38afff936545d7b7466066"},
    {file = "pyzmq-24.0.1.tar.gz", hash = "sha256:216f5d7dbb67166759e59b0479bca82b8acf9bed6015b526b8eb10143fb08e77"},
]
requests = [
    {file = "requests-2.28.1-py3-none-any.whl", hash = "sha256:8fefa2a1a1365bf5520aac41836fbee479da67864514bdb821f31ce07ce65349"},
    {file = "requests-2.28.1.tar.gz", hash = "sha256:7c5599b102feddaa661c826c56ab4fee28bfd17f5abca1ebbe3e7f19d7c97983"},
]
rfc3986 = [
    {file = "rfc3986-1.5.0-py2.py3-none-any.whl", hash = "sha256:a86d6e1f5b1dc238b218b012df0aa79409667bb209e58da56d0b94704e712a97"},
    {file = "rfc3986-1.5.0.tar.gz", hash = "sha256:270aaf10d87d0d4e095063c65bf3ddbc6ee3d0b226328ce21e036f946e421835"},
]
ruff = [
    {file = "ruff-0.0.165-py3-none-macosx_10_7_x86_64.whl", hash = "sha256:b13d433c38966c5fe7c044de55037c9715495a2941df457a27c691f519e4a94d"},
    {file = "ruff-0.0.165-py3-none-macosx_10_9_x86_64.macosx_10_9_arm64.macosx_10_9_universal2.whl", hash = "sha256:4c69d221ceb75a9a464f9a3d000e795806dedb1d010da874859809cbe38e3d30"},
    {file = "ruff-0.0.165-py3-none-manylinux_2_17_aarch64.manylinux2014_aarch64.whl", hash = "sha256:3baef2179dd2067db1287c2dcb66b5ab1b1a124746d0f65485cc1129717d6554"},
    {file = "ruff-0.0.165-py3-none-manylinux_2_17_armv7l.manylinux2014_armv7l.whl", hash = "sha256:0d70502afbefac54f85a1754869f9cd3477dc33c9ae6ca2338a11ac2b780ed06"},
    {file = "ruff-0.0.165-py3-none-manylinux_2_17_i686.manylinux2014_i686.whl", hash = "sha256:133f076ceabc25ff5aec017fe8084b3eedd82ece28f287fbd2e1685bb14a2554"},
    {file = "ruff-0.0.165-py3-none-manylinux_2_17_ppc64.manylinux2014_ppc64.whl", hash = "sha256:c92cc05cceee332ed221702f7a63c19dca2cb87c33bf06b9a085630070c33192"},
    {file = "ruff-0.0.165-py3-none-manylinux_2_17_ppc64le.manylinux2014_ppc64le.whl", hash = "sha256:eadca0b7116d49ad6faed505ad181bca39bca111478a4b2f1f8c39a632955c2f"},
    {file = "ruff-0.0.165-py3-none-manylinux_2_17_s390x.manylinux2014_s390x.whl", hash = "sha256:85135ffc825edfcf6fa17ec2e5569aaba3fa7cd096d45a4d5fc896285b266a5b"},
    {file = "ruff-0.0.165-py3-none-manylinux_2_17_x86_64.manylinux2014_x86_64.whl", hash = "sha256:c1a9f6d0139571d05392a1f7f94a4e217768a9f8595910ab2dfe745a0ca1fab7"},
    {file = "ruff-0.0.165-py3-none-musllinux_1_2_aarch64.whl", hash = "sha256:4109826311fabc68633073c408048448ab870456adf1c40252795131de2624a5"},
    {file = "ruff-0.0.165-py3-none-musllinux_1_2_armv7l.whl", hash = "sha256:5cac57e0a80f593aebe3975cf9f8c776e13c6236608d2fef2893f7980a2a0510"},
    {file = "ruff-0.0.165-py3-none-musllinux_1_2_i686.whl", hash = "sha256:32f16721360b3e973f1e3fe013a1aa33522b24532925e622417080beda5d7478"},
    {file = "ruff-0.0.165-py3-none-musllinux_1_2_x86_64.whl", hash = "sha256:e0be5acdd86269963f1fa1c4dd3c3ec37f14c847d889591ff5bc1fd934c0cfa3"},
    {file = "ruff-0.0.165-py3-none-win32.whl", hash = "sha256:dacd94f66c6d42c23c22776d9cc6c726bf42987a38358953bec0e4eec0b72574"},
    {file = "ruff-0.0.165-py3-none-win_amd64.whl", hash = "sha256:c20ba25907d52fae33ea363a741e3ba03fc5e9712cbc3b12572897768f24bcf6"},
    {file = "ruff-0.0.165.tar.gz", hash = "sha256:5468b30e0c5888fd436568a47da31f8c827affbacaba06c1ca8ad1f7f0df9e4e"},
]
send2trash = [
    {file = "Send2Trash-1.8.0-py3-none-any.whl", hash = "sha256:f20eaadfdb517eaca5ce077640cb261c7d2698385a6a0f072a4a5447fd49fa08"},
    {file = "Send2Trash-1.8.0.tar.gz", hash = "sha256:d2c24762fd3759860a0aff155e45871447ea58d2be6bdd39b5c8f966a0c99c2d"},
]
setuptools = [
    {file = "setuptools-65.5.1-py3-none-any.whl", hash = "sha256:d0b9a8433464d5800cbe05094acf5c6d52a91bfac9b52bcfc4d41382be5d5d31"},
    {file = "setuptools-65.5.1.tar.gz", hash = "sha256:e197a19aa8ec9722928f2206f8de752def0e4c9fc6953527360d1c36d94ddb2f"},
]
six = [
    {file = "six-1.16.0-py2.py3-none-any.whl", hash = "sha256:8abb2f1d86890a2dfb989f9a77cfcfd3e47c2a354b01111771326f8aa26e0254"},
    {file = "six-1.16.0.tar.gz", hash = "sha256:1e61c37477a1626458e36f7b1d82aa5c9b094fa4802892072e49de9c60c4c926"},
]
sniffio = [
    {file = "sniffio-1.3.0-py3-none-any.whl", hash = "sha256:eecefdce1e5bbfb7ad2eeaabf7c1eeb404d7757c379bd1f7e5cce9d8bf425384"},
    {file = "sniffio-1.3.0.tar.gz", hash = "sha256:e60305c5e5d314f5389259b7f22aaa33d8f7dee49763119234af3755c55b9101"},
]
soupsieve = [
    {file = "soupsieve-2.3.2.post1-py3-none-any.whl", hash = "sha256:3b2503d3c7084a42b1ebd08116e5f81aadfaea95863628c80a3b774a11b7c759"},
    {file = "soupsieve-2.3.2.post1.tar.gz", hash = "sha256:fc53893b3da2c33de295667a0e19f078c14bf86544af307354de5fcf12a3f30d"},
]
stack-data = [
    {file = "stack_data-0.6.1-py3-none-any.whl", hash = "sha256:960cb054d6a1b2fdd9cbd529e365b3c163e8dabf1272e02cfe36b58403cff5c6"},
    {file = "stack_data-0.6.1.tar.gz", hash = "sha256:6c9a10eb5f342415fe085db551d673955611afb821551f554d91772415464315"},
]
starlette = [
    {file = "starlette-0.21.0-py3-none-any.whl", hash = "sha256:0efc058261bbcddeca93cad577efd36d0c8a317e44376bcfc0e097a2b3dc24a7"},
    {file = "starlette-0.21.0.tar.gz", hash = "sha256:b1b52305ee8f7cfc48cde383496f7c11ab897cd7112b33d998b1317dc8ef9027"},
]
terminado = [
    {file = "terminado-0.17.0-py3-none-any.whl", hash = "sha256:bf6fe52accd06d0661d7611cc73202121ec6ee51e46d8185d489ac074ca457c2"},
    {file = "terminado-0.17.0.tar.gz", hash = "sha256:520feaa3aeab8ad64a69ca779be54be9234edb2d0d6567e76c93c2c9a4e6e43f"},
]
tinycss2 = [
    {file = "tinycss2-1.2.1-py3-none-any.whl", hash = "sha256:2b80a96d41e7c3914b8cda8bc7f705a4d9c49275616e886103dd839dfc847847"},
    {file = "tinycss2-1.2.1.tar.gz", hash = "sha256:8cff3a8f066c2ec677c06dbc7b45619804a6938478d9d73c284b29d14ecb0627"},
]
toml = [
    {file = "toml-0.10.2-py2.py3-none-any.whl", hash = "sha256:806143ae5bfb6a3c6e736a764057db0e6a0e05e338b5630894a5f779cabb4f9b"},
    {file = "toml-0.10.2.tar.gz", hash = "sha256:b3bda1d108d5dd99f4a20d24d9c348e91c4db7ab1b749200bded2f839ccbe68f"},
]
tomli = [
    {file = "tomli-2.0.1-py3-none-any.whl", hash = "sha256:939de3e7a6161af0c887ef91b7d41a53e7c5a1ca976325f429cb46ea9bc30ecc"},
    {file = "tomli-2.0.1.tar.gz", hash = "sha256:de526c12914f0c550d15924c62d72abc48d6fe7364aa87328337a31007fe8a4f"},
]
torch = [
    {file = "torch-1.13.0-cp310-cp310-manylinux1_x86_64.whl", hash = "sha256:f68edfea71ade3862039ba66bcedf954190a2db03b0c41a9b79afd72210abd97"},
    {file = "torch-1.13.0-cp310-cp310-manylinux2014_aarch64.whl", hash = "sha256:d2d2753519415d154de4d3e64d2eaaeefdba6b6fd7d69d5ffaef595988117700"},
    {file = "torch-1.13.0-cp310-cp310-win_amd64.whl", hash = "sha256:6c227c16626e4ce766cca5351cc62a2358a11e8e466410a298487b9dff159eb1"},
    {file = "torch-1.13.0-cp310-none-macosx_10_9_x86_64.whl", hash = "sha256:49a949b8136b32b2ec0724cbf4c6678b54e974b7d68f19f1231eea21cde5c23b"},
    {file = "torch-1.13.0-cp310-none-macosx_11_0_arm64.whl", hash = "sha256:0fdd38c96230947b1ed870fed4a560252f8d23c3a2bf4dab9d2d42b18f2e67c8"},
    {file = "torch-1.13.0-cp311-cp311-manylinux1_x86_64.whl", hash = "sha256:43db0723fc66ad6486f86dc4890c497937f7cd27429f28f73fb7e4d74b7482e2"},
    {file = "torch-1.13.0-cp37-cp37m-manylinux1_x86_64.whl", hash = "sha256:e643ac8d086706e82f77b5d4dfcf145a9dd37b69e03e64177fc23821754d2ed7"},
    {file = "torch-1.13.0-cp37-cp37m-manylinux2014_aarch64.whl", hash = "sha256:bb33a911460475d1594a8c8cb73f58c08293211760796d99cae8c2509b86d7f1"},
    {file = "torch-1.13.0-cp37-cp37m-win_amd64.whl", hash = "sha256:220325d0f4e69ee9edf00c04208244ef7cf22ebce083815ce272c7491f0603f5"},
    {file = "torch-1.13.0-cp37-none-macosx_10_9_x86_64.whl", hash = "sha256:cd1e67db6575e1b173a626077a54e4911133178557aac50683db03a34e2b636a"},
    {file = "torch-1.13.0-cp37-none-macosx_11_0_arm64.whl", hash = "sha256:9197ec216833b836b67e4d68e513d31fb38d9789d7cd998a08fba5b499c38454"},
    {file = "torch-1.13.0-cp38-cp38-manylinux1_x86_64.whl", hash = "sha256:fa768432ce4b8ffa29184c79a3376ab3de4a57b302cdf3c026a6be4c5a8ab75b"},
    {file = "torch-1.13.0-cp38-cp38-manylinux2014_aarch64.whl", hash = "sha256:635dbb99d981a6483ca533b3dc7be18ef08dd9e1e96fb0bb0e6a99d79e85a130"},
    {file = "torch-1.13.0-cp38-cp38-win_amd64.whl", hash = "sha256:857c7d5b1624c5fd979f66d2b074765733dba3f5e1cc97b7d6909155a2aae3ce"},
    {file = "torch-1.13.0-cp38-none-macosx_10_9_x86_64.whl", hash = "sha256:ef934a21da6f6a516d0a9c712a80d09c56128abdc6af8dc151bee5199b4c3b4e"},
    {file = "torch-1.13.0-cp38-none-macosx_11_0_arm64.whl", hash = "sha256:f01a9ae0d4b69d2fc4145e8beab45b7877342dddbd4838a7d3c11ca7f6680745"},
    {file = "torch-1.13.0-cp39-cp39-manylinux1_x86_64.whl", hash = "sha256:9ac382cedaf2f70afea41380ad8e7c06acef6b5b7e2aef3971cdad666ca6e185"},
    {file = "torch-1.13.0-cp39-cp39-manylinux2014_aarch64.whl", hash = "sha256:e20df14d874b024851c58e8bb3846249cb120e677f7463f60c986e3661f88680"},
    {file = "torch-1.13.0-cp39-cp39-win_amd64.whl", hash = "sha256:4a378f5091307381abfb30eb821174e12986f39b1cf7c4522bf99155256819eb"},
    {file = "torch-1.13.0-cp39-none-macosx_10_9_x86_64.whl", hash = "sha256:922a4910613b310fbeb87707f00cb76fec328eb60cc1349ed2173e7c9b6edcd8"},
    {file = "torch-1.13.0-cp39-none-macosx_11_0_arm64.whl", hash = "sha256:47fe6228386bff6d74319a2ffe9d4ed943e6e85473d78e80502518c607d644d2"},
]
tornado = [
    {file = "tornado-6.2-cp37-abi3-macosx_10_9_universal2.whl", hash = "sha256:20f638fd8cc85f3cbae3c732326e96addff0a15e22d80f049e00121651e82e72"},
    {file = "tornado-6.2-cp37-abi3-macosx_10_9_x86_64.whl", hash = "sha256:87dcafae3e884462f90c90ecc200defe5e580a7fbbb4365eda7c7c1eb809ebc9"},
    {file = "tornado-6.2-cp37-abi3-manylinux_2_17_aarch64.manylinux2014_aarch64.whl", hash = "sha256:ba09ef14ca9893954244fd872798b4ccb2367c165946ce2dd7376aebdde8e3ac"},
    {file = "tornado-6.2-cp37-abi3-manylinux_2_5_i686.manylinux1_i686.manylinux_2_17_i686.manylinux2014_i686.whl", hash = "sha256:b8150f721c101abdef99073bf66d3903e292d851bee51910839831caba341a75"},
    {file = "tornado-6.2-cp37-abi3-manylinux_2_5_x86_64.manylinux1_x86_64.manylinux_2_17_x86_64.manylinux2014_x86_64.whl", hash = "sha256:d3a2f5999215a3a06a4fc218026cd84c61b8b2b40ac5296a6db1f1451ef04c1e"},
    {file = "tornado-6.2-cp37-abi3-musllinux_1_1_aarch64.whl", hash = "sha256:5f8c52d219d4995388119af7ccaa0bcec289535747620116a58d830e7c25d8a8"},
    {file = "tornado-6.2-cp37-abi3-musllinux_1_1_i686.whl", hash = "sha256:6fdfabffd8dfcb6cf887428849d30cf19a3ea34c2c248461e1f7d718ad30b66b"},
    {file = "tornado-6.2-cp37-abi3-musllinux_1_1_x86_64.whl", hash = "sha256:1d54d13ab8414ed44de07efecb97d4ef7c39f7438cf5e976ccd356bebb1b5fca"},
    {file = "tornado-6.2-cp37-abi3-win32.whl", hash = "sha256:5c87076709343557ef8032934ce5f637dbb552efa7b21d08e89ae7619ed0eb23"},
    {file = "tornado-6.2-cp37-abi3-win_amd64.whl", hash = "sha256:e5f923aa6a47e133d1cf87d60700889d7eae68988704e20c75fb2d65677a8e4b"},
    {file = "tornado-6.2.tar.gz", hash = "sha256:9b630419bde84ec666bfd7ea0a4cb2a8a651c2d5cccdbdd1972a0c859dfc3c13"},
]
traitlets = [
    {file = "traitlets-5.5.0-py3-none-any.whl", hash = "sha256:1201b2c9f76097195989cdf7f65db9897593b0dfd69e4ac96016661bb6f0d30f"},
    {file = "traitlets-5.5.0.tar.gz", hash = "sha256:b122f9ff2f2f6c1709dab289a05555be011c87828e911c0cf4074b85cb780a79"},
]
trimesh = [
    {file = "trimesh-3.17.1-py3-none-any.whl", hash = "sha256:a09460ee4e11c32bf9f0643b86241b3e3e2aa86296c4912a0738b76da3034c00"},
    {file = "trimesh-3.17.1.tar.gz", hash = "sha256:025bb2fa3a2e87bdd6873f11db45a7ca19216f2f8b6aed29140fca57e32c298e"},
]
types-pillow = [
    {file = "types-Pillow-9.3.0.1.tar.gz", hash = "sha256:f3b7cada3fa496c78d75253c6b1f07a843d625f42e5639b320a72acaff6f7cfb"},
    {file = "types_Pillow-9.3.0.1-py3-none-any.whl", hash = "sha256:79837755fe9659f29efd1016e9903ac4a500e0c73260483f07296bd6ca47668b"},
]
types-protobuf = [
    {file = "types-protobuf-3.20.4.5.tar.gz", hash = "sha256:e9b45008d106e1d10cc77a29d2d344b85c0f01e2e643aaccf32f69e9e81b0cdd"},
    {file = "types_protobuf-3.20.4.5-py3-none-any.whl", hash = "sha256:97af5ce70d890fdb94cb0c906f5a6624ca2fef58bc04e27990a25509e992a950"},
]
types-requests = [
    {file = "types-requests-2.28.11.7.tar.gz", hash = "sha256:0ae38633734990d019b80f5463dfa164ebd3581998ac8435f526da6fe4d598c3"},
    {file = "types_requests-2.28.11.7-py3-none-any.whl", hash = "sha256:b6a2fca8109f4fdba33052f11ed86102bddb2338519e1827387137fefc66a98b"},
]
types-urllib3 = [
    {file = "types-urllib3-1.26.25.4.tar.gz", hash = "sha256:eec5556428eec862b1ac578fb69aab3877995a99ffec9e5a12cf7fbd0cc9daee"},
    {file = "types_urllib3-1.26.25.4-py3-none-any.whl", hash = "sha256:ed6b9e8a8be488796f72306889a06a3fc3cb1aa99af02ab8afb50144d7317e49"},
]
typing-extensions = [
    {file = "typing_extensions-4.4.0-py3-none-any.whl", hash = "sha256:16fa4864408f655d35ec496218b85f79b3437c829e93320c7c9215ccfd92489e"},
    {file = "typing_extensions-4.4.0.tar.gz", hash = "sha256:1511434bb92bf8dd198c12b1cc812e800d4181cfcb867674e0f8279cc93087aa"},
]
typing-inspect = [
    {file = "typing_inspect-0.8.0-py3-none-any.whl", hash = "sha256:5fbf9c1e65d4fa01e701fe12a5bca6c6e08a4ffd5bc60bfac028253a447c5188"},
    {file = "typing_inspect-0.8.0.tar.gz", hash = "sha256:8b1ff0c400943b6145df8119c41c244ca8207f1f10c9c057aeed1560e4806e3d"},
]
urllib3 = [
    {file = "urllib3-1.26.12-py2.py3-none-any.whl", hash = "sha256:b930dd878d5a8afb066a637fbb35144fe7901e3b209d1cd4f524bd0e9deee997"},
    {file = "urllib3-1.26.12.tar.gz", hash = "sha256:3fa96cf423e6987997fc326ae8df396db2a8b7c667747d47ddd8ecba91f4a74e"},
]
uvicorn = [
    {file = "uvicorn-0.19.0-py3-none-any.whl", hash = "sha256:cc277f7e73435748e69e075a721841f7c4a95dba06d12a72fe9874acced16f6f"},
    {file = "uvicorn-0.19.0.tar.gz", hash = "sha256:cf538f3018536edb1f4a826311137ab4944ed741d52aeb98846f52215de57f25"},
]
virtualenv = [
    {file = "virtualenv-20.16.7-py3-none-any.whl", hash = "sha256:efd66b00386fdb7dbe4822d172303f40cd05e50e01740b19ea42425cbe653e29"},
    {file = "virtualenv-20.16.7.tar.gz", hash = "sha256:8691e3ff9387f743e00f6bb20f70121f5e4f596cae754531f2b3b3a1b1ac696e"},
]
wcwidth = [
    {file = "wcwidth-0.2.5-py2.py3-none-any.whl", hash = "sha256:beb4802a9cebb9144e99086eff703a642a13d6a0052920003a230f3294bbe784"},
    {file = "wcwidth-0.2.5.tar.gz", hash = "sha256:c4d647b99872929fdb7bdcaa4fbe7f01413ed3d98077df798530e5b04f116c83"},
]
webencodings = [
    {file = "webencodings-0.5.1-py2.py3-none-any.whl", hash = "sha256:a0af1213f3c2226497a97e2b3aa01a7e4bee4f403f95be16fc9acd2947514a78"},
    {file = "webencodings-0.5.1.tar.gz", hash = "sha256:b36a1c245f2d304965eb4e0a82848379241dc04b865afcc4aab16748587e1923"},
]
websocket-client = [
    {file = "websocket-client-1.4.2.tar.gz", hash = "sha256:d6e8f90ca8e2dd4e8027c4561adeb9456b54044312dba655e7cae652ceb9ae59"},
    {file = "websocket_client-1.4.2-py3-none-any.whl", hash = "sha256:d6b06432f184438d99ac1f456eaf22fe1ade524c3dd16e661142dc54e9cba574"},
]
wheel = [
    {file = "wheel-0.38.4-py3-none-any.whl", hash = "sha256:b60533f3f5d530e971d6737ca6d58681ee434818fab630c83a734bb10c083ce8"},
    {file = "wheel-0.38.4.tar.gz", hash = "sha256:965f5259b566725405b05e7cf774052044b1ed30119b5d586b2703aafe8719ac"},
]
zipp = [
    {file = "zipp-3.10.0-py3-none-any.whl", hash = "sha256:4fcb6f278987a6605757302a6e40e896257570d11c51628968ccb2a47e80c6c1"},
    {file = "zipp-3.10.0.tar.gz", hash = "sha256:7a7262fd930bd3e36c50b9a64897aec3fafff3dfdeec9623ae22b40e93f99bb8"},
]<|MERGE_RESOLUTION|>--- conflicted
+++ resolved
@@ -95,7 +95,7 @@
 version = "10.0.0"
 description = "Pythonic bindings for FFmpeg's libraries."
 category = "main"
-optional = false
+optional = true
 python-versions = "*"
 
 [[package]]
@@ -1676,20 +1676,13 @@
 image = ["pillow", "types-pillow"]
 mesh = ["trimesh"]
 torch = ["torch"]
-<<<<<<< HEAD
 video = ["av"]
-=======
 web = ["fastapi"]
->>>>>>> 56434bfd
 
 [metadata]
 lock-version = "1.1"
 python-versions = "^3.8"
-<<<<<<< HEAD
-content-hash = "1856e2f5fdadf5b4cbd1100c6593ac71b72323aa1a4704bf40235265019f3424"
-=======
-content-hash = "e9505149fb25b56e7cbccfa923e71070f783ec35fc6b43f00564c6974eab3eae"
->>>>>>> 56434bfd
+content-hash = "0e4cf09d3710b1e57ad32da6b5c9ad106df50f62eb99a01d686b2f830f372a07"
 
 [metadata.files]
 anyio = [
