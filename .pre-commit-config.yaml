--- conflicted
+++ resolved
@@ -24,9 +24,6 @@
   rev: v0.0.243
   hooks:
     - id: ruff
-<<<<<<< HEAD
-      args: [--fix]
-=======
 
 - repo: https://github.com/asottile/blacken-docs
   rev: 1.13.0
@@ -35,5 +32,4 @@
       args:
         - -S
       additional_dependencies:
-        - black==22.3.0
->>>>>>> 221b440c
+        - black==22.3.0