name: CD

on:
  push:
    branches:
      - main


jobs:
  prep-testbed:
    if: |
      !startsWith(github.event.head_commit.message, 'chore') &&
      !startsWith(github.event.head_commit.message, 'build: hotfix') &&
      !endsWith(github.event.head_commit.message, 'reformatted by jina-dev-bot')
    runs-on: ubuntu-latest
    steps:
      - uses: actions/checkout@v2
      - id: set-matrix
        run: |
          sudo apt-get install jq
<<<<<<< HEAD
          echo "::set-output name=matrix::$(bash scripts/get-all-test-paths.sh)"
          echo "::set-output name=matrix-oldproto::$(bash scripts/get-all-oldproto-test-paths.sh)"
=======
          export value=$(bash scripts/get-all-test-paths.sh)
          echo "matrix=$value" >> $GITHUB_OUTPUT
>>>>>>> 4ad23982
    outputs:
      matrix: ${{ steps.set-matrix.outputs.matrix }}
      matrix-oldproto: ${{ steps.set-matrix.outputs.matrix-oldproto }}

  docarray-test:
    needs: prep-testbed
    runs-on: ubuntu-latest
    strategy:
      fail-fast: false
      matrix:
        python-version: [3.7]
        test-path: ${{fromJson(needs.prep-testbed.outputs.matrix)}}
    steps:
      - uses: actions/checkout@v2
      - name: Set up Python ${{ matrix.python-version }}
        uses: actions/setup-python@v4
        with:
          python-version: ${{ matrix.python-version }}
      - name: Prepare enviroment
        run: |
          python -m pip install --upgrade pip
          python -m pip install wheel
          # pip does not properly resolve dependency versions with syntax pip install --no-cache-dir ".[test,full]"
          pip install --no-cache-dir ".[test]"
          pip install --no-cache-dir ".[full]"
          pip install --no-cache-dir ".[qdrant]"
          pip install --no-cache-dir ".[annlite]"
          pip install --no-cache-dir ".[weaviate]"
          pip install --no-cache-dir ".[elasticsearch]"
          pip install --no-cache-dir ".[redis]"
          sudo apt-get install libsndfile1
      - name: Test
        id: test
        run: |
          pytest --suppress-no-test-exit-code --cov=docarray --cov-report=xml \
            -v -s -m "not gpu" ${{ matrix.test-path }}
          echo "codecov_flag=docarray" >> $GITHUB_OUTPUT
        timeout-minutes: 30
        env:
          JINA_AUTH_TOKEN: "${{ secrets.JINA_AUTH_TOKEN }}"
      - name: Check codecov file
        id: check_files
        uses: andstor/file-existence-action@v1
        with:
          files: "coverage.xml"
      - name: Upload coverage from test to Codecov
        uses: codecov/codecov-action@v2
        if: steps.check_files.outputs.files_exists == 'true' && ${{ matrix.python-version }} == '3.7'
        with:
          file: coverage.xml
          flags: ${{ steps.test.outputs.codecov_flag }}
          fail_ci_if_error: false
          token: ${{ secrets.CODECOV_TOKEN }} # not required for public repos

  docarray-oldproto-test:
    needs: prep-testbed
    runs-on: ubuntu-latest
    strategy:
      fail-fast: false
      matrix:
        python-version: [3.7]
        test-path: ${{fromJson(needs.prep-testbed.outputs.matrix-oldproto)}}
    steps:
      - uses: actions/checkout@v2
      - name: Set up Python ${{ matrix.python-version }}
        uses: actions/setup-python@v2
        with:
          python-version: ${{ matrix.python-version }}
      - name: Prepare enviroment
        run: |
          python -m pip install --upgrade pip
          python -m pip install wheel
          # pip does not properly resolve dependency versions with syntax pip install --no-cache-dir ".[test,full]"
          pip install --no-cache-dir ".[test]"
          pip install --no-cache-dir ".[full]"
          pip install --no-cache-dir ".[qdrant]"
          pip install --no-cache-dir ".[annlite]"
          pip install --no-cache-dir ".[weaviate]"
          pip install --no-cache-dir ".[elasticsearch]"
          pip install --no-cache-dir ".[redis]"
          pip install --no-cache-dir "protobuf<3.20.0"
          sudo apt-get install libsndfile1
      - name: Test
        id: test
        run: |
          pytest --suppress-no-test-exit-code --cov=docarray --cov-report=xml \
            -v -s -m "not gpu" ${{ matrix.test-path }}
          echo "::set-output name=codecov_flag::docarray"
        timeout-minutes: 30
        env:
          JINA_AUTH_TOKEN: "${{ secrets.JINA_AUTH_TOKEN }}"
      - name: Check codecov file
        id: check_files
        uses: andstor/file-existence-action@v1
        with:
          files: "coverage.xml"
      - name: Upload coverage from test to Codecov
        uses: codecov/codecov-action@v2
        if: steps.check_files.outputs.files_exists == 'true' && ${{ matrix.python-version }} == '3.7'
        with:
          file: coverage.xml
          flags: ${{ steps.test.outputs.codecov_flag }}
          fail_ci_if_error: false
          token: ${{ secrets.CODECOV_TOKEN }} # not required for public repos

  prerelease:
    needs: [docarray-test, docarray-oldproto-test]
    runs-on: ubuntu-latest
    steps:
      - uses: actions/checkout@v2
        with:
          fetch-depth: 100
      - name: Pre-release (.devN)
        run: |
          git fetch --depth=1 origin +refs/tags/*:refs/tags/*
          pip install twine wheel
          ./scripts/release.sh
        env:
          TWINE_USERNAME: ${{ secrets.TWINE_USERNAME }}
          TWINE_PASSWORD: ${{ secrets.TWINE_PASSWORD }}
          JINA_SLACK_WEBHOOK: ${{ secrets.JINA_SLACK_WEBHOOK }}<|MERGE_RESOLUTION|>--- conflicted
+++ resolved
@@ -18,13 +18,10 @@
       - id: set-matrix
         run: |
           sudo apt-get install jq
-<<<<<<< HEAD
-          echo "::set-output name=matrix::$(bash scripts/get-all-test-paths.sh)"
-          echo "::set-output name=matrix-oldproto::$(bash scripts/get-all-oldproto-test-paths.sh)"
-=======
           export value=$(bash scripts/get-all-test-paths.sh)
           echo "matrix=$value" >> $GITHUB_OUTPUT
->>>>>>> 4ad23982
+          export value=$(bash scripts/get-all-oldproto-test-paths.sh)
+          echo "matrix-oldproto=$value" >> $GITHUB_OUTPUT
     outputs:
       matrix: ${{ steps.set-matrix.outputs.matrix }}
       matrix-oldproto: ${{ steps.set-matrix.outputs.matrix-oldproto }}
