--- conflicted
+++ resolved
@@ -784,11 +784,7 @@
 To install DocArray from the CLI, run the following command:
 
 ```shell
-<<<<<<< HEAD
-pip install docarray
-=======
 pip install -U docarray
->>>>>>> a32e8e59
 ```
 
 ## See also
