# Array of documents

DocArray allows users to represent and manipulate multi-modal data to build AI applications such as neural search and generative AI. 

As you have seen in the [previous section](array.md), the fundamental building block of DocArray is the [`BaseDoc`][docarray.base_doc.doc.BaseDoc] class which represents a *single* document, a *single* datapoint.

However, in machine learning we often need to work with an *array* of documents, and an *array* of data points.

This section introduces the concept of [`AnyDocArray`][docarray.array.AnyDocArray] which is an (abstract) collection of `BaseDoc`. This name of this library --
`DocArray` -- is derived from this concept and is short for `DocumentArray`.

## AnyDocArray

[`AnyDocArray`][docarray.array.AnyDocArray] is an abstract class that represents an array of [`BaseDoc`][docarray.BaseDoc]s which is not meant to be used directly, but to be subclassed.

We provide two concrete implementations of [`AnyDocArray`][docarray.array.AnyDocArray] :

- [`DocList`][docarray.array.doc_list.doc_list.DocList] which is a Python list of `BaseDoc`s
- [`DocVec`][docarray.array.doc_vec.doc_vec.DocVec] which is a column based representation of `BaseDoc`s

We will go into the difference between `DocList` and `DocVec` in the next section, but let's first focus on what they have in common.

The spirit of `AnyDocArray`s is to extend the `BaseDoc` and `BaseModel` concepts to the array level in a *seamless* way.

### Example

Before going into detail let's look at a code example.

!!! Note
    
    `DocList` and `DocVec` are both `AnyDocArray`s. The following section will use `DocList` as an example, but the same 
    applies to `DocVec`.

First you need to create a `Doc` class, our data schema. Let's say you want to represent a banner with an image, a title and a description:

```python
from docarray import BaseDoc, DocList
from docarray.typing import ImageUrl


class BannerDoc(BaseDoc):
    image: ImageUrl
    title: str
    description: str
```

Let's instantiate several `BannerDoc`s:

```python
banner1 = BannerDoc(
    image='https://example.com/image1.png',
    title='Hello World',
    description='This is a banner',
)

banner2 = BannerDoc(
    image='https://example.com/image2.png',
    title='Bye Bye World',
    description='This is (distopic) banner',
)
```

You can now collect them into a `DocList` of `BannerDoc`s:

```python
docs = DocList[BannerDoc]([banner1, banner2])

docs.summary()
```

```cmd
╭──────── DocList Summary ────────╮
│                                 │
│   Type     DocList[BannerDoc]   │
│   Length   2                    │
│                                 │
╰─────────────────────────────────╯
╭──── Document Schema ─────╮
│                          │
│   BannerDoc              │
│   ├── image: ImageUrl    │
│   ├── title: str         │
│   └── description: str   │
│                          │
╰──────────────────────────╯
```

`docs` here is an array-like collection of `BannerDoc`.

You can access documents inside it with the usual Python array API:

```python
print(docs[0])
```

```cmd
BannerDoc(image='https://example.com/image1.png', title='Hello World', description='This is a banner')
```

or iterate over it:

```python
for doc in docs:
    print(doc)
```

```cmd
BannerDoc(image='https://example.com/image1.png', title='Hello World', description='This is a banner')
BannerDoc(image='https://example.com/image2.png', title='Bye Bye World', description='This is (distopic) banner')
```

!!! note
    The syntax `DocList[BannerDoc]` might surprise you in this context.
    It is actually at the heart of DocArray, but we'll come back to it [later](#doclistdoctype-syntax) and continue with this example for now.

As we said earlier, `DocList` (or more generally `AnyDocArray`) extends the `BaseDoc` API at the array level.

What this means concretely is you can access your data at the Array level in just the same way you would access your data at the 
document level.

Let's see what that looks like:


At the document level:

```python
print(banner1.image)
```

```cmd
https://example.com/image1.png'
```

At the Array level:

```python
print(docs.image)
```

```cmd
['https://example.com/image1.png', 'https://example.com/image2.png']
```

!!! Important
    All the attributes of `BannerDoc` are accessible at the Array level.

!!! Warning
    Whereas this is true at runtime, static type analyzers like Mypy or IDEs like PyCharm will not be be aware of it.
    This limitation is known and will be fixed in the future by the introduction of plugins for Mypy, PyCharm and VSCode. 

This even works when you have a nested `BaseDoc`:

```python
from docarray import BaseDoc, DocList
from docarray.typing import ImageUrl


class BannerDoc(BaseDoc):
    image: ImageUrl
    title: str
    description: str


class PageDoc(BaseDoc):
    banner: BannerDoc
    content: str


page1 = PageDoc(
    banner=BannerDoc(
        image='https://example.com/image1.png',
        title='Hello World',
        description='This is a banner',
    ),
    content='Hello world is the most used example in programming, but do you know that? ...',
)

page2 = PageDoc(
    banner=BannerDoc(
        image='https://example.com/image2.png',
        title='Bye Bye World',
        description='This is (distopic) banner',
    ),
    content='What if the most used example in programming was Bye Bye World, would programming be that much fun? ...',
)

docs = DocList[PageDoc]([page1, page2])

docs.summary()
```

```cmd
╭─────── DocList Summary ───────╮
│                               │
│   Type     DocList[PageDoc]   │
│   Length   2                  │
│                               │
╰───────────────────────────────╯
╭────── Document Schema ───────╮
│                              │
│   PageDoc                    │
│   ├── banner: BannerDoc      │
│   │   ├── image: ImageUrl    │
│   │   ├── title: str         │
│   │   └── description: str   │
│   └── content: str           │
│                              │
╰──────────────────────────────╯
``` 

```python
print(docs.banner)
``` 

```cmd
<DocList[BannerDoc] (length=2)>
```

Yes, `docs.banner` returns a nested `DocList` of `BannerDoc`s! 

You can even access the attributes of the nested `BaseDoc` at the Array level:

```python
print(docs.banner.image)
```

```cmd
['https://example.com/image1.png', 'https://example.com/image2.png']
```

This is just the same way that you would do it with [BaseDoc][docarray.base_doc.doc.BaseDoc]:

```python
print(page1.banner.image)
```

```cmd
'https://example.com/image1.png'
```

### `DocList[DocType]` syntax

As you have seen in the previous section, `AnyDocArray` will expose the same attributes as the `BaseDoc`s it contains.

But this concept only works if (and only if) all of the `BaseDoc`s in the `AnyDocArray` have the same schema.

If one of your `BaseDoc`s has an attribute that the others don't, you will get an error if you try to access it at
the Array level.


!!! note
    To extend your schema to the Array level, `AnyDocArray` needs to contain a homogenous Document.

This is where the custom syntax `DocList[DocType]` comes into play.

!!! note
    `DocList[DocType]` creates a custom [`DocList`][docarray.array.doc_list.doc_list.DocList] that can only contain `DocType` Documents.

This syntax is inspired by more statically typed languages, and even though it might offend Python purists, we believe that it is a good user experience to think of an Array of `BaseDoc`s rather than just an array of non-homogenous `BaseDoc`s.

That said, `AnyDocArray` can also be used to create a non-homogenous `AnyDocArray`:

!!! note
    The default `DocList` can be used to create a non-homogenous list of `BaseDoc`.

!!! warning
    `DocVec` cannot store non-homogenous `BaseDoc` and always needs the `DocVec[DocType]` syntax.

The usage of a non-homogenous `DocList` is similar to a normal Python list but still offers DocArray functionality
like [serialization and sending over the wire](../sending/first_step.md). However, it won't be able to extend the API of your custom schema to the Array level.

Here is how you can instantiate a non-homogenous `DocList`:

```python
from docarray import BaseDoc, DocList
from docarray.typing import ImageUrl, AudioUrl


class ImageDoc(BaseDoc):
    url: ImageUrl


class AudioDoc(BaseDoc):
    url: AudioUrl


docs = DocList(
    [
        ImageDoc(url='https://example.com/image1.png'),
        AudioDoc(url='https://example.com/audio1.mp3'),
    ]
)
``` 

But this is not possible:

```python
try:
    docs = DocList[ImageDoc](
        [
            ImageDoc(url='https://example.com/image1.png'),
            AudioDoc(url='https://example.com/audio1.mp3'),
        ]
    )
except ValueError as e:
    print(e)
```

```cmd
ValueError: AudioDoc(
    id='e286b10f58533f48a0928460f0206441',
    url=AudioUrl('https://example.com/audio1.mp3', host_type='domain')
) is not a <class '__main__.ImageDoc'>
```

### `DocList` vs `DocVec`

[`DocList`][docarray.array.doc_list.doc_list.DocList] and [`DocVec`][docarray.array.doc_vec.doc_vec.DocVec] are both
[`AnyDocArray`][docarray.array.any_array.AnyDocArray] but they have different use cases, and differ in how
they store data in memory.

They share almost everything that has been said in the previous sections, but they have some conceptual differences.

[`DocList`][docarray.array.doc_list.doc_list.DocList] is based on Python Lists.
You can append, extend, insert, pop, and so on. In DocList, data is individually owned by each `BaseDoc` collect just
different Document references. Use [`DocList`][docarray.array.doc_list.doc_list.DocList] when you want to be able
to rearrange or re-rank your data. One flaw of `DocList` is that none of the data is contiguous in memory, so you cannot 
leverage functions that require contiguous data without first copying the data in a continuous array.

[`DocVec`][docarray.array.doc_vec.doc_vec.DocVec] is a columnar data structure. `DocVec` is always an array
of homogeneous Documents. The idea is that every attribute of the `BaseDoc` will be stored in a contiguous array: a column.

This means that when you access the attribute of a `BaseDoc` at the Array level, we don't collect the data under the hood 
from all the documents (like `DocList`) before giving it back to you. We just return the column that is stored in memory.

This really matters when you need to handle multimodal data that you will feed into an algorithm that requires contiguous data, like matrix multiplication
which is at the heart of Machine Learning, especially in Deep Learning.

Let's take an example to illustrate the difference:

Let's say you want to work with an Image:

```python
from docarray import BaseDoc
from docarray.typing import NdArray


class ImageDoc(BaseDoc):
    image: NdArray[
        3, 224, 224
    ] = None  # [3, 224, 224] this just mean we know in advance the shape of the tensor
``` 

And that you have a function that takes a contiguous array of images as input (like a deep learning model):

```python
def predict(image: NdArray['batch_size', 3, 224, 224]):
    ...
``` 

Let's create a `DocList` of `ImageDoc`s and pass it to the function:

```python
from docarray import DocList
import numpy as np

docs = DocList[ImageDoc](
    [ImageDoc(image=np.random.rand(3, 224, 224)) for _ in range(10)]
)

predict(np.stack(docs.image))
...
predict(np.stack(docs.image))
```

When you call `docs.image`, `DocList` loops over the ten documents and collects the image attribute of each document in a list. It is similar to doing:

```python
images = []
for doc in docs:
    images.append(doc.image)
```

this means that if you call `docs.image` multiple times, under the hood you will collect the image from each document and stack them several times. This is not optimal.

Let's see how it will work with `DocVec`:

```python
from docarray import DocList
import numpy as np

docs = DocList[ImageDoc](
    [ImageDoc(image=np.random.rand(3, 224, 224)) for _ in range(10)]
)

predict(docs.image)
...
predict(docs.image)
``` 

The first difference is that you don't need to call `np.stack` on `docs.image` because `docs.image` is already a contiguous array.
The second difference is that you just get the column and don't need to create it at each call.

One of the other main differences between both of them is how you can access documents inside them.

If you access a document inside a `DocList` you will get a `BaseDoc` instance, i.e. a document.

If you access a document inside a `DocVec` you will get a document view. A document view is a view of the columnar data structure which
looks and behaves like a `BaseDoc` instance. It is a `BaseDoc` instance but with a different way to access the data.

When you make a change at the view level it will be reflected at the DocVec level:

```python
from docarray import DocVec

docs = DocVec[ImageDoc](
    [ImageDoc(image=np.random.rand(3, 224, 224)) for _ in range(10)]
)

my_doc = docs[0]

assert my_doc.is_view()  # True
``` 

whereas with DocList:

```python
docs = DocList[ImageDoc](
    [ImageDoc(image=np.random.rand(3, 224, 224)) for _ in range(10)]
)

my_doc = docs[0]

assert not my_doc.is_view()  # False
```


!!! Note
    To summarize: you should use `DocVec` when you need to work with contiguous data, and you should use `DocList` when you need to rearrange
    or extend your data.


## Dealing with Optional fields


Both [`DocList`][docarray.array.doc_list.doc_list.DocList] and [`DocVec`][docarray.array.doc_vec.doc_vec.DocVec] support optional fields but they behave differently.

!!! note
    example of optional field
    
    ```python
    from typing import Optional
    from docarray import BaseDoc


    class MyDoc(BaseDoc):
        nested_doc: Optional[BaseDoc]
    ```

!!! note
    Using optional field is slightly different in some case so watch out. But in a nutshell :
    
    For nested BaseDoc 
    * DocList will return a list of document if the field is optional and a DocList if the field is not optional
      * DocVec will return a DocList if all documents are there, or None if all docs are None. No mix of docs and None allowed!
      * DocVec will behave the same with tensor field.


#### DocList with optional Field

Let's take an example to illustrate the exact behavior

```python
from typing import Optional
from docarray.typing import NdArray
import numpy as np


class ImageDoc(BaseDoc):
    tensor: NdArray


class ArticleDoc(BaseDoc):
    image: Optional[ImageDoc]
    title: str
```

In this example `ArticleDoc` has an optional field `image` which is an `ImageDoc`. This means that this field can either
be None or be a `ImageDoc` instance.

Remember that for both DocList and DocVec calling `docs.image` will return a list-like object of all the images of the documents.

For DocList this call will iterate over all the documents and collect the image attribute of each document in a sequence, and for DocVec it will return the already stacked column of the `.image` attribute.

For DocList it will return a list of `Optional[ImageDoc]` instead of a `DocList[ImageDoc]`, this is because the list can contain None and DocList can't.

```python
from docarray import DocList


docs = DocList[ArticleDoc](
    [
        ArticleDoc(image=ImageDoc(tensor=np.ones((3, 224, 224))), title="Hello"),
        ArticleDoc(image=None, title="World"),
    ]
)

assert docs.image == [ImageDoc(tensor=np.ones((3, 224, 224))), None]
```

<<<<<<< HEAD
#### DocVec with optional Field


For DocVec it is a bit different. Indeed, DocVec store the data for each filed as contiguous column. 
This means that DocVec can create a column in only two case: either all the data for a field is None or all the data is not None.
=======
But for DocVec it is a bit different. Indeed, a DocVec stores the data for each filed as contiguous column. 
This means that DocVec can create a column in only two cases: either all the data for a field is None or all the data is not None.
>>>>>>> 4c8eb1a2

For the first case the whole column will just be None. In the second case the column will be a `DocList[ImageDoc]`



```python
from docarray import DocVec

docs = DocVec[ArticleDoc](
    [
        ArticleDoc(image=ImageDoc(tensor=np.zeros((3, 224, 224))), title="Hello")
        for _ in range(10)
    ]
)
assert (docs.image.tensor == np.zeros((3, 224, 224))).all()
``` 

Or it can be None:

```python
docs = DocVec[ArticleDoc]([ArticleDoc(title="Hello") for _ in range(10)])
assert docs.image is None
``` 

But if you try a mix you will get an error:

```python
try:
    docs = DocVec[ArticleDoc](
        [
            ArticleDoc(image=ImageDoc(tensor=np.ones((3, 224, 224))), title="Hello"),
            ArticleDoc(image=None, title="World"),
        ]
    )
except ValueError as e:
    print(e)
``` 

```bash
None is not a <class '__main__.ImageDoc'>
```

--- 

See also:


* [First step](./first_step.md) of the representing section
* API Reference for the [`DocList`][docarray.array.doc_list.doc_list.DocList] class
* API Reference for the [`DocVec`][docarray.array.doc_vec.doc_vec.DocVec] class
* The [Storing](../storing/first_step.md) section on how to store your data 
* The [Sending](../sending/first_step.md) section on how to send your data<|MERGE_RESOLUTION|>--- conflicted
+++ resolved
@@ -508,16 +508,12 @@
 assert docs.image == [ImageDoc(tensor=np.ones((3, 224, 224))), None]
 ```
 
-<<<<<<< HEAD
 #### DocVec with optional Field
 
 
-For DocVec it is a bit different. Indeed, DocVec store the data for each filed as contiguous column. 
-This means that DocVec can create a column in only two case: either all the data for a field is None or all the data is not None.
-=======
-But for DocVec it is a bit different. Indeed, a DocVec stores the data for each filed as contiguous column. 
+
+For DocVec it is a bit different. Indeed, a DocVec stores the data for each filed as contiguous column. 
 This means that DocVec can create a column in only two cases: either all the data for a field is None or all the data is not None.
->>>>>>> 4c8eb1a2
 
 For the first case the whole column will just be None. In the second case the column will be a `DocList[ImageDoc]`
 
