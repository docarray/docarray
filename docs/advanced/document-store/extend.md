# Add New Document Store

DocumentArray can be easily extended to support new Document Store. As we have seen in the previous chapters, a document store can be a SQL/NoSQL/vector database, or even an in-memory data structure. 

For DocArray, the motivation of on-boarding a new store is often:
- having persistence that better fits to the use case;
- pulling from an existing data source;
- supporting advanced query languages, e.g. nearest-neighbor retrieval.

For the database vendor, the motivation is often:
- having a powerful, well-designed and well-maintained Python client for your document store;
- plugging your document store into Jina AI ecosystems (e.g. Jina, Hub, CLIP-as-service, Finetuner, etc.) and making synergy with Jina AI.

After the extension, users can enjoy convenient and powerful DocumentArray API on top of your document store. It promises the same user experience just like using a regular DocumentArray, no extra learning is required.

This chapter gives you a walk-through on how to add a new document store. To be specific, in this chapter we are extending DocumentArray to support a new document store called `mydocstore`. The final usage would look like the following:

```python
from docarray import DocumentArray

da = DocumentArray(storage='mydocstore', config={...})
```

Let's get started!

## Step 1: create the folder

Go to `docarray/array/storage` folder, create a sub-folder for your document store. Let's call it `mydocstore`. You will need to create four empty files in that folder:

```{code-block} 
---
emphasize-lines: 8-13
---
README.md
docarray
    |
    |--- array
            |
            |--- storage
                    |
                    |--- mydocstore
                            |
                            |--- __init__.py
                            |--- getsetdel.py
                            |--- seqlike.py
                            |--- backend.py
```

These four files consist of necessary interface for making the extension work on DocumentArray. Additionally, if your 
storage backend supports approximate nearest-neighbor search, you can include another file 'find.py'.

## Step 2: implement `getsetdel.py` 

Your `getsetdel.py` should look like the following:

```python
from docarray.array.storage.base.getsetdel import BaseGetSetDelMixin
from docarray import Document


class GetSetDelMixin(BaseGetSetDelMixin):
    def _get_doc_by_id(self, _id: str) -> 'Document':
        # to be implemented
        ...

    def _del_doc_by_id(self, _id: str):
        # to be implemented
        ...

    def _set_doc_by_id(self, _id: str, value: 'Document'):
        # to be implemented
        ...

    def _load_offset2ids(self):
        # to be implemented
        ...

    def _save_offset2ids(self):
        # to be implemented
        ...
```

You will need to implement the above five functions, which correspond to the logics of get/set/delete items via a string `.id`. They are essential to ensure DocumentArray works.

Note that DocumentArray maintains an `offset2ids` mapping to allow a list-like behaviour. This mapping is 
inherited from the `BaseGetSetDelMixin`. Therefore, you need to implement methods to persist this mapping, in case you 
want to also persist the ordering of Documents inside the storage. Considered the performance cost brought by list-like
structure implemented by Offset2id, you can disable this feature by passing a flag when constructing the backend.
After so, the Offset2id will become a shell and do nothing. Then in the `getsetdel.py` you can construct the _offset2ids 
member variable by passing list_like flag as follows:

```Python
    def _load_offset2ids(self):
        if self._list_like:
            ids = self._get_offset2ids_meta()
            self._offset2ids = Offset2ID(ids, list_like=self._list_like)
        else:
            self._offset2ids = Offset2ID([], list_like=self._list_like)
```

Keep in mind that `_del_doc_by_id` and `_set_doc_by_id` **must not** update `offset2ids`, we handle that for you in an 
upper level. Also, make sure that `_set_doc_by_id` performs an **upsert operation** and removes the old ID (`_id`) in case 
`value.id` is different from `_id`.


```{tip}
Let's call the above five functions as **the essentials**.

If you aim for high performance, it is recommeneded to implement other methods *without* leveraging your essentials. They are: `_get_docs_by_ids`, `_del_docs_by_ids`, `_clear_storage`, `_set_doc_value_pairs`, `_set_doc_value_pairs_nested`, `_set_docs_by_ids`. One can get their full signatures from {class}`~docarray.array.storage.base.getsetdel.BaseGetSetDelMixin`. These functions define more fine-grained get/set/delete logics that are frequently used in DocumentArray. 

Implementing them is fully optional, and you can only implement some of them not all of them. If you are not implementing them, those methods will use a generic-but-slow version that is based on your five essentials.
```

```{seealso}
As a reference, you can check out how we implement for SQLite, check out {class}`~docarray.array.storage.sqlite.getsetdel.GetSetDelMixin`.
```

## Step 3: implement `seqlike.py`

Your `seqlike.py` should look like the following:

```python
from typing import Iterable, Iterator, Union, TYPE_CHECKING
from docarray.array.storage.base.seqlike import BaseSequenceLikeMixin

if TYPE_CHECKING:
    from docarray import Document


class SequenceLikeMixin(BaseSequenceLikeMixin):
    def __eq__(self, other):
        ...

    def __contains__(self, x: Union[str, 'Document']):
        ...

    def __repr__(self):
        ...

    def __add__(self, other: Union['Document', Iterable['Document']]):
        ...

    def insert(self, index: int, value: 'Document'):
        # Optional. By default, this will add a new item and update offset2id
        # if you want to customize this, make sure to handle offset2id
        ...

    def _append(self, value: 'Document'):
        # Optional. Override this if you have a better implementation than inserting at the last position
        ...

    def _extend(self, values: Iterable['Document']) -> None:
        # Optional. Override this if you have better implementation than appending one by one
        ...

    def __len__(self):
        # Optional. By default, this will rely on offset2id to get the length
        ...

    def __iter__(self) -> Iterator['Document']:
        # Optional. By default, this will rely on offset2id to iterate
        ...
```

Most of the interfaces come from Python standard [MutableSequence](https://docs.python.org/3/library/collections.abc.html#collections.abc.MutableSequence).

```{seealso}
As a reference, to see how we implement for SQLite, check out {class}`~docarray.array.storage.sqlite.seqlike.SequenceLikeMixin`.
```

For the reason to support the list-like feature, the list-like APIs should do flag checking only when the offset2id structure is called as follows:
```python
def _extend(self, docs: Iterable['Document']):
    da = DocumentArray(docs)
    for batch_of_docs in da.batch(self._config.batch_size):
        self._upload_batch(batch_of_docs)
        if self._list_like:
            self._offset2ids.extend(batch_of_docs[:, 'id'])
```

## Step 4: implement `backend.py`

Your `backend.py` should look like the following:

```python
from typing import Optional, TYPE_CHECKING, Union, Dict
from dataclasses import dataclass

from docarray.array.storage.base.backend import BaseBackendMixin

if TYPE_CHECKING:
    from docarray.typing import (
        DocumentArraySourceType,
    )


@dataclass
class MyDocStoreConfig:
    config1: str
    config2: str
    config3: Dict
    ...


class BackendMixin(BaseBackendMixin):
    def _init_storage(
        self,
        _docs: Optional['DocumentArraySourceType'] = None,
        config: Optional[Union[MyDocStoreConfig, Dict]] = None,
        **kwargs
    ):
        super()._init_storage(_docs, config, **kwargs)
        ...

    def _ensure_unique_config(
        self,
        config_root: dict,
        config_subindex: dict,
        config_joined: dict,
        subindex_name: str,
    ) -> dict:
        ...  # ensure unique identifiers here
        return config_joined
```

`MyDocStoreConfig` is a dataclass for containing the configs. You can expose arguments of your document store to this data class and allow users to customize them. In `init_storage` function, you need to parse `config` either from `MyDocStoreConfig` object or a `Dict`.

The `list-like` flag is passed into the config file as follows:
```python
@dataclass
class MyDocStoreConfig:
    config1: str
    config2: str
<<<<<<< HEAD
    list - like: True
=======
    list_like: bool
>>>>>>> 74a74a9f
    config3: Dict
    ...
```
By default, it is set to be `True`. 

`_init_storage` is a very important function to be called during the DocumentArray construction.
You will need to handle different construction & copy behaviors in this function.

`_ensure_unique_config` is needed to support DocArray's subindex feature.
A subindex inherits its configuration from the root index, unless a field of the configuration is explicitly provided to the subindex.
Usually however, each table in a database has to have a unique identifier (e.g. 'name', 'table_name', 'data_path', etc.).
In order to avoid clashes you need to make sure that this identifier is actually unique between parent und subindices, despite the inheritance of configurations.


```{seealso}
As a reference, you can check out how we implement for SQLite here: {class}`~docarray.array.storage.sqlite.backend.BackendMixin`.
```

## Step 5: implement `find.py`
If your storage backend supports approximate nearest neighbor search, you can allow users to use this feature within 
docarray. To do so, add a `find.py` file that looks like the following:

```python
from typing import TYPE_CHECKING, TypeVar, List, Union

if TYPE_CHECKING:
    import numpy as np

    # Define the expected input type that your ANN search supports
    MyDocumentStoreArrayType = TypeVar('MyDocumentStoreArrayType', np.ndarray, ...)


class FindMixin:
    def _find_similar_vectors(
        self, query: 'MyDocumentStoreArrayType', limit=10
    ) -> 'DocumentArray':
        """Expects a MyDocumentStoreArrayType vector query and should return a DocumentArray of results retrieved from
        the storage backend"""
        ...

    def _find(
        self, query: 'ElasticArrayType', limit: int = 10, **kwargs
    ) -> Union['DocumentArray', List['DocumentArray']]:
        """Returns `limit` approximate nearest neighbors given a batch of input queries.
        If the query is a single query, should return a DocumentArray, otherwise a list of DocumentArrays containing
        the closest Documents for each query.
        """
        ...
```


## Step 6: summarize everything in `__init__.py`.

Your `__init__.py` should look like the following:

```python
from abc import ABC

from .backend import BackendMixin, MyDocStoreConfig
from .getsetdel import GetSetDelMixin
from .seqlike import SequenceLikeMixin

__all__ = ['StorageMixins', 'MyDocStoreConfig']


class StorageMixins(BackendMixin, GetSetDelMixin, SequenceLikeMixin, ABC):
    ...
```

Just copy-paste it will do the work.

If you have implemented a `find.py` module, make sure to also inherit the `FindMixin`:
```python
class StorageMixins(FindMixin, BackendMixin, GetSetDelMixin, SequenceLikeMixin, ABC):
    ...
```

## Step 7: subclass from `DocumentArray`

Create a file `mydocstore.py` under `docarray/array/`

```{code-block}
---
emphasize-lines: 6
---
README.md
docarray
    |
    |--- array
            |
            |--- mydocstore.py
            |--- storage
                    |
                    |--- mydocstore
                            |
                            |--- __init__.py
                            |--- getsetdel.py
                            |--- seqlike.py
                            |--- backend.py
```

The file content should look like the following:

```python
from .document import DocumentArray

from .storage.mydocstore import StorageMixins, MyDocStoreConfig

__all__ = ['MyDocStoreConfig', 'DocumentArrayMyDocStore']


class DocumentArrayMyDocStore(StorageMixins, DocumentArray):
    def __new__(cls, *args, **kwargs):
        return super().__new__(cls)
```


## Step 8: add entrypoint to `DocumentArray`

We are almost there! Now we need to add the entrypoint to `DocumentArray` constructor to allow user to use the `mydocstore` backend as follows:

```python
from docarray import DocumentArray

da = DocumentArray(storage='mydocstore')
```

Go to `docarray/array/document.py` and add `mydocstore` there:

```{code-block} python
---
emphasize-lines: 7-10
---
class DocumentArray(AllMixins, BaseDocumentArray):
    
    ...
    
    def __new__(cls, *args, storage: str = 'memory', **kwargs) -> 'DocumentArrayLike':
        if cls is DocumentArray:
            if storage == 'mydocstore':
                from .mydocstore import DocumentArrayMyDocStore

                instance = super().__new__(DocumentArrayMyDocStore)
            elif storage == 'memory':
                from .memory import DocumentArrayInMemory
                ...  
```

Done! Now you should be able to use it like `DocumentArrayMyDocStore`!

## On pull request: add tests and type-hint

Welcome to contribute your extension back to DocArray. You will need to include `DocumentArrayMyDocStore` in at least the following tests:

```text
tests/unit/array/test_advance_indexing.py
tests/unit/array/test_sequence.py
tests/unit/array/test_construct.py
```

Please also add `@overload` type hint to `docarray/array/document.py`.

```python
class DocumentArray(AllMixins, BaseDocumentArray):
    ...

    @overload
    def __new__(
        cls,
        _docs: Optional['DocumentArraySourceType'] = None,
        storage: str = 'mydocstore',
        config: Optional[Union['MyDocStoreConfig', Dict]] = None,
    ) -> 'DocumentArrayMyDocStore':
        """Create a MyDocStore-powered DocumentArray object."""
        ...
```

Now you are ready to commit the contribution and open a pull request. <|MERGE_RESOLUTION|>--- conflicted
+++ resolved
@@ -231,11 +231,7 @@
 class MyDocStoreConfig:
     config1: str
     config2: str
-<<<<<<< HEAD
-    list - like: True
-=======
     list_like: bool
->>>>>>> 74a74a9f
     config3: Dict
     ...
 ```
