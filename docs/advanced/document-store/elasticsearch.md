--- conflicted
+++ resolved
@@ -127,7 +127,7 @@
 ```python
 from docarray import DocumentArray, Document
 
-da = DocumentArray(storage= 'elasticsearch', config={'n_dim': 2, 'index_text': True})
+da = DocumentArray(storage='elasticsearch', config={'n_dim': 2, 'index_text': True})
 da.extend(
     [
         Document(id='1', text='Person eating'),
@@ -137,7 +137,7 @@
 )
 
 pizza_docs = da.find('pizza')
-pizza_docs[:,'text']
+pizza_docs[:, 'text']
 ```
 will print
 ```text
@@ -153,8 +153,9 @@
 ```python
 from docarray import DocumentArray, Document
 
-da = DocumentArray(storage= 'elasticsearch', 
-                   config={'n_dim': 32,'tag_indices':['food_type', 'price']})
+da = DocumentArray(
+    storage='elasticsearch', config={'n_dim': 32, 'tag_indices': ['food_type', 'price']}
+)
 da.extend(
     [
         Document(
@@ -182,7 +183,7 @@
 )
 
 results = da.find('cheap', index='price')
-print(results[:,'tags__price'])
+print(results[:, 'tags__price'])
 ```
 
 will print
@@ -195,20 +196,6 @@
 
 The following configs can be set:
 
-<<<<<<< HEAD
-| Name         | Description                                                                                           | Default                 |
-|--------------|-------------------------------------------------------------------------------------------------------|-------------------------|
-| `hosts`      | Hostname of the Elasticsearch server                                                                  | `http://localhost:9200` |
-| `es_config`  | Other ES configs in a Dict and pass to `Elasticsearch` client constructor, e.g. `cloud_id`, `api_key` | None                    |
-| `index_name` | Elasticsearch index name; the class name of Elasticsearch index object to set this DocumentArray      | None                    |
-| `n_dim`      | Dimensionality of the embeddings                                                                      | None                    |
-| `distance`   | Similarity metric in Elasticsearch                                                                    | `cosine`                |
-| `index_text` | Boolean flag indicating whether to index `.text` or not                                               | False                   |
-| `tag_indices`| List of tags to index                                                                                 | False                   |
-| `batch_size` | Batch size used to handle storage refreses/updates                                                    | 64                      |
-
-
-=======
 | Name              | Description                                                                                           | Default                                                 |
 |-------------------|-------------------------------------------------------------------------------------------------------|---------------------------------------------------------|
 | `hosts`           | Hostname of the Elasticsearch server                                                                  | `http://localhost:9200`                                 |
@@ -218,9 +205,11 @@
 | `distance`        | Similarity metric in Elasticsearch                                                                    | `cosine`                                                |
 | `ef_construction` | The size of the dynamic list for the nearest neighbors.                                               | `None`, defaults to the default value in ElasticSearch* |
 | `m`               | Similarity metric in Elasticsearch                                                                    | `None`, defaults to the default value in ElasticSearch* |
+| `index_text`      | Boolean flag indicating whether to index `.text` or not                                               | False                                                   |
+| `tag_indices`     | List of tags to index                                                                                 | False                                                   |
+| `batch_size`      | Batch size used to handle storage refreshes/updates                                                   | 64                                                      |
 
 *You can read more about HNSW parameters and their default values [here](https://www.elastic.co/guide/en/elasticsearch/reference/current/dense-vector.html#dense-vector-params)
->>>>>>> 5069dc99
 
 ```{tip}
 Note that it is plural `hosts` not `host`, to comply with Elasticsearch client's interface.
