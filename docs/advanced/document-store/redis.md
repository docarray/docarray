--- conflicted
+++ resolved
@@ -168,35 +168,13 @@
     },
 )
 
-<<<<<<< HEAD
-da.extend(
-    [
-        Document(
-            id=f'{i}',
-            embedding=i * np.ones(n_dim),
-            tags={'price': i, 'color': 'blue', 'stock': int(i % 2 == 0)},
-        )
-        for i in range(10)
-    ]
-)
-da.extend(
-    [
-        Document(
-            id=f'{i+10}',
-            embedding=i * np.ones(n_dim),
-            tags={'price': i, 'color': 'red', 'stock': int(i % 2 == 0)},
-        )
-        for i in range(10)
-    ]
-)
-=======
 with da:
     da.extend(
         [
             Document(
                 id=f'{i}',
                 embedding=i * np.ones(n_dim),
-                tags={'price': i, 'color': 'blue', 'stock': i % 2 == 0},
+                tags={'price': i, 'color': 'blue', 'stock': int(i % 2 == 0)},
             )
             for i in range(10)
         ]
@@ -206,12 +184,11 @@
             Document(
                 id=f'{i+10}',
                 embedding=i * np.ones(n_dim),
-                tags={'price': i, 'color': 'red', 'stock': i % 2 == 0},
+                tags={'price': i, 'color': 'red', 'stock': int(i % 2 == 0)},
             )
             for i in range(10)
         ]
     )
->>>>>>> c687dbe6
 
 print('\nIndexed price, color and stock:\n')
 for doc in da:
