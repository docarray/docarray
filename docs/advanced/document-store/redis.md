--- conflicted
+++ resolved
@@ -146,15 +146,7 @@
     storage='redis',
     config={
         'n_dim': n_dim,
-<<<<<<< HEAD
-        'columns': [
-            ('price', 'int'),
-            ('color', 'str'),
-            ('stock', 'bool'),
-        ],
-=======
-        'columns': {'price': 'int', 'color': 'str'},
->>>>>>> 404b9731
+        'columns': {'price': 'int', 'color': 'str', 'stock': 'bool'},
         'flush': True,
         'distance': 'L2',
     },
