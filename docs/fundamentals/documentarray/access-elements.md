(access-elements)=
# Access Documents

This is probably my favorite chapter so far. Readers come to this far may ask: okay you re-implement Python List coin it as DocumentArray, what's the big deal?

If it is just a `list` and you can only access elements via `[1]`, `[-1]`, `[1:3]`, then it is no big deal. However, DocumentArray offers much more than simple indexing. It allows you to fully exploit the rich & nested data structure of Document in an easy and efficient way. 

The table below summarizes all indexing routines that DocumentArray supports. You can use them to **get, set, and delete** items in DocumentArray.

<<<<<<< HEAD
| Indexing routine          | Example                                                                      | Return        |
|---------------------------|------------------------------------------------------------------------------|---------------|
| by integer                | `da[1]`, `da[-1]`                                                            | Document      |
| by integers               | `da[1,2,3]`                                                                  | DocumentArray |
| by slice                  | `da[1:10:2]`, `da[5:]`                                                       | DocumentArray |
| by `id`                   | `da['a04633546e6211ec8ad31e008a366d49']`                                     | Document      |
| by `id`s                  | `da['a04633546e6211ec8ad31e008a366d49', 'af7923406e6211ecbc811e008a366d49']` | DocumentArray |
| by boolean mask           | `da[True, False, True, False] `                                              | DocumentArray |
| by Ellipsis               | `da[...]`                                                                    | DocumentArray |
| by nested structure       | `da['@cm,m,c']`, `da['@c[1:3]m']`, `da['@r[1]m[2]']`                         | DocumentArray |
| by multi modal attributes | `da['@r.[attribute]']`, `da['@r.[attr1, attr2, attr3]']`                     | DocumentArray |
=======
| Indexing routine                        | Example                                                                      | Return        |
|-----------------------------------------|------------------------------------------------------------------------------|---------------|
| by integer                              | `da[1]`, `da[-1]`                                                            | Document      |
| by integers                             | `da[1,2,3]`                                                                  | DocumentArray |
| by slice                                | `da[1:10:2]`, `da[5:]`                                                       | DocumentArray |
| by `id`                                 | `da['a04633546e6211ec8ad31e008a366d49']`                                     | Document      |
| by `id`s                                | `da['a04633546e6211ec8ad31e008a366d49', 'af7923406e6211ecbc811e008a366d49']` | DocumentArray |
| by boolean mask                         | `da[True, False, True, False] `                                              | DocumentArray |
| by Ellipsis                             | `da[...]`                                                                    | DocumentArray |
| by nested structure                     | `da['@cm,m,c']`, `da['@c1:3m']`                                              | DocumentArray |
| [by multimodal field](../../dataclass/) | `da['@.[banner]']`, `da['@.[banner].[image, summary]']`                      | DocumentArray |
>>>>>>> 510dfc93

Sounds exciting? Let's continue then.

````{tip}
Most of the examples below only show getting Documents for the sake of clarity. Note that you can always use the same syntax for get/set/delete Documents. For example,

```python
da = DocumentArray(...)

da[index]
da[index] = Document(...)
da[index] = DocumentArray(...)
del da[index]
```

````

## Basic indexing

Basic indexing such as by the integer offset, the slices are so common that I don't think we need more words. You can just use it as in Python List.

```python
from docarray import DocumentArray

da = DocumentArray.empty(100)

da[0]
da[-1]
da[1:5]
da[1:100:10]
```

```text
<Document ('id',) at 834f14666e6511ec8e331e008a366d49>
<Document ('id',) at 834f32846e6511ec8e331e008a366d49>
<DocumentArray (length=4) at 4883468432>
<DocumentArray (length=10) at 4883468432>
```

## Index by Document `id`

A more interesting one is selecting Documents by their `id`. 

```python
from docarray import DocumentArray

da = DocumentArray.empty(100)

print(da[0].id, da[1].id)
```

```text
7e27fa246e6611ec9a441e008a366d49 
7e27fb826e6611ec9a441e008a366d49
```

```python
print(da['7e27fa246e6611ec9a441e008a366d49'])
print(da['7e27fa246e6611ec9a441e008a366d49', '7e27fb826e6611ec9a441e008a366d49'])
```

```text
<Document ('id',) at 99851c7a6e6611ecba351e008a366d49>
<DocumentArray (length=2) at 4874066256>
```

No need to worry about efficiency here, it is `O(1)`.

Based on the same technique, one can check if a Document is inside a DocumentArray via Python `in` syntax:

```python
from docarray import DocumentArray, Document

da = DocumentArray.empty(10)

da[0] in da
Document() in da
```

```text
True
False
```


## Index by boolean mask

You can use a boolean mask to select Documents. This becomes useful when you want to update or filter our certain Documents:

```python
from docarray import DocumentArray

da = DocumentArray.empty(100)
mask = [True, False] * 50

del da[mask]

print(da)
```

```text
<DocumentArray (length=50) at 4513619088>
```

Note that if the length of the boolean mask is smaller than the length of a DocumentArray, then the remaining part is padded to `False`. 

(path-string)=
## Index by nested structure

From early chapter, we already know {ref}`Document can be nested<recursive-nested-document>`. DocumentArray provides very easy way to traverse over the nested structure and select Documents. All you need to do is following the syntax below:

```python
da['@path1,path2,path3']
```

- The path-string must starts with `@`.
- Multiple paths are separated by comma `,`.
- A path represents the route from the top-level Documents to the destination. You can use `c` to select chunks, `cc` to select chunks of the chunks, `m` to select matches, `mc` to select matches of the chunks, `r` to select the top-level Documents.
- A path can only go deep, not go back. You can use comma `,` to start a new path from the very top-level.
- Optionally, you can specify a slice or offset at each level, for example, `r[-1]m[:3]` will select the first 3 matches of the last root document.

Let's practice a bit. First construct a DocumentArray with nested Documents:

```python
from docarray import DocumentArray

da = DocumentArray().empty(3)
for d in da:
    d.chunks = DocumentArray.empty(2)
    d.matches = DocumentArray.empty(2)

da.summary()
```

```text
                    Documents Summary                    
                                                         
  Length                    3                            
  Homogenous Documents      True                         
  Has nested Documents in   ('chunks', 'matches')        
  Common Attributes         ('id', 'chunks', 'matches')  
                                                         
                        Attributes Summary                        
                                                                  
  Attribute   Data type         #Unique values   Has empty value  
 ──────────────────────────────────────────────────────────────── 
  chunks      ('ChunkArray',)   3                False            
  id          ('str',)          3                False            
  matches     ('MatchArray',)   3                False  
```

This simple DocumentArray contains 3 Documents, each of which contains 2 matches and 2 chunks. Let's plot one of them.

```text
 <Document ('id', 'chunks', 'matches') at 2f94c1426ee511ecbb491e008a366d49>
    └─ matches
          ├─ <Document ('id', 'adjacency') at 2f94cd9a6ee511ecbb491e008a366d49>
          └─ <Document ('id', 'adjacency') at 2f94cdfe6ee511ecbb491e008a366d49>
    └─ chunks
          ├─ <Document ('id', 'parent_id', 'granularity') at 2f94c4086ee511ecbb491e008a366d49>
          └─ <Document ('id', 'parent_id', 'granularity') at 2f94c46c6ee511ecbb491e008a366d49>
```

That's still too much information, let's minimize it.

```{figure} images/docarray-index-example.svg
:width: 10%
```

Now let's use the red circle to depict our intended selection. Here is what you can with the path-syntax:

```{figure} images/docarray-index-example-full1.svg
```

```python
print(da['@m'])
print(da['@c'])
print(da['@c,m'])
print(da['@c,m,r'])
```

```text
<DocumentArray (length=6) at 4912623312>
<DocumentArray (length=6) at 4905929552>
<DocumentArray (length=12) at 4913359824>
<DocumentArray (length=15) at 4912623312>
```

Let's now consider a deeper nested structure and use the path syntax to select Documents.

```{figure} images/docarray-index-example-full2.svg
```

Last but not the least, you can use integer, or integer slice to restrict the selection.
```{figure} images/docarray-index-example-full3.svg
:width: 60%
```

This can be useful when you want to get top matches of all matches from all Documents, e.g.:

```python
da['@m[:5]']
```

You can add space in the path-string for a better readability.

## Index by multi-modal attributes
In case you define a multi-modal Document schema and you create a DocumentArray of multi-modal Documents, you can 
select attributes inside each Document:

```python
from docarray import Document, DocumentArray
from docarray.dataclasses.types import dataclass, Text, Image


@dataclass
class MultiModalDocument:
    text: Text
    image: Image


da = DocumentArray(
    [
        Document(MultiModalDocument(text='cat', image='cat.jpg')),
        Document(MultiModalDocument(text='dog', image='dog.jpg')),
        Document(MultiModalDocument(text='bird', image='bird.jpg')),
    ]
)

# plot images
da['@r.[image]'].plot_image_sprites()

# print text attributes
for text_doc in da['@r.[text]']:
    print(text_doc.text)

# select both attributes
da['@r.[image, text]'].summary()

# select attributes of the Documents at a given postion
da['@r[1].[text]'].summary()
```

```{seealso}
To learn more about multi-modal Documents support in DocArray, checkout the {ref}`dataclass` section.
```

## Index by flatten

What if I just want a flat DocumentArray without all nested structure, can I select all Documents regardless their nested structure?

Yes! Simply use ellipsis literal as the selector `da[...]`:

```python
from docarray import DocumentArray

da = DocumentArray().empty(3)
for d in da:
    d.chunks = DocumentArray.empty(2)
    d.matches = DocumentArray.empty(2)

da[...].summary()
```

```text
                           Documents Summary                           
                                                                       
  Length                           15                                  
  Homogenous Documents             False                               
  6 Documents have attributes      ('id', 'parent_id', 'granularity')  
  6 Documents have attributes      ('id', 'adjacency')                 
  3 Documents have one attribute   ('id',)                             
                                                                       
                      Attributes Summary                      
                                                              
  Attribute     Data type   #Unique values   Has empty value  
 ──────────────────────────────────────────────────────────── 
  adjacency     ('int',)    2                False            
  granularity   ('int',)    2                False            
  id            ('str',)    15               False            
  parent_id     ('str',)    4                False 
```

Note that there is no `chunks` and `matches` in any of the Document from `da[...]` anymore. They are all flattened.

Documents in `da[...]` are in the chunks-and-depth-first order, i.e depth-first traversing to all chunks and then to all matches.


## Other Handy Helpers

### Batching


```{tip}
To batch and process DocumentArray in parallel in a non-blocking way, please use {meth}`~docarray.array.mixins.parallel.ParallelMixin.map_batch` and refer to {ref}`map-batch`.
```

One can batch a large DocumentArray into small ones via {meth}`~docarray.array.mixins.group.GroupMixin.batch`. This is useful when a DocumentArray is too big to process at once.

```python
from docarray import DocumentArray

da = DocumentArray.empty(1000)

for b_da in da.batch(batch_size=256):
    print(b_da)
```

```text
<DocumentArray (length=256) at 4887691536>
<DocumentArray (length=256) at 4887691600>
<DocumentArray (length=256) at 4887691408>
<DocumentArray (length=232) at 4887691536>
```

### Sampling

```python
from docarray import DocumentArray

da = DocumentArray.empty(1000).sample(10)
``` 

```text
<DocumentArray (length=10) at 4887691536>
```


### Shuffling

Shuffling a DocumentArray inplace:

```python
from docarray import DocumentArray

da = DocumentArray.empty(1000)
da.shuffle()
```

### Splitting by `.tags`

One can split a DocumentArray into multiple DocumentArrays according to the tag value (stored in `tags`) of each Document.
It returns a Python `dict` where Documents with the same `tag` value are grouped together in a new DocumentArray, with their orders preserved from the original DocumentArray.

```python
from docarray import Document, DocumentArray

da = DocumentArray(
    [
        Document(tags={'category': 'c'}),
        Document(tags={'category': 'c'}),
        Document(tags={'category': 'b'}),
        Document(tags={'category': 'a'}),
        Document(tags={'category': 'a'}),
    ]
)

rv = da.split_by_tag(tag='category')
```

```text
{'c': <DocumentArray (length=2) at 4869273936>, 
 'b': <DocumentArray (length=1) at 4876081680>, 
 'a': <DocumentArray (length=2) at 4876735056>}
```


## What's next?

Now we know how to select Documents from DocumentArray, next we learn how to {ref}`select attributes from DocumentArray<bulk-access>`. Spoiler alert, it follows the same syntax. <|MERGE_RESOLUTION|>--- conflicted
+++ resolved
@@ -7,19 +7,6 @@
 
 The table below summarizes all indexing routines that DocumentArray supports. You can use them to **get, set, and delete** items in DocumentArray.
 
-<<<<<<< HEAD
-| Indexing routine          | Example                                                                      | Return        |
-|---------------------------|------------------------------------------------------------------------------|---------------|
-| by integer                | `da[1]`, `da[-1]`                                                            | Document      |
-| by integers               | `da[1,2,3]`                                                                  | DocumentArray |
-| by slice                  | `da[1:10:2]`, `da[5:]`                                                       | DocumentArray |
-| by `id`                   | `da['a04633546e6211ec8ad31e008a366d49']`                                     | Document      |
-| by `id`s                  | `da['a04633546e6211ec8ad31e008a366d49', 'af7923406e6211ecbc811e008a366d49']` | DocumentArray |
-| by boolean mask           | `da[True, False, True, False] `                                              | DocumentArray |
-| by Ellipsis               | `da[...]`                                                                    | DocumentArray |
-| by nested structure       | `da['@cm,m,c']`, `da['@c[1:3]m']`, `da['@r[1]m[2]']`                         | DocumentArray |
-| by multi modal attributes | `da['@r.[attribute]']`, `da['@r.[attr1, attr2, attr3]']`                     | DocumentArray |
-=======
 | Indexing routine                        | Example                                                                      | Return        |
 |-----------------------------------------|------------------------------------------------------------------------------|---------------|
 | by integer                              | `da[1]`, `da[-1]`                                                            | Document      |
@@ -29,9 +16,8 @@
 | by `id`s                                | `da['a04633546e6211ec8ad31e008a366d49', 'af7923406e6211ecbc811e008a366d49']` | DocumentArray |
 | by boolean mask                         | `da[True, False, True, False] `                                              | DocumentArray |
 | by Ellipsis                             | `da[...]`                                                                    | DocumentArray |
-| by nested structure                     | `da['@cm,m,c']`, `da['@c1:3m']`                                              | DocumentArray |
+| by nested structure                     | `da['@cm,m,c']`, `da['@c1:3m']`, `da['@r[1]m[2]']`                           | DocumentArray |
 | [by multimodal field](../../dataclass/) | `da['@.[banner]']`, `da['@.[banner].[image, summary]']`                      | DocumentArray |
->>>>>>> 510dfc93
 
 Sounds exciting? Let's continue then.
 
@@ -237,47 +223,6 @@
 ```
 
 You can add space in the path-string for a better readability.
-
-## Index by multi-modal attributes
-In case you define a multi-modal Document schema and you create a DocumentArray of multi-modal Documents, you can 
-select attributes inside each Document:
-
-```python
-from docarray import Document, DocumentArray
-from docarray.dataclasses.types import dataclass, Text, Image
-
-
-@dataclass
-class MultiModalDocument:
-    text: Text
-    image: Image
-
-
-da = DocumentArray(
-    [
-        Document(MultiModalDocument(text='cat', image='cat.jpg')),
-        Document(MultiModalDocument(text='dog', image='dog.jpg')),
-        Document(MultiModalDocument(text='bird', image='bird.jpg')),
-    ]
-)
-
-# plot images
-da['@r.[image]'].plot_image_sprites()
-
-# print text attributes
-for text_doc in da['@r.[text]']:
-    print(text_doc.text)
-
-# select both attributes
-da['@r.[image, text]'].summary()
-
-# select attributes of the Documents at a given postion
-da['@r[1].[text]'].summary()
-```
-
-```{seealso}
-To learn more about multi-modal Documents support in DocArray, checkout the {ref}`dataclass` section.
-```
 
 ## Index by flatten
 
