--- conflicted
+++ resolved
@@ -2,22 +2,16 @@
 
 # Query by Conditions
 
-<<<<<<< HEAD
 You can use {meth}`~docarray.array.mixins.find.FindMixin.find` to select Documents from a DocumentArray based the
 conditions specified in a `query` object. You can use `da.find(query)` to filter Documents and get nearest neighbors
 from `da`:
 
 - To filter Documents, the `query` object is a Python dictionary object that defines the filtering conditions using
   a [MongoDB](https://docs.mongodb.com/manual/reference/operator/query/)-like query language.
-- To find nearest neighbours, the `query` object needs to be a NdArray-like, a Document, or a DocumentArray object that
+- To find nearest neighbors, the `query` object needs to be a NdArray-like, a Document, or a DocumentArray object that
   defines embedding. You can also use `.match()` function for this purpose, and there is a minor interface difference
   between these two functions, which is described {ref}`in the next chapter<match-documentarray>`.
-=======
-You can use {meth}`~docarray.array.mixins.find.FindMixin.find` to select Documents from a DocumentArray based on conditions specified in a `query` object.
-
-- To filter Documents, the `query` object is a Python dictionary object that defines the filtering conditions using a [MongoDB](https://docs.mongodb.com/manual/reference/operator/query/)-like query language.
-- To find nearest neighbors, the `query` object needs to be an ndarray-like, Document, or DocumentArray that defines embedding(s). You can also use the `.match()` function for this purpose, and there's a minor interface difference between these two functions which is covered {ref}`in the next chapter<match-documentarray>`.
->>>>>>> 622e33fd
+
 
 ```{admonition} filter query syntax
 :class: note
@@ -94,12 +88,9 @@
 { <field1>: { <operator1>: <value1> }, ... }
 ```
 
-<<<<<<< HEAD
-Here `field1` is {ref}`any field name<doc-fields>` of a Document object. To access nested fields, you can use the dunder
-expression. For example, `tags__timestamp` is to access `doc.tags['timestamp']` field.
-=======
-Here `field1` is {ref}`any field name<doc-fields>` of a Document object.  To access nested fields, you can use the dunder expression. For example, `tags__timestamp` accesses the `doc.tags['timestamp']` field.
->>>>>>> 622e33fd
+
+Here `field1` is {ref}`any field name<doc-fields>` of a Document object. To access nested fields, you can use the dunder expression.
+For example, `tags__timestamp` accesses the `doc.tags['timestamp']` field.
 
 `value1` can be either a user given Python object, or a substitution field with curly bracket `{field}`
 
@@ -187,12 +178,9 @@
 ]
 ```
 
-<<<<<<< HEAD
-Besides using a predefined value, you can also use a substitution with `{field}`, notice the curly brackets there. For
-example,
-=======
+
 Beside using a predefined value, you can also use a substitution with `{field}`. Notice those curly braces. For example:
->>>>>>> 622e33fd
+
 
 ```python
 r = da.find({'tags__h': {'$gt': '{tags__w}'}})
@@ -216,11 +204,9 @@
 
 ## Combine multiple conditions
 
-<<<<<<< HEAD
-You can combine multiple conditions using the following operators
-=======
+
 You can combine multiple conditions using the following operators:
->>>>>>> 622e33fd
+
 
 | Boolean Operator | Description                                        |
 |------------------|----------------------------------------------------|
