from typing import Optional, TypeVar

from docarray.base_document import BaseDocument
from docarray.documents import Audio
from docarray.typing import AnyEmbedding, AnyTensor
from docarray.typing.tensor.video.video_tensor import VideoTensor
from docarray.typing.url.video_url import VideoUrl

T = TypeVar('T', bound='Video')


class Video(BaseDocument):
    """
    Document for handling video.
    The Video Document can contain a VideoUrl (`Video.url`), an Audio Document
    (`Video.audio`), a VideoTensor (`Video.tensor`), an AnyTensor representing
    the indices of the video's key frames (`Video.key_frame_indices`) and an
    AnyEmbedding (`Video.embedding`).

    EXAMPLE USAGE:

    You can use this Document directly:

    .. code-block:: python

        from docarray.documents import Video

        # use it directly
        vid = Video(
            url='https://github.com/docarray/docarray/tree/feat-add-video-v2/tests/toydata/mov_bbb.mp4?raw=true'
        )
        vid.audio.tensor, vid.tensor, vid.key_frame_indices = vid.url.load()
        model = MyEmbeddingModel()
        vid.embedding = model(vid.tensor)

    You can extend this Document:

    .. code-block:: python

        from typing import Optional

        from docarray.documents import Text, Video


        # extend it
        class MyVideo(Video):
            name: Optional[Text]


        video = MyVideo(
            url='https://github.com/docarray/docarray/blob/feat-rewrite-v2/tests/toydata/mov_bbb.mp4?raw=true'
        )
<<<<<<< HEAD
        video.video_tensor = video.url.load().video
=======
        video.tensor = video.url.load_key_frames()
>>>>>>> ca45d547
        model = MyEmbeddingModel()
        video.embedding = model(video.tensor)
        video.name = Text(text='my first video')

    You can use this Document for composition:

    .. code-block:: python

        from docarray import BaseDocument
        from docarray.documents import Text, Video


        # compose it
        class MultiModalDoc(BaseDocument):
            video: Video
            text: Text


        mmdoc = MultiModalDoc(
            video=Video(
                url='https://github.com/docarray/docarray/blob/feat-rewrite-v2/tests/toydata/mov_bbb.mp4?raw=true'
            ),
            text=Text(text='hello world, how are you doing?'),
        )
<<<<<<< HEAD
        mmdoc.video.video_tensor = mmdoc.video.url.load().video
=======
        mmdoc.video.tensor = mmdoc.video.url.load_key_frames()
>>>>>>> ca45d547
    """

    url: Optional[VideoUrl]
    audio: Optional[Audio] = Audio()
    tensor: Optional[VideoTensor]
    key_frame_indices: Optional[AnyTensor]
    embedding: Optional[AnyEmbedding]<|MERGE_RESOLUTION|>--- conflicted
+++ resolved
@@ -50,11 +50,7 @@
         video = MyVideo(
             url='https://github.com/docarray/docarray/blob/feat-rewrite-v2/tests/toydata/mov_bbb.mp4?raw=true'
         )
-<<<<<<< HEAD
         video.video_tensor = video.url.load().video
-=======
-        video.tensor = video.url.load_key_frames()
->>>>>>> ca45d547
         model = MyEmbeddingModel()
         video.embedding = model(video.tensor)
         video.name = Text(text='my first video')
@@ -79,11 +75,7 @@
             ),
             text=Text(text='hello world, how are you doing?'),
         )
-<<<<<<< HEAD
         mmdoc.video.video_tensor = mmdoc.video.url.load().video
-=======
-        mmdoc.video.tensor = mmdoc.video.url.load_key_frames()
->>>>>>> ca45d547
     """
 
     url: Optional[VideoUrl]
