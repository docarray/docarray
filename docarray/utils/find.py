__all__ = ['find', 'find_batched']

from typing import Any, Dict, List, NamedTuple, Optional, Type, Union, cast

from typing_inspect import is_union_type

<<<<<<< HEAD
from multiprocessing.pool import Pool, ThreadPool

from docarray.array.abstract_array import AnyDocArray
from docarray.array.array.array import DocArray
from docarray.array.stacked.array_stacked import DocArrayStacked
=======
from docarray.array.any_array import AnyDocArray
from docarray.array.doc_list.doc_list import DocList
from docarray.array.doc_vec.doc_vec import DocVec
>>>>>>> 996f65f0
from docarray.base_doc import BaseDoc
from docarray.helper import _get_field_type_by_access_path
from docarray.typing import AnyTensor
from docarray.typing.tensor.abstract_tensor import AbstractTensor
from docarray.utils.map import map_docs_batched


class FindResult(NamedTuple):
    documents: DocList
    scores: AnyTensor


class _FindResult(NamedTuple):
    documents: Union[DocList, List[Dict[str, Any]]]
    scores: AnyTensor


class Doc(BaseDoc):
    embedding: AnyTensor


def find(
    index: AnyDocArray,
    query: Union[AnyTensor, BaseDoc],
    embedding_field: str = 'embedding',
    metric: str = 'cosine_sim',
    limit: int = 10,
    device: Optional[str] = None,
    descending: bool = False,
) -> FindResult:
    """
    Find the closest Documents in the index to the query.
    Supports PyTorch and NumPy embeddings.

    !!! note
        This is a simple implementation of exact search. If you need to do advance
        search using approximate nearest neighbours search or hybrid search or
        multi vector search please take a look at the [BaseDoc][docarray.base_doc.doc.BaseDoc]

    ---

    ```python
    from docarray import DocList, BaseDoc
    from docarray.typing import TorchTensor
    from docarray.utils.find import find
    import torch

    class MyDocument(BaseDoc):
        embedding: TorchTensor


    index = DocList[MyDocument]([MyDocument(embedding=torch.rand(128)) for _ in range(100)])

    # use Document as query
    query = MyDocument(embedding=torch.rand(128))
    top_matches, scores = find(
        index=index,
        query=query,
        embedding_field='embedding',
        metric='cosine_sim',
    )


    # use tensor as query
    query = torch.rand(128)
    top_matches, scores = find(
        index=index,
        query=query,
        embedding_field='embedding',
        metric='cosine_sim',
    )
    ```

    :param index: the index of Documents to search in
    :param query: the query to search for
    :param embedding_field: the tensor-like field in the index to use
        for the similarity computation
    :param metric: the distance metric to use for the similarity computation.
        Can be one of the following strings:
        'cosine_sim' for cosine similarity, 'euclidean_dist' for euclidean distance,
        'sqeuclidean_dist' for squared euclidean distance
    :param limit: return the top `limit` results
    :param device: the computational device to use,
        can be either `cpu` or a `cuda` device.
    :param descending: sort the results in descending order.
        Per default, this is chosen based on the `metric` argument.
    :return: A named tuple of the form (DocList, AnyTensor),
        where the first element contains the closes matches for the query,
        and the second element contains the corresponding scores.
    """
    query = _extract_embedding_single(query, embedding_field)
    return find_batched(
        index=index,
        query=query,
        embedding_field=embedding_field,
        metric=metric,
        limit=limit,
        device=device,
        descending=descending,
    )[0]


def find_batched(
    index: AnyDocArray,
    query: Union[AnyTensor, DocList],
    embedding_field: str = 'embedding',
    batch_size: Optional[int] = None,
    metric: str = 'cosine_sim',
    limit: int = 10,
    device: Optional[str] = None,
    descending: bool = False,
    shuffle: bool = False,
    backend: str = 'thread',
    num_worker: Optional[int] = None,
    pool: Optional[Union[Pool, ThreadPool]] = None,
    show_progress: bool = False,
) -> List[FindResult]:
    """
    Find the closest Documents in the index to the queries.
    Supports PyTorch and NumPy embeddings.

    !!! note
        This is a simple implementation of exact search. If you need to do advance
        search using approximate nearest neighbours search or hybrid search or
        multi vector search please take a look at the [BaseDoc][docarray.base_doc.doc.BaseDoc]


    ---

    ```python
    from docarray import DocList, BaseDoc
    from docarray.typing import TorchTensor
    from docarray.utils.find import find_batched
    import torch

    class MyDocument(BaseDoc):
        embedding: TorchTensor

<<<<<<< HEAD
    index = DocArray[MyDocument](
        [MyDocument(embedding=torch.rand(128)) for _ in range(100)]
    )
=======

    index = DocList[MyDocument]([MyDocument(embedding=torch.rand(128)) for _ in range(100)])
>>>>>>> 996f65f0

    # use DocList as query
    query = DocList[MyDocument]([MyDocument(embedding=torch.rand(128)) for _ in range(3)])
    results = find_batched(
        index=index,
        query=query,
        embedding_field='embedding',
        metric='cosine_sim',
    )
    top_matches, scores = results[0]

        # use DocArray as query
        query = DocArray[MyDocument]([MyDocument(embedding=torch.rand(128)) for _ in range(10)])
        results = find_batched(
            index=index,
            query=query,
            batch_size=5,
            embedding_field='embedding',
            metric='cosine_sim',
        )
        top_matches, scores = results[0]

        # use tensor as query
        query = torch.rand(10, 128)
        results= find_batched(
            index=index,
            query=query,
            batch_size=5,
            embedding_field='embedding',
            metric='cosine_sim',
        )
        top_matches, scores = results[0]


    :param index: the index of Documents to search in
    :param query: the query to search for
    :param embedding_field: the tensor-like field in the index to use
        for the similarity computation
    :param batch_size: Size of each generated batch (except the last one, which might
        be smaller).
    :param metric: the distance metric to use for the similarity computation.
        Can be one of the following strings:
        'cosine_sim' for cosine similarity, 'euclidean_dist' for euclidean distance,
        'sqeuclidean_dist' for squared euclidean distance
    :param limit: return the top `limit` results
    :param device: the computational device to use,
        can be either `cpu` or a `cuda` device.
    :param descending: sort the results in descending order.
        Per default, this is chosen based on the `metric` argument.
<<<<<<< HEAD
    :param shuffle: If set, shuffle the Documents before dividing into minibatches.
    :param backend: `thread` for multithreading and `process` for multiprocessing.
        Defaults to `thread`.
        In general, if `func` is IO-bound then `thread` is a good choice.
        On the other hand, if `func` is CPU-bound, then you may use `process`.
        In practice, you should try yourselves to figure out the best value.
        However, if you wish to modify the elements in-place, regardless of IO/CPU-bound,
        you should always use `thread` backend.
        Note that computation that is offloaded to non-python code (e.g. through np/torch/tf)
        falls under the "IO-bound" category.
        .. warning::
            When using `process` backend, your `func` should not modify elements in-place.
            This is because the multiprocessing backend passes the variable via pickle
            and works in another process.
            The passed object and the original object do **not** share the same memory.
    :param num_worker: the number of parallel workers. If not given, then the number of CPUs
        in the system will be used.
    :param show_progress: show a progress bar
    :param pool: use an existing/external pool. If given, `backend` is ignored and you will
        be responsible for closing the pool.
    :return: a list of named tuples of the form (DocArray, AnyTensor),
=======
    :return: a list of named tuples of the form (DocList, AnyTensor),
>>>>>>> 996f65f0
        where the first element contains the closes matches for each query,
        and the second element contains the corresponding scores.
    """

    if descending is None:
        descending = metric.endswith('_sim')  # similarity metrics are descending

    embedding_type = _da_attr_type(index, embedding_field)
    comp_backend = embedding_type.get_comp_backend()
    # extract embeddings from index
    index_embeddings = _extract_embeddings(index, embedding_field, embedding_type)
    metric_fn = getattr(comp_backend.Metrics, metric)

    results = []
<<<<<<< HEAD

    def _get_result(query: Union[DocArray, AnyTensor]):
        q_embed = _extract_embeddings(query, embedding_field, embedding_type)
        dists = metric_fn(q_embed, index_embeddings, device=device)
        top_scores, top_indices = comp_backend.Retrieval.top_k(
            dists, k=limit, device=device, descending=descending
        )
        return top_indices, top_scores

    if batch_size is not None:
        if batch_size <= 0:
            raise ValueError(
                f'`batch_size` must be larger than 0, receiving {batch_size}'
            )
        else:
            batch_size = int(batch_size)
    else:
        top_indices, top_scores = _get_result(query)
        res = []
        for indices_per_query, scores_per_query in zip(top_indices, top_scores):
            docs_per_query: DocArray = DocArray([])
            for idx in indices_per_query:  # workaround until #930 is fixed
                docs_per_query.append(index[idx])
            docs_per_query = DocArray(docs_per_query)
            res.append(FindResult(scores=scores_per_query, documents=docs_per_query))
        return res

    if not (
        isinstance(query, DocArray) or isinstance(query, (DocArrayStacked, BaseDoc))
    ):
        query = cast(AnyTensor, query)
        d = DocArray[Doc](Doc() for _ in range(comp_backend.shape(query)[0]))
        d.embedding = query # type: ignore
        query = d

    it = map_docs_batched(
        da=query,
        func=_get_result,
        batch_size=batch_size,
        backend=backend,
        num_worker=num_worker,
        shuffle=shuffle,
        pool=pool,
        show_progress=show_progress,
    )

    for indices_per_query, scores_per_query in it:
        docs_per_query: DocArray = DocArray([])   #type: ignore
        for idx, scores in zip(
            indices_per_query, scores_per_query
        ):  # workaround until #930 is fixed
            docs_per_query = index[idx]
            results.append(FindResult(scores=scores, documents=docs_per_query))

=======
    for indices_per_query, scores_per_query in zip(top_indices, top_scores):
        docs_per_query: DocList = DocList([])
        for idx in indices_per_query:  # workaround until #930 is fixed
            docs_per_query.append(index[idx])
        docs_per_query = DocList(docs_per_query)
        results.append(FindResult(scores=scores_per_query, documents=docs_per_query))
>>>>>>> 996f65f0
    return results


def _extract_embedding_single(
    data: Union[DocList, BaseDoc, AnyTensor],
    embedding_field: str,
) -> AnyTensor:
    """Extract the embeddings from a single query,
    and return it in a batched representation.

    :param data: the data
    :param embedding_field: the embedding field
    :param embedding_type: type of the embedding: torch.Tensor, numpy.ndarray etc.
    :return: the embeddings
    """
    if isinstance(data, BaseDoc):
        emb = next(AnyDocArray._traverse(data, embedding_field))
    else:  # treat data as tensor
        emb = data
    if len(emb.shape) == 1:
        # all currently supported frameworks provide `.reshape()`. Onc this is not true
        # anymore, we need to add a `.reshape()` method to the computational backend
        emb = emb.reshape(1, -1)
    return emb


def _extract_embeddings(
    data: Union[AnyDocArray, BaseDoc, AnyTensor],
    embedding_field: str,
    embedding_type: Type,
) -> AnyTensor:
    """Extract the embeddings from the data.

    :param data: the data
    :param embedding_field: the embedding field
    :param embedding_type: type of the embedding: torch.Tensor, numpy.ndarray etc.
    :return: the embeddings
    """
    emb: AnyTensor
    if isinstance(data, DocList):
        emb_list = list(AnyDocArray._traverse(data, embedding_field))
        emb = embedding_type._docarray_stack(emb_list)
    elif isinstance(data, (DocVec, BaseDoc)):
        emb = next(AnyDocArray._traverse(data, embedding_field))
    else:  # treat data as tensor
        emb = cast(AnyTensor, data)

    if len(emb.shape) == 1:
        emb = emb.get_comp_backend().reshape(array=emb, shape=(1, -1))
    return emb


def _da_attr_type(docs: AnyDocArray, access_path: str) -> Type[AnyTensor]:
    """Get the type of the attribute according to the Document type
    (schema) of the DocList.

    :param docs: the DocList
    :param access_path: the "__"-separated access path
    :return: the type of the attribute
    """
    field_type: Optional[Type] = _get_field_type_by_access_path(
        docs.doc_type, access_path
    )
    if field_type is None:
        raise ValueError(f"Access path is not valid: {access_path}")

    if is_union_type(field_type):
        # determine type based on the fist element
        field_type = type(next(AnyDocArray._traverse(docs[0], access_path)))

    if not issubclass(field_type, AbstractTensor):
        raise ValueError(
            f'attribute {access_path} is not a tensor-like type, '
            f'but {field_type.__class__.__name__}'
        )

    return cast(Type[AnyTensor], field_type)<|MERGE_RESOLUTION|>--- conflicted
+++ resolved
@@ -4,17 +4,11 @@
 
 from typing_inspect import is_union_type
 
-<<<<<<< HEAD
 from multiprocessing.pool import Pool, ThreadPool
 
-from docarray.array.abstract_array import AnyDocArray
-from docarray.array.array.array import DocArray
-from docarray.array.stacked.array_stacked import DocArrayStacked
-=======
 from docarray.array.any_array import AnyDocArray
 from docarray.array.doc_list.doc_list import DocList
 from docarray.array.doc_vec.doc_vec import DocVec
->>>>>>> 996f65f0
 from docarray.base_doc import BaseDoc
 from docarray.helper import _get_field_type_by_access_path
 from docarray.typing import AnyTensor
@@ -153,46 +147,30 @@
     class MyDocument(BaseDoc):
         embedding: TorchTensor
 
-<<<<<<< HEAD
-    index = DocArray[MyDocument](
-        [MyDocument(embedding=torch.rand(128)) for _ in range(100)]
-    )
-=======
 
     index = DocList[MyDocument]([MyDocument(embedding=torch.rand(128)) for _ in range(100)])
->>>>>>> 996f65f0
 
     # use DocList as query
-    query = DocList[MyDocument]([MyDocument(embedding=torch.rand(128)) for _ in range(3)])
+    query = DocList[MyDocument]([MyDocument(embedding=torch.rand(128)) for _ in range(10)])
     results = find_batched(
         index=index,
         query=query,
+        batch_size=5,
         embedding_field='embedding',
         metric='cosine_sim',
     )
     top_matches, scores = results[0]
 
-        # use DocArray as query
-        query = DocArray[MyDocument]([MyDocument(embedding=torch.rand(128)) for _ in range(10)])
-        results = find_batched(
-            index=index,
-            query=query,
-            batch_size=5,
-            embedding_field='embedding',
-            metric='cosine_sim',
-        )
-        top_matches, scores = results[0]
-
-        # use tensor as query
-        query = torch.rand(10, 128)
-        results= find_batched(
-            index=index,
-            query=query,
-            batch_size=5,
-            embedding_field='embedding',
-            metric='cosine_sim',
-        )
-        top_matches, scores = results[0]
+    # use tensor as query
+    query = torch.rand(10, 128)
+    results= find_batched(
+        index=index,
+        query=query,
+        batch_size=5,
+        embedding_field='embedding',
+        metric='cosine_sim',
+    )
+    top_matches, scores = results[0]
 
 
     :param index: the index of Documents to search in
@@ -210,7 +188,6 @@
         can be either `cpu` or a `cuda` device.
     :param descending: sort the results in descending order.
         Per default, this is chosen based on the `metric` argument.
-<<<<<<< HEAD
     :param shuffle: If set, shuffle the Documents before dividing into minibatches.
     :param backend: `thread` for multithreading and `process` for multiprocessing.
         Defaults to `thread`.
@@ -231,10 +208,8 @@
     :param show_progress: show a progress bar
     :param pool: use an existing/external pool. If given, `backend` is ignored and you will
         be responsible for closing the pool.
-    :return: a list of named tuples of the form (DocArray, AnyTensor),
-=======
     :return: a list of named tuples of the form (DocList, AnyTensor),
->>>>>>> 996f65f0
+
         where the first element contains the closes matches for each query,
         and the second element contains the corresponding scores.
     """
@@ -249,9 +224,8 @@
     metric_fn = getattr(comp_backend.Metrics, metric)
 
     results = []
-<<<<<<< HEAD
-
-    def _get_result(query: Union[DocArray, AnyTensor]):
+
+    def _get_result(query: Union[DocList, AnyTensor]):
         q_embed = _extract_embeddings(query, embedding_field, embedding_type)
         dists = metric_fn(q_embed, index_embeddings, device=device)
         top_scores, top_indices = comp_backend.Retrieval.top_k(
@@ -270,23 +244,23 @@
         top_indices, top_scores = _get_result(query)
         res = []
         for indices_per_query, scores_per_query in zip(top_indices, top_scores):
-            docs_per_query: DocArray = DocArray([])
+            docs_per_query: DocList = DocList([])
             for idx in indices_per_query:  # workaround until #930 is fixed
                 docs_per_query.append(index[idx])
-            docs_per_query = DocArray(docs_per_query)
+            docs_per_query = DocList(docs_per_query)
             res.append(FindResult(scores=scores_per_query, documents=docs_per_query))
         return res
 
     if not (
-        isinstance(query, DocArray) or isinstance(query, (DocArrayStacked, BaseDoc))
+        isinstance(query, DocList) or isinstance(query, (DocVec, BaseDoc))
     ):
         query = cast(AnyTensor, query)
-        d = DocArray[Doc](Doc() for _ in range(comp_backend.shape(query)[0]))
+        d = DocList[Doc](Doc() for _ in range(comp_backend.shape(query)[0]))
         d.embedding = query # type: ignore
         query = d
 
     it = map_docs_batched(
-        da=query,
+        docs=query,
         func=_get_result,
         batch_size=batch_size,
         backend=backend,
@@ -297,21 +271,13 @@
     )
 
     for indices_per_query, scores_per_query in it:
-        docs_per_query: DocArray = DocArray([])   #type: ignore
+        docs_per_query: DocList = DocList([])   #type: ignore
         for idx, scores in zip(
             indices_per_query, scores_per_query
         ):  # workaround until #930 is fixed
             docs_per_query = index[idx]
             results.append(FindResult(scores=scores, documents=docs_per_query))
 
-=======
-    for indices_per_query, scores_per_query in zip(top_indices, top_scores):
-        docs_per_query: DocList = DocList([])
-        for idx in indices_per_query:  # workaround until #930 is fixed
-            docs_per_query.append(index[idx])
-        docs_per_query = DocList(docs_per_query)
-        results.append(FindResult(scores=scores_per_query, documents=docs_per_query))
->>>>>>> 996f65f0
     return results
 
 
