--- conflicted
+++ resolved
@@ -56,13 +56,6 @@
     from docarray.utils.find import find
     import torch
 
-<<<<<<< HEAD
-        from docarray import DocArray, BaseDoc
-        from docarray.typing import TorchTensor
-        from docarray.utils.find import find
-=======
->>>>>>> 9e03f082
-
     class MyDocument(BaseDoc):
         embedding: TorchTensor
 
@@ -80,23 +73,7 @@
         metric='cosine_sim',
     )
 
-<<<<<<< HEAD
-        # use Document as query
-        query = MyDocument(embedding=torch.rand(128))
-        top_matches, scores = find(
-            index=index,
-            query=query,
-            metric='cosine_sim',
-        )
-
-        # use tensor as query
-        query = torch.rand(128)
-        top_matches, scores = find(
-            index=index,
-            query=query,
-            metric='cosine_sim',
-        )
-=======
+
     # use tensor as query
     query = torch.rand(128)
     top_matches, scores = find(
@@ -106,9 +83,6 @@
         metric='cosine_sim',
     )
     ```
-
-    ---
->>>>>>> 9e03f082
 
     :param index: the index of Documents to search in
     :param query: the query to search for
@@ -172,17 +146,8 @@
     from docarray.utils.find import find_batched
     import torch
 
-<<<<<<< HEAD
-        from docarray import DocArray, BaseDoc
-        from docarray.typing import TorchTensor
-        from docarray.utils.find import find_batched
-        import torch
-=======
-
     class MyDocument(BaseDoc):
         embedding: TorchTensor
->>>>>>> 9e03f082
-
 
     index = DocArray[MyDocument](
         [MyDocument(embedding=torch.rand(128)) for _ in range(100)]
@@ -198,13 +163,13 @@
     )
     top_matches, scores = results[0]
 
-<<<<<<< HEAD
         # use DocArray as query
         query = DocArray[MyDocument]([MyDocument(embedding=torch.rand(128)) for _ in range(10)])
         results = find_batched(
             index=index,
             query=query,
             batch_size=5,
+            embedding_field='embedding',
             metric='cosine_sim',
         )
         top_matches, scores = results[0]
@@ -215,23 +180,11 @@
             index=index,
             query=query,
             batch_size=5,
+            embedding_field='embedding',
             metric='cosine_sim',
         )
         top_matches, scores = results[0]
-=======
-    # use tensor as query
-    query = torch.rand(3, 128)
-    results = find_batched(
-        index=index,
-        query=query,
-        embedding_field='embedding',
-        metric='cosine_sim',
-    )
-    top_matches, scores = results[0]
-    ```
-
-    ---
->>>>>>> 9e03f082
+
 
     :param index: the index of Documents to search in
     :param query: the query to search for
