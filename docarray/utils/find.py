--- conflicted
+++ resolved
@@ -26,10 +26,10 @@
     scores: AnyTensor
 
 
-<<<<<<< HEAD
 class Doc(BaseDoc):
     embedding: Optional[AnyTensor]
-=======
+
+
 class FindResultBatched(NamedTuple):
     documents: List[DocList]
     scores: List[AnyTensor]
@@ -38,7 +38,6 @@
 class _FindResultBatched(NamedTuple):
     documents: Union[List[DocList], List[List[Dict[str, Any]]]]
     scores: List[AnyTensor]
->>>>>>> dbf2bba3
 
 
 def find(
@@ -128,13 +127,13 @@
     index_embeddings,
     device,
     comp_backend,
-    embedding_field,
+    search_field,
     embedding_type,
     metric_fn,
     limit,
     descending,
 ):
-    q_embed = _extract_embeddings(query, embedding_field, embedding_type)
+    q_embed = _extract_embeddings(query, search_field, embedding_type)
     dists = metric_fn(q_embed, index_embeddings, device=device)
     top_scores, top_indices = comp_backend.Retrieval.top_k(
         dists, k=limit, device=device, descending=descending
@@ -145,26 +144,18 @@
 def find_batched(
     index: AnyDocArray,
     query: Union[AnyTensor, DocList],
-<<<<<<< HEAD
-    embedding_field: str = 'embedding',
     batch_size: Optional[int] = None,
-=======
     search_field: str = '',
->>>>>>> dbf2bba3
     metric: str = 'cosine_sim',
     limit: int = 10,
     device: Optional[str] = None,
     descending: Optional[bool] = None,
-<<<<<<< HEAD
     shuffle: bool = False,
     backend: str = 'thread',
     num_worker: Optional[int] = None,
     pool: Optional[Union[Pool, ThreadPool]] = None,
     show_progress: bool = False,
-) -> List[FindResult]:
-=======
 ) -> FindResultBatched:
->>>>>>> dbf2bba3
     """
     Find the closest Documents in the index to the queries.
     Supports PyTorch and NumPy embeddings.
@@ -190,46 +181,27 @@
     index = DocList[MyDocument]([MyDocument(embedding=torch.rand(128)) for _ in range(100)])
 
     # use DocList as query
-<<<<<<< HEAD
+
     query = DocList[MyDocument]([MyDocument(embedding=torch.rand(128)) for _ in range(10)])
     results = find_batched(
         index=index,
         query=query,
         batch_size=5,
-        embedding_field='embedding',
-=======
-    query = DocList[MyDocument]([MyDocument(embedding=torch.rand(128)) for _ in range(3)])
-    docs, scores = find_batched(
-        index=index,
-        query=query,
-        search_field='embedding',
->>>>>>> dbf2bba3
-        metric='cosine_sim',
-    )
-    top_matches, scores = docs[0], scores[0]
-
-    # use tensor as query
-<<<<<<< HEAD
-    query = torch.rand(10, 128)
-    results= find_batched(
-        index=index,
-        query=query,
-        batch_size=5,
-        embedding_field='embedding',
-        metric='cosine_sim',
-    )
-    top_matches, scores = results[0]
-=======
-    query = torch.rand(3, 128)
-    docs, scores = find_batched(
-        index=index,
-        query=query,
         search_field='embedding',
         metric='cosine_sim',
     )
     top_matches, scores = docs[0], scores[0]
-    ```
->>>>>>> dbf2bba3
+
+    # use tensor as query
+    query = torch.rand(10, 128)
+    docs, scores = find_batched(
+        index=index,
+        query=query,
+        batch_size=5,
+        search_field='embedding',
+        metric='cosine_sim',
+    )
+    top_matches, scores = docs[0], scores[0]
 
 
     :param index: the index of Documents to search in
@@ -247,7 +219,6 @@
         can be either `cpu` or a `cuda` device.
     :param descending: sort the results in descending order.
         Per default, this is chosen based on the `metric` argument.
-<<<<<<< HEAD
     :param shuffle: If set, shuffle the Documents before dividing into minibatches.
     :param backend: `thread` for multithreading and `process` for multiprocessing.
         Defaults to `thread`.
@@ -256,12 +227,8 @@
     :param show_progress: show a progress bar
     :param pool: use an existing/external pool. If given, `backend` is ignored and you will
         be responsible for closing the pool.
-    :return: a list of named tuples of the form (DocList, AnyTensor),
-        where the first element contains the closes matches for each query,
-=======
     :return: A named tuple of the form (DocList, AnyTensor),
         where the first element contains the closest matches for each query,
->>>>>>> dbf2bba3
         and the second element contains the corresponding scores.
     """
 
@@ -270,27 +237,15 @@
 
     embedding_type = _da_attr_type(index, search_field)
     comp_backend = embedding_type.get_comp_backend()
-<<<<<<< HEAD
     # extract embeddings from index
-    index_embeddings = _extract_embeddings(index, embedding_field, embedding_type)
-=======
-
-    # extract embeddings from query and index
     index_embeddings = _extract_embeddings(index, search_field, embedding_type)
-    query_embeddings = _extract_embeddings(query, search_field, embedding_type)
-
-    # compute distances and return top results
->>>>>>> dbf2bba3
     metric_fn = getattr(comp_backend.Metrics, metric)
-
-<<<<<<< HEAD
-    results = []
 
     func_args = {
         'index_embeddings': index_embeddings,
         'device': device,
         'comp_backend': comp_backend,
-        'embedding_field': embedding_field,
+        'search_field': search_field,
         'embedding_type': embedding_type,
         'metric_fn': metric_fn,
         'limit': limit,
@@ -306,20 +261,24 @@
             batch_size = int(batch_size)
     else:
         top_indices, top_scores = get_result(query, **func_args)
-        res = []
-        for indices_per_query, scores_per_query in zip(top_indices, top_scores):
+        batched_docs: List[DocList] = []
+        scores = []
+        for _, (indices_per_query, scores_per_query) in enumerate(
+            zip(top_indices, top_scores)
+        ):
             docs_per_query: DocList = DocList([])
-            for idx in indices_per_query:
+            for idx in indices_per_query:  # workaround until #930 is fixed
                 docs_per_query.append(index[idx])
-            docs_per_query = DocList(docs_per_query)
-            res.append(FindResult(scores=scores_per_query, documents=docs_per_query))
-        return res
+            batched_docs.append(DocList(docs_per_query))
+            scores.append(scores_per_query)
+        return FindResultBatched(documents=batched_docs, scores=scores)
 
     if not (isinstance(query, DocList) or isinstance(query, (DocVec, BaseDoc))):
         query = cast(AnyTensor, query)
         d = DocList[Doc](Doc() for _ in range(comp_backend.shape(query)[0]))
         d.embedding = query  # type: ignore
         query = d
+
     it = _map_docs_batched_multiarg(
         docs=query,
         func=get_result,
@@ -331,27 +290,16 @@
         show_progress=show_progress,
         func_args=func_args,
     )
-
+    retrieved_docs: List[DocList] = []
+    docs_scores: List[AnyTensor] = []
     for indices_per_query, scores_per_query in it:
-        per_query_docs: DocList = DocList([])
         for idx, scores in zip(indices_per_query, scores_per_query):
-            per_query_docs = index[idx]
-            results.append(FindResult(scores=scores, documents=per_query_docs))
-
-    return results
-=======
-    batched_docs: List[DocList] = []
-    scores = []
-    for _, (indices_per_query, scores_per_query) in enumerate(
-        zip(top_indices, top_scores)
-    ):
-        docs_per_query: DocList = DocList([])
-        for idx in indices_per_query:  # workaround until #930 is fixed
-            docs_per_query.append(index[idx])
-        batched_docs.append(DocList(docs_per_query))
-        scores.append(scores_per_query)
-    return FindResultBatched(documents=batched_docs, scores=scores)
->>>>>>> dbf2bba3
+            per_query_docs: DocList = DocList([])
+            for id in idx:  # workaround until #930 is fixed
+                per_query_docs.append(index[id])
+            retrieved_docs.append(DocList(per_query_docs))
+            docs_scores.append(scores)  # type: ignore
+    return FindResultBatched(documents=retrieved_docs, scores=docs_scores)
 
 
 def _extract_embedding_single(
