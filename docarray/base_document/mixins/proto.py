--- conflicted
+++ resolved
@@ -1,6 +1,5 @@
 from typing import TYPE_CHECKING, Any, Dict, Type, TypeVar
 
-import docarray.utils.misc
 from docarray.base_document.abstract_document import AbstractDocument
 from docarray.base_document.base_node import BaseNode
 from docarray.typing.proto_register import _PROTO_TYPE_NAME_TO_CLASS
@@ -29,16 +28,6 @@
                 value.type if value.WhichOneof('docarray_type') is not None else None
             )
 
-<<<<<<< HEAD
-            if docarray.utils.misc.is_torch_available():
-                from docarray.typing import TorchEmbedding
-                from docarray.typing.tensor.torch_tensor import TorchTensor
-
-                content_type_dict['torch'] = TorchTensor
-                content_type_dict['torch_embedding'] = TorchEmbedding
-
-=======
->>>>>>> 149ee5ee
             if content_type in content_type_dict:
                 fields[field] = content_type_dict[content_type].from_protobuf(
                     getattr(value, content_key)
