import os
<<<<<<< HEAD
from typing import List, Type, Optional, TypeVar
=======
from typing import Type
>>>>>>> b0857944

import orjson
from pydantic import BaseModel, Field, parse_obj_as
from rich.console import Console
<<<<<<< HEAD
from typing_inspect import get_origin
import pickle
import base64
=======
>>>>>>> b0857944

from docarray.base_document.base_node import BaseNode
from docarray.base_document.io.json import orjson_dumps, orjson_dumps_and_decode
<<<<<<< HEAD
from docarray.base_document.mixins import PlotMixin, ProtoMixin
from docarray.utils.compress import _compress_bytes, _decompress_bytes
=======
from docarray.base_document.mixins import ProtoMixin, UpdateMixin
>>>>>>> b0857944
from docarray.typing import ID

_console: Console = Console()

T = TypeVar('T', bound='ProtoMixin')


class BaseDocument(BaseModel, ProtoMixin, UpdateMixin, BaseNode):
    """
    The base class for Document
    """

    id: ID = Field(default_factory=lambda: parse_obj_as(ID, os.urandom(16).hex()))

    class Config:
        json_loads = orjson.loads
        json_dumps = orjson_dumps_and_decode
        json_encoders = {dict: orjson_dumps}

        validate_assignment = True

    @classmethod
    def _get_field_type(cls, field: str) -> Type['BaseDocument']:
        """
        Accessing the nested python Class define in the schema. Could be useful for
        reconstruction of Document in serialization/deserilization
        :param field: name of the field
        :return:
        """
        return cls.__fields__[field].outer_type_

    def __str__(self):
        with _console.capture() as capture:
            _console.print(self)

        return capture.get().strip()

    def summary(self) -> None:
        """Print non-empty fields and nested structure of this Document object."""
        from docarray.display.document_summary import DocumentSummary

        DocumentSummary(doc=self).summary()

    @classmethod
    def schema_summary(cls) -> None:
        """Print a summary of the Documents schema."""
        from docarray.display.document_summary import DocumentSummary

        DocumentSummary.schema_summary(cls)

<<<<<<< HEAD
        :param other: The Document with which to update the contents of this
        """
        if type(self) != type(other):
            raise Exception(
                f'Update operation can only be applied to '
                f'Documents of the same type. '
                f'Trying to update Document of type '
                f'{type(self)} with Document of type '
                f'{type(other)}'
            )
        from collections import namedtuple

        from docarray import DocumentArray
        from docarray.utils.reduce import reduce

        # Declaring namedtuple()
        _FieldGroups = namedtuple(
            '_FieldGroups',
            [
                'simple_non_empty_fields',
                'list_fields',
                'set_fields',
                'dict_fields',
                'nested_docarray_fields',
                'nested_docs_fields',
            ],
        )

        FORBIDDEN_FIELDS_TO_UPDATE = ['ID']

        def _group_fields(doc: 'BaseDocument') -> _FieldGroups:
            simple_non_empty_fields: List[str] = []
            list_fields: List[str] = []
            set_fields: List[str] = []
            dict_fields: List[str] = []
            nested_docs_fields: List[str] = []
            nested_docarray_fields: List[str] = []

            for field_name, field in doc.__fields__.items():
                if field_name not in FORBIDDEN_FIELDS_TO_UPDATE:
                    field_type = doc._get_field_type(field_name)

                    if isinstance(field_type, type) and issubclass(
                        field_type, DocumentArray
                    ):
                        nested_docarray_fields.append(field_name)
                    else:
                        origin = get_origin(field_type)
                        if origin is list:
                            list_fields.append(field_name)
                        elif origin is set:
                            set_fields.append(field_name)
                        elif origin is dict:
                            dict_fields.append(field_name)
                        else:
                            v = getattr(doc, field_name)
                            if v:
                                if isinstance(v, BaseDocument):
                                    nested_docs_fields.append(field_name)
                                else:
                                    simple_non_empty_fields.append(field_name)
            return _FieldGroups(
                simple_non_empty_fields,
                list_fields,
                set_fields,
                dict_fields,
                nested_docarray_fields,
                nested_docs_fields,
            )

        doc1_fields = _group_fields(self)
        doc2_fields = _group_fields(other)

        for field in doc2_fields.simple_non_empty_fields:
            setattr(self, field, getattr(other, field))

        for field in set(
            doc1_fields.nested_docs_fields + doc2_fields.nested_docs_fields
        ):
            sub_doc_1: BaseDocument = getattr(self, field)
            sub_doc_2: BaseDocument = getattr(other, field)
            sub_doc_1.update(sub_doc_2)
            setattr(self, field, sub_doc_1)

        for field in set(doc1_fields.list_fields + doc2_fields.list_fields):
            array1 = getattr(self, field)
            array2 = getattr(other, field)
            if array1 is None and array2 is not None:
                setattr(self, field, array2)
            elif array1 is not None and array2 is not None:
                array1.extend(array2)
                setattr(self, field, array1)

        for field in set(doc1_fields.set_fields + doc2_fields.set_fields):
            array1 = getattr(self, field)
            array2 = getattr(other, field)
            if array1 is None and array2 is not None:
                setattr(self, field, array2)
            elif array1 is not None and array2 is not None:
                array1.update(array2)
                setattr(self, field, array1)

        for field in set(
            doc1_fields.nested_docarray_fields + doc2_fields.nested_docarray_fields
        ):
            array1 = getattr(self, field)
            array2 = getattr(other, field)
            if array1 is None and array2 is not None:
                setattr(self, field, array2)
            elif array1 is not None and array2 is not None:
                array1 = reduce(array1, array2)
                setattr(self, field, array1)

        for field in set(doc1_fields.dict_fields + doc2_fields.dict_fields):
            dict1 = getattr(self, field)
            dict2 = getattr(other, field)
            if dict1 is None and dict2 is not None:
                setattr(self, field, dict2)
            elif dict1 is not None and dict2 is not None:
                dict1.update(dict2)
                setattr(self, field, dict1)

    def to_bytes(self, protocol: str = 'pickle-array', compress: Optional[str] = None):
        """Serialize itself into bytes.

        For more Pythonic code, please use ``bytes(...)``.

        :param protocol: protocol to use
        :param compress: compress algorithm to use
        :return: the binary serialization in bytes
        """
        import pickle

        if protocol == 'pickle':
            bstr = pickle.dumps(self)
        elif protocol == 'protobuf':
            bstr = self.to_protobuf().SerializePartialToString()
        else:
            raise ValueError(
                f'protocol={protocol} is not supported. Can be only `protobuf` or pickle protocols 0-5.'
            )
        return _compress_bytes(bstr, algorithm=compress)

    @classmethod
    def from_bytes(
        cls: Type[T],
        data: bytes,
        protocol: str = 'pickle',
        compress: Optional[str] = None,
    ) -> T:
        """Build Document object from binary bytes

        :param data: binary bytes
        :param protocol: protocol to use
        :param compress: compress method to use
        :return: a Document object
        """
        bstr = _decompress_bytes(data, algorithm=compress)
        if protocol == 'pickle':
            return pickle.loads(bstr)
        elif protocol == 'protobuf':
            from docarray.proto import DocumentProto

            pb_msg = DocumentProto()
            pb_msg.ParseFromString(bstr)
            return cls.from_protobuf(pb_msg)
        else:
            raise ValueError(
                f'protocol={protocol} is not supported. Can be only `protobuf` or pickle protocols 0-5.'
            )

    def to_base64(
        self, protocol: str = 'pickle', compress: Optional[str] = None
    ) -> str:
        """Serialize a Document object into as base64 string

        :param protocol: protocol to use
        :param compress: compress method to use
        :return: a base64 encoded string
        """
        return base64.b64encode(self.to_bytes(protocol, compress)).decode('utf-8')

    @classmethod
    def from_base64(
        cls: Type[T],
        data: str,
        protocol: str = 'pickle',
        compress: Optional[str] = None,
    ) -> T:
        """Build Document object from binary bytes

        :param data: a base64 encoded string
        :param protocol: protocol to use
        :param compress: compress method to use
        :return: a Document object
        """
        return cls.from_bytes(base64.b64decode(data), protocol, compress)
=======
    def _ipython_display_(self):
        """Displays the object in IPython as a summary"""
        self.summary()
>>>>>>> b0857944
<|MERGE_RESOLUTION|>--- conflicted
+++ resolved
@@ -1,28 +1,17 @@
 import os
-<<<<<<< HEAD
 from typing import List, Type, Optional, TypeVar
-=======
-from typing import Type
->>>>>>> b0857944
 
 import orjson
 from pydantic import BaseModel, Field, parse_obj_as
 from rich.console import Console
-<<<<<<< HEAD
 from typing_inspect import get_origin
 import pickle
 import base64
-=======
->>>>>>> b0857944
 
 from docarray.base_document.base_node import BaseNode
 from docarray.base_document.io.json import orjson_dumps, orjson_dumps_and_decode
-<<<<<<< HEAD
-from docarray.base_document.mixins import PlotMixin, ProtoMixin
 from docarray.utils.compress import _compress_bytes, _decompress_bytes
-=======
 from docarray.base_document.mixins import ProtoMixin, UpdateMixin
->>>>>>> b0857944
 from docarray.typing import ID
 
 _console: Console = Console()
@@ -72,129 +61,6 @@
         from docarray.display.document_summary import DocumentSummary
 
         DocumentSummary.schema_summary(cls)
-
-<<<<<<< HEAD
-        :param other: The Document with which to update the contents of this
-        """
-        if type(self) != type(other):
-            raise Exception(
-                f'Update operation can only be applied to '
-                f'Documents of the same type. '
-                f'Trying to update Document of type '
-                f'{type(self)} with Document of type '
-                f'{type(other)}'
-            )
-        from collections import namedtuple
-
-        from docarray import DocumentArray
-        from docarray.utils.reduce import reduce
-
-        # Declaring namedtuple()
-        _FieldGroups = namedtuple(
-            '_FieldGroups',
-            [
-                'simple_non_empty_fields',
-                'list_fields',
-                'set_fields',
-                'dict_fields',
-                'nested_docarray_fields',
-                'nested_docs_fields',
-            ],
-        )
-
-        FORBIDDEN_FIELDS_TO_UPDATE = ['ID']
-
-        def _group_fields(doc: 'BaseDocument') -> _FieldGroups:
-            simple_non_empty_fields: List[str] = []
-            list_fields: List[str] = []
-            set_fields: List[str] = []
-            dict_fields: List[str] = []
-            nested_docs_fields: List[str] = []
-            nested_docarray_fields: List[str] = []
-
-            for field_name, field in doc.__fields__.items():
-                if field_name not in FORBIDDEN_FIELDS_TO_UPDATE:
-                    field_type = doc._get_field_type(field_name)
-
-                    if isinstance(field_type, type) and issubclass(
-                        field_type, DocumentArray
-                    ):
-                        nested_docarray_fields.append(field_name)
-                    else:
-                        origin = get_origin(field_type)
-                        if origin is list:
-                            list_fields.append(field_name)
-                        elif origin is set:
-                            set_fields.append(field_name)
-                        elif origin is dict:
-                            dict_fields.append(field_name)
-                        else:
-                            v = getattr(doc, field_name)
-                            if v:
-                                if isinstance(v, BaseDocument):
-                                    nested_docs_fields.append(field_name)
-                                else:
-                                    simple_non_empty_fields.append(field_name)
-            return _FieldGroups(
-                simple_non_empty_fields,
-                list_fields,
-                set_fields,
-                dict_fields,
-                nested_docarray_fields,
-                nested_docs_fields,
-            )
-
-        doc1_fields = _group_fields(self)
-        doc2_fields = _group_fields(other)
-
-        for field in doc2_fields.simple_non_empty_fields:
-            setattr(self, field, getattr(other, field))
-
-        for field in set(
-            doc1_fields.nested_docs_fields + doc2_fields.nested_docs_fields
-        ):
-            sub_doc_1: BaseDocument = getattr(self, field)
-            sub_doc_2: BaseDocument = getattr(other, field)
-            sub_doc_1.update(sub_doc_2)
-            setattr(self, field, sub_doc_1)
-
-        for field in set(doc1_fields.list_fields + doc2_fields.list_fields):
-            array1 = getattr(self, field)
-            array2 = getattr(other, field)
-            if array1 is None and array2 is not None:
-                setattr(self, field, array2)
-            elif array1 is not None and array2 is not None:
-                array1.extend(array2)
-                setattr(self, field, array1)
-
-        for field in set(doc1_fields.set_fields + doc2_fields.set_fields):
-            array1 = getattr(self, field)
-            array2 = getattr(other, field)
-            if array1 is None and array2 is not None:
-                setattr(self, field, array2)
-            elif array1 is not None and array2 is not None:
-                array1.update(array2)
-                setattr(self, field, array1)
-
-        for field in set(
-            doc1_fields.nested_docarray_fields + doc2_fields.nested_docarray_fields
-        ):
-            array1 = getattr(self, field)
-            array2 = getattr(other, field)
-            if array1 is None and array2 is not None:
-                setattr(self, field, array2)
-            elif array1 is not None and array2 is not None:
-                array1 = reduce(array1, array2)
-                setattr(self, field, array1)
-
-        for field in set(doc1_fields.dict_fields + doc2_fields.dict_fields):
-            dict1 = getattr(self, field)
-            dict2 = getattr(other, field)
-            if dict1 is None and dict2 is not None:
-                setattr(self, field, dict2)
-            elif dict1 is not None and dict2 is not None:
-                dict1.update(dict2)
-                setattr(self, field, dict1)
 
     def to_bytes(self, protocol: str = 'pickle-array', compress: Optional[str] = None):
         """Serialize itself into bytes.
@@ -271,8 +137,7 @@
         :return: a Document object
         """
         return cls.from_bytes(base64.b64decode(data), protocol, compress)
-=======
-    def _ipython_display_(self):
+
+  def _ipython_display_(self):
         """Displays the object in IPython as a summary"""
-        self.summary()
->>>>>>> b0857944
+        self.summary()