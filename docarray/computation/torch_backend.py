from typing import Any, List, Optional, Tuple, Union

import numpy as np
import torch

from docarray.computation.abstract_comp_backend import AbstractComputationalBackend


def _unsqueeze_if_single_axis(*matrices: torch.Tensor) -> List[torch.Tensor]:
    """Unsqueezes tensors that only have one axis, at dim 0.
    This ensures that all outputs can be treated as matrices, not vectors.

    :param matrices: Matrices to be unsqueezed
    :return: List of the input matrices,
        where single axis matrices are unsqueezed at dim 0.
    """
    unsqueezed = []
    for m in matrices:
        if len(m.shape) == 1:
            unsqueezed.append(m.unsqueeze(0))
        else:
            unsqueezed.append(m)
    return unsqueezed


def _usqueeze_if_scalar(t: torch.Tensor):
    if len(t.shape) == 0:  # avoid scalar output
        t = t.unsqueeze(0)
    return t


class TorchCompBackend(AbstractComputationalBackend[torch.Tensor]):
    """
    Computational backend for PyTorch.
    """

    @staticmethod
    def stack(
        tensors: Union[List['torch.Tensor'], Tuple['torch.Tensor']], dim: int = 0
    ) -> 'torch.Tensor':
        return torch.stack(tensors, dim=dim)

    @staticmethod
    def to_device(tensor: 'torch.Tensor', device: str) -> 'torch.Tensor':
        """Move the tensor to the specified device."""
        return tensor.to(device)

    @staticmethod
    def device(tensor: 'torch.Tensor') -> Optional[str]:
        """Return device on which the tensor is allocated."""
        return str(tensor.device)

    @staticmethod
    def empty(
        shape: Tuple[int, ...],
        dtype: Optional[Any] = None,
        device: Optional[Any] = None,
    ) -> torch.Tensor:
        extra_param = {}
        if dtype is not None:
            extra_param['dtype'] = dtype
        if device is not None:
            extra_param['device'] = device

        return torch.empty(shape, **extra_param)

    @staticmethod
    def n_dim(array: 'torch.Tensor') -> int:
        return array.ndim

    @staticmethod
    def squeeze(tensor: 'torch.Tensor') -> 'torch.Tensor':
        """
        Returns a tensor with all the dimensions of tensor of size 1 removed.
        """
        return torch.squeeze(tensor)

    @staticmethod
    def to_numpy(array: 'torch.Tensor') -> 'np.ndarray':
        return array.cpu().detach().numpy()

    @staticmethod
    def none_value() -> Any:
        """Provide a compatible value that represents None in torch."""
        return torch.tensor(float('nan'))

    @staticmethod
    def shape(tensor: 'torch.Tensor') -> Tuple[int, ...]:
        return tuple(tensor.shape)

    @staticmethod
    def reshape(tensor: 'torch.Tensor', shape: Tuple[int, ...]) -> 'torch.Tensor':

        """
        Gives a new shape to tensor without changing its data.

        :param tensor: tensor to be reshaped
        :param shape: the new shape
        :return: a tensor with the same data and number of elements as tensor
            but with the specified shape.
        """
        return tensor.reshape(shape)

    @staticmethod
    def detach(tensor: 'torch.Tensor') -> 'torch.Tensor':
        """
        Returns the tensor detached from its current graph.

        :param tensor: tensor to be detached
        :return: a detached tensor with the same data.
        """
        return tensor.detach()

    @staticmethod
<<<<<<< HEAD
=======
    def dtype(tensor: 'torch.Tensor') -> torch.dtype:
        """Get the data type of the tensor."""
        return tensor.dtype

    @staticmethod
    def isnan(tensor: 'torch.Tensor') -> 'torch.Tensor':
        """Check element-wise for nan and return result as a boolean array"""
        return torch.isnan(tensor)

    @staticmethod
>>>>>>> f8ecaaf1
    def minmax_normalize(
        tensor: 'torch.Tensor',
        t_range: Tuple = (0, 1),
        x_range: Optional[Tuple] = None,
        eps: float = 1e-7,
<<<<<<< HEAD
    ):
=======
    ) -> 'torch.Tensor':
>>>>>>> f8ecaaf1
        """
        Normalize values in `tensor` into `t_range`.

        `tensor` can be a 1D array or a 2D array. When `tensor` is a 2D array, then
        normalization is row-based.

        .. note::
            - with `t_range=(0, 1)` will normalize the min-value of data to 0, max to 1;
            - with `t_range=(1, 0)` will normalize the min-value of data to 1, max value
              of the data to 0.

        :param tensor: the data to be normalized
        :param t_range: a tuple represents the target range.
        :param x_range: a tuple represents tensors range.
        :param eps: a small jitter to avoid divide by zero
        :return: normalized data in `t_range`
        """
        a, b = t_range

        min_d = (
            x_range[0] if x_range else torch.min(tensor, dim=-1, keepdim=True).values
        )
        max_d = (
            x_range[1] if x_range else torch.max(tensor, dim=-1, keepdim=True).values
        )
        r = (b - a) * (tensor - min_d) / (max_d - min_d + eps) + a

        normalized = torch.clip(r, *((a, b) if a < b else (b, a)))
        return normalized.to(tensor.dtype)

    class Retrieval(AbstractComputationalBackend.Retrieval[torch.Tensor]):
        """
        Abstract class for retrieval and ranking functionalities
        """

        @staticmethod
        def top_k(
            values: 'torch.Tensor',
            k: int,
            descending: bool = False,
            device: Optional[str] = None,
        ) -> Tuple['torch.Tensor', 'torch.Tensor']:
            """
            Retrieves the top k smallest values in `values`,
            and returns them alongside their indices in the input `values`.
            Can also be used to retrieve the top k largest values,
            by setting the `descending` flag.

            :param values: Torch tensor of values to rank.
                Should be of shape (n_queries, n_values_per_query).
                Inputs of shape (n_values_per_query,) will be expanded
                to (1, n_values_per_query).
            :param k: number of values to retrieve
            :param descending: retrieve largest values instead of smallest values
            :param device: the computational device to use,
                can be either `cpu` or a `cuda` device.
            :return: Tuple containing the retrieved values, and their indices.
                Both ar of shape (n_queries, k)
            """
            if device is not None:
                values = values.to(device)
            if len(values.shape) <= 1:
                values = values.view(1, -1)
            len_values = values.shape[-1] if len(values.shape) > 1 else len(values)
            k = min(k, len_values)
            return torch.topk(
                input=values, k=k, largest=descending, sorted=True, dim=-1
            )

    class Metrics(AbstractComputationalBackend.Metrics[torch.Tensor]):
        """
        Abstract base class for metrics (distances and similarities).
        """

        @staticmethod
        def cosine_sim(
            x_mat: torch.Tensor,
            y_mat: torch.Tensor,
            eps: float = 1e-7,
            device: Optional[str] = None,
        ) -> torch.Tensor:
            """Pairwise cosine similarities between all vectors in x_mat and y_mat.

            :param x_mat: tensor of shape (n_vectors, n_dim), where n_vectors is the
                number of vectors and n_dim is the number of dimensions of each example.
            :param y_mat: tensor of shape (n_vectors, n_dim), where n_vectors is the
                number of vectors and n_dim is the number of dimensions of each example.
            :param eps: a small jitter to avoid divde by zero
            :param device: the device to use for pytorch computations.
                Either 'cpu' or a 'cuda' device.
                If not provided, the devices of x_mat and y_mat are used.
            :return: torch Tensor  of shape (n_vectors, n_vectors) containing all
                pairwise cosine distances.
                The index [i_x, i_y] contains the cosine distance between
                x_mat[i_x] and y_mat[i_y].
            """
            if device is not None:
                x_mat = x_mat.to(device)
                y_mat = y_mat.to(device)

            x_mat, y_mat = _unsqueeze_if_single_axis(x_mat, y_mat)

            a_n, b_n = x_mat.norm(dim=1)[:, None], y_mat.norm(dim=1)[:, None]
            a_norm = x_mat / torch.clamp(a_n, min=eps)
            b_norm = y_mat / torch.clamp(b_n, min=eps)
            sims = torch.mm(a_norm, b_norm.transpose(0, 1)).squeeze()
            return _usqueeze_if_scalar(sims)

        @staticmethod
        def euclidean_dist(
            x_mat: torch.Tensor, y_mat: torch.Tensor, device: Optional[str] = None
        ) -> torch.Tensor:
            """Pairwise Euclidian distances between all vectors in x_mat and y_mat.

            :param x_mat: tensor of shape (n_vectors, n_dim), where n_vectors is the
                number of vectors and n_dim is the number of dimensions of each example.
            :param y_mat: tensor of shape (n_vectors, n_dim), where n_vectors is the
                number of vectors and n_dim is the number of dimensions of each example.
            :param device: the device to use for pytorch computations.
                Either 'cpu' or a 'cuda' device.
                If not provided, the devices of x_mat and y_mat are used.
            :return: torch Tensor  of shape (n_vectors, n_vectors) containing all
                pairwise euclidian distances.
                The index [i_x, i_y] contains the euclidian distance between
                x_mat[i_x] and y_mat[i_y].
            """
            if device is not None:
                x_mat = x_mat.to(device)
                y_mat = y_mat.to(device)

            x_mat, y_mat = _unsqueeze_if_single_axis(x_mat, y_mat)

            dists = torch.cdist(x_mat, y_mat).squeeze()
            return _usqueeze_if_scalar(dists)

        @staticmethod
        def sqeuclidean_dist(
            x_mat: torch.Tensor, y_mat: torch.Tensor, device: Optional[str] = None
        ) -> torch.Tensor:
            """Pairwise Squared Euclidian distances between all vectors in
            x_mat and y_mat.

            :param x_mat: tensor of shape (n_vectors, n_dim), where n_vectors is the
                number of vectors and n_dim is the number of dimensions of each example.
            :param y_mat: tensor of shape (n_vectors, n_dim), where n_vectors is the
                number of vectors and n_dim is the number of dimensions of each example.
            :param eps: a small jitter to avoid divde by zero
            :param device: the device to use for pytorch computations.
                Either 'cpu' or a 'cuda' device.
                If not provided, the devices of x_mat and y_mat are used.
            :return: torch Tensor of shape (n_vectors, n_vectors) containing all
                pairwise Squared Euclidian distances.
                The index [i_x, i_y] contains the cosine Squared Euclidian between
                x_mat[i_x] and y_mat[i_y].
            """
            if device is not None:
                x_mat = x_mat.to(device)
                y_mat = y_mat.to(device)

            x_mat, y_mat = _unsqueeze_if_single_axis(x_mat, y_mat)

            return _usqueeze_if_scalar((torch.cdist(x_mat, y_mat) ** 2).squeeze())<|MERGE_RESOLUTION|>--- conflicted
+++ resolved
@@ -112,8 +112,6 @@
         return tensor.detach()
 
     @staticmethod
-<<<<<<< HEAD
-=======
     def dtype(tensor: 'torch.Tensor') -> torch.dtype:
         """Get the data type of the tensor."""
         return tensor.dtype
@@ -124,17 +122,12 @@
         return torch.isnan(tensor)
 
     @staticmethod
->>>>>>> f8ecaaf1
     def minmax_normalize(
         tensor: 'torch.Tensor',
         t_range: Tuple = (0, 1),
         x_range: Optional[Tuple] = None,
         eps: float = 1e-7,
-<<<<<<< HEAD
-    ):
-=======
     ) -> 'torch.Tensor':
->>>>>>> f8ecaaf1
         """
         Normalize values in `tensor` into `t_range`.
 
