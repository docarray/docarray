--- conflicted
+++ resolved
@@ -1,10 +1,6 @@
 import typing
 from abc import ABC, abstractmethod
-<<<<<<< HEAD
-from typing import TYPE_CHECKING, List, Optional, Tuple, TypeVar, Union
-=======
-from typing import TYPE_CHECKING, Any, List, Optional, Tuple, TypeVar, Union, overload
->>>>>>> 0a6b2eba
+from typing import TYPE_CHECKING, Any, List, Optional, Tuple, TypeVar, Union
 
 if TYPE_CHECKING:
     import numpy as np
