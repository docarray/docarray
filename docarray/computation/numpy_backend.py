--- conflicted
+++ resolved
@@ -108,8 +108,6 @@
         return tensor
 
     @staticmethod
-<<<<<<< HEAD
-=======
     def dtype(tensor: 'np.ndarray') -> np.dtype:
         """Get the data type of the tensor."""
         return tensor.dtype
@@ -120,17 +118,12 @@
         return np.isnan(tensor)
 
     @staticmethod
->>>>>>> f8ecaaf1
     def minmax_normalize(
         tensor: 'np.ndarray',
         t_range: Tuple = (0, 1),
         x_range: Optional[Tuple] = None,
         eps: float = 1e-7,
-<<<<<<< HEAD
-    ):
-=======
     ) -> 'np.ndarray':
->>>>>>> f8ecaaf1
         """
         Normalize values in `tensor` into `t_range`.
 
