--- conflicted
+++ resolved
@@ -1,10 +1,3 @@
-<<<<<<< HEAD
-from docarray.index.backends.elastic import ElasticDocIndex
-from docarray.index.backends.elasticv7 import ElasticV7DocIndex
-from docarray.index.backends.hnswlib import HnswDocumentIndex
-
-__all__ = ['HnswDocumentIndex', 'ElasticDocIndex', 'ElasticV7DocIndex']
-=======
 import types
 from typing import TYPE_CHECKING
 
@@ -14,7 +7,8 @@
 )
 
 if TYPE_CHECKING:
-    from docarray.index.backends.elastic import ElasticV7DocIndex  # noqa: F401
+    from docarray.index.backends.elastic import ElasticDocIndex  # noqa: F401
+    from docarray.index.backends.elasticv7 import ElasticV7DocIndex  # noqa: F401
     from docarray.index.backends.hnswlib import HnswDocumentIndex  # noqa: F401
 
 __all__ = []
@@ -25,8 +19,11 @@
     if name == 'HnswDocumentIndex':
         import_library('hnswlib', raise_error=True)
         import docarray.index.backends.hnswlib as lib
+    elif name == 'ElasticDocIndex':
+        import_library('elasticsearch==8.6.2', raise_error=True)
+        import docarray.index.backends.elasticv7 as lib
     elif name == 'ElasticV7DocIndex':
-        import_library('elasticsearch', raise_error=True)
+        import_library('elasticsearch==7.10.1', raise_error=True)
         import docarray.index.backends.elastic as lib
     else:
         raise ImportError(
@@ -38,5 +35,4 @@
     if name not in __all__:
         __all__.append(name)
 
-    return index_cls
->>>>>>> 9e03f082
+    return index_cls