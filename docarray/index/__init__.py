--- conflicted
+++ resolved
@@ -14,6 +14,7 @@
     from docarray.index.backends.qdrant import QdrantDocumentIndex  # noqa: F401
     from docarray.index.backends.weaviate import WeaviateDocumentIndex  # noqa: F401
     from docarray.index.backends.redis import RedisDocumentIndex  # noqa: F401
+    from docarray.index.backends.milvus import MilvusDocumentIndex  # noqa: F401
 
 __all__ = ['InMemoryExactNNIndex']
 
@@ -35,15 +36,12 @@
     elif name == 'WeaviateDocumentIndex':
         import_library('weaviate', raise_error=True)
         import docarray.index.backends.weaviate as lib
-<<<<<<< HEAD
     elif name == 'MilvusDocumentIndex':
         import_library('pymilvus', raise_error=True)
         import docarray.index.backends.milvus as lib
-=======
     elif name == 'RedisDocumentIndex':
         import_library('redis', raise_error=True)
         import docarray.index.backends.redis as lib
->>>>>>> a3f6998a
     else:
         raise ImportError(
             f'cannot import name \'{name}\' from \'{_get_path_from_docarray_root_level(__file__)}\''
