import copy
import hashlib
import os
import sqlite3
from dataclasses import dataclass, field
from pathlib import Path
from typing import (
    TYPE_CHECKING,
    Any,
    Dict,
    Generator,
    Generic,
    List,
    Optional,
    Sequence,
    Tuple,
    Type,
    TypeVar,
    Union,
    cast,
)

import numpy as np

from docarray import BaseDoc, DocList
from docarray.array.any_array import AnyDocArray
from docarray.index.abstract import (
    BaseDocIndex,
    _ColumnInfo,
    _raise_not_composable,
    _raise_not_supported,
)
from docarray.proto import DocProto
from docarray.typing.tensor.abstract_tensor import AbstractTensor
from docarray.typing.tensor.ndarray import NdArray
from docarray.utils._internal.misc import import_library, is_np_int
from docarray.utils.filter import filter_docs
from docarray.utils.find import _FindResult, _FindResultBatched

if TYPE_CHECKING:
    import hnswlib
    import tensorflow as tf  # type: ignore
    import torch

    from docarray.typing import TensorFlowTensor
else:
    hnswlib = import_library('hnswlib', raise_error=False)
    torch = import_library('torch', raise_error=False)
    tf = import_library('tensorflow', raise_error=False)
    if tf is not None:
        from docarray.typing import TensorFlowTensor

HNSWLIB_PY_VEC_TYPES: List[Any] = [list, tuple, np.ndarray, AbstractTensor]

if torch is not None:
    HNSWLIB_PY_VEC_TYPES.append(torch.Tensor)  # type: ignore

if tf is not None:
    HNSWLIB_PY_VEC_TYPES.append(tf.Tensor)
    HNSWLIB_PY_VEC_TYPES.append(TensorFlowTensor)


TSchema = TypeVar('TSchema', bound=BaseDoc)
T = TypeVar('T', bound='HnswDocumentIndex')


def _collect_query_args(method_name: str):  # TODO: use partialmethod instead
    def inner(self, *args, **kwargs):
        if args:
            raise ValueError(
                f'Positional arguments are not supported for '
                f'`{type(self)}.{method_name}`.'
                f' Use keyword arguments instead.'
            )
        updated_query = self._queries + [(method_name, kwargs)]
        return type(self)(updated_query)

    return inner


class HnswDocumentIndex(BaseDocIndex, Generic[TSchema]):
    def __init__(self, db_config=None, **kwargs):
        """Initialize HnswDocumentIndex"""
        super().__init__(db_config=db_config, **kwargs)
        self._db_config = cast(HnswDocumentIndex.DBConfig, self._db_config)
        self._work_dir = self._db_config.work_dir
        self._logger.debug(f'Working directory set to {self._work_dir}')
        load_existing = os.path.exists(self._work_dir) and os.listdir(self._work_dir)
        Path(self._work_dir).mkdir(parents=True, exist_ok=True)

        # HNSWLib setup
        self._index_construct_params = ('space', 'dim')
        self._index_init_params = (
            'max_elements',
            'ef_construction',
            'M',
            'allow_replace_deleted',
        )

        self._hnsw_locations = {
            col_name: os.path.join(self._work_dir, f'{col_name}.bin')
            for col_name, col in self._column_infos.items()
            if col.config
        }
        self._hnsw_indices = {}
        for col_name, col in self._column_infos.items():
            if issubclass(col.docarray_type, AnyDocArray):
                sub_db_config = copy.deepcopy(self._db_config)
                sub_db_config.work_dir += f'/{col_name}'
                self._subindices[col_name] = HnswDocumentIndex[
                    col.docarray_type.doc_type
                ](sub_db_config)
                continue
            if not col.config:
                # non-tensor type; don't create an index
                continue
            if not load_existing and (
                (not col.n_dim and col.config['dim'] < 0) or not col.config['index']
            ):
                # tensor type, but don't index
                self._logger.info(
                    f'Not indexing column {col_name}; either `index=False` is set or no dimensionality is specified'
                )
                continue
            if load_existing:
                self._hnsw_indices[col_name] = self._load_index(col_name, col)
                self._logger.info(f'Loading an existing index for column `{col_name}`')
            else:
                self._hnsw_indices[col_name] = self._create_index(col_name, col)
                self._logger.info(f'Created a new index for column `{col_name}`')

        # SQLite setup
        self._sqlite_db_path = os.path.join(self._work_dir, 'docs_sqlite.db')
        self._logger.debug(f'DB path set to {self._sqlite_db_path}')
        self._sqlite_conn = sqlite3.connect(self._sqlite_db_path)
        self._logger.info('Connection to DB has been established')
        self._sqlite_cursor = self._sqlite_conn.cursor()
        self._create_docs_table()
        self._sqlite_conn.commit()
        self._logger.info(f'{self.__class__.__name__} has been initialized')

    ###############################################
    # Inner classes for query builder and configs #
    ###############################################
    class QueryBuilder(BaseDocIndex.QueryBuilder):
        def __init__(self, query: Optional[List[Tuple[str, Dict]]] = None):
            super().__init__()
            # list of tuples (method name, kwargs)
            self._queries: List[Tuple[str, Dict]] = query or []

        def build(self, *args, **kwargs) -> Any:
            """Build the query object."""
            return self._queries

        find = _collect_query_args('find')
        filter = _collect_query_args('filter')
        text_search = _raise_not_supported('text_search')
        find_batched = _raise_not_composable('find_batched')
        filter_batched = _raise_not_composable('find_batched')
        text_search_batched = _raise_not_supported('text_search')

    @dataclass
    class DBConfig(BaseDocIndex.DBConfig):
        """Dataclass that contains all "static" configurations of WeaviateDocumentIndex."""

        work_dir: str = '.'

    @dataclass
    class RuntimeConfig(BaseDocIndex.RuntimeConfig):
        """Dataclass that contains all "dynamic" configurations of WeaviateDocumentIndex."""

        default_column_config: Dict[Type, Dict[str, Any]] = field(
            default_factory=lambda: {
                np.ndarray: {
                    'dim': -1,
                    'index': True,  # if False, don't index at all
                    'space': 'l2',  # 'l2', 'ip', 'cosine'
                    'max_elements': 1024,
                    'ef_construction': 200,
                    'ef': 10,
                    'M': 16,
                    'allow_replace_deleted': True,
                    'num_threads': 1,
                },
                # `None` is not a Type, but we allow it here anyway
                None: {},  # type: ignore
            }
        )

    ###############################################
    # Implementation of abstract methods          #
    ###############################################

    def python_type_to_db_type(self, python_type: Type) -> Any:
        """Map python type to database type.
        Takes any python type and returns the corresponding database column type.

        :param python_type: a python type.
        :return: the corresponding database column type,
            or None if ``python_type`` is not supported.
        """
        for allowed_type in HNSWLIB_PY_VEC_TYPES:
            if issubclass(python_type, allowed_type):
                return np.ndarray

        return None  # all types allowed, but no db type needed

    def _index(
        self,
        column_to_data: Dict[str, Generator[Any, None, None]],
        docs_validated: Sequence[BaseDoc],
    ):
        self._index_subindex(column_to_data)

        # not needed, we implement `index` directly
        hashed_ids = tuple(self._to_hashed_id(doc.id) for doc in docs_validated)
        # indexing into HNSWLib and SQLite sequentially
        # could be improved by processing in parallel
        for col_name, index in self._hnsw_indices.items():
            data = column_to_data[col_name]
            data_np = [self._to_numpy(arr) for arr in data]
            data_stacked = np.stack(data_np)
            index.add_items(data_stacked, ids=hashed_ids)
            index.save_index(self._hnsw_locations[col_name])

    def index(self, docs: Union[BaseDoc, Sequence[BaseDoc]], **kwargs):
        """Index Documents into the index.

        !!! note
            Passing a sequence of Documents that is not a DocList
            (such as a List of Docs) comes at a performance penalty.
            This is because the Index needs to check compatibility between itself and
            the data. With a DocList as input this is a single check; for other inputs
            compatibility needs to be checked for every Document individually.

        :param docs: Documents to index.
        """
        if kwargs:
            raise ValueError(f'{list(kwargs.keys())} are not valid keyword arguments')

        self._logger.debug(f'Indexing {len(docs)} documents')
        docs_validated = self._validate_docs(docs)
        self._update_subindex_data(docs_validated)
        data_by_columns = self._get_col_value_dict(docs_validated)

        self._index(data_by_columns, docs_validated, **kwargs)

        self._send_docs_to_sqlite(docs_validated)
        self._sqlite_conn.commit()

    def execute_query(self, query: List[Tuple[str, Dict]], *args, **kwargs) -> Any:
        """
        Execute a query on the WeaviateDocumentIndex.

        Can take two kinds of inputs:

        1. A native query of the underlying database. This is meant as a passthrough so that you
        can enjoy any functionality that is not available through the Document index API.
        2. The output of this Document index' `QueryBuilder.build()` method.

        :param query: the query to execute
        :param args: positional arguments to pass to the query
        :param kwargs: keyword arguments to pass to the query
        :return: the result of the query
        """
        if args or kwargs:
            raise ValueError(
                f'args and kwargs not supported for `execute_query` on {type(self)}'
            )

        ann_docs = DocList.__class_getitem__(cast(Type[BaseDoc], self._schema))([])
        filter_conditions = []
        doc_to_score: Dict[BaseDoc, Any] = {}
        for op, op_kwargs in query:
            if op == 'find':
                docs, scores = self.find(**op_kwargs)
                ann_docs.extend(docs)
                doc_to_score.update(zip(docs.__getattribute__('id'), scores))
            elif op == 'filter':
                filter_conditions.append(op_kwargs['filter_query'])

        self._logger.debug(f'Executing query {query}')
        docs_filtered = ann_docs
        for cond in filter_conditions:
            docs_cls = DocList.__class_getitem__(cast(Type[BaseDoc], self._schema))
            docs_filtered = docs_cls(filter_docs(docs_filtered, cond))

        self._logger.debug(f'{len(docs_filtered)} results found')
        docs_and_scores = zip(
            docs_filtered, (doc_to_score[doc.id] for doc in docs_filtered)
        )
        docs_sorted = sorted(docs_and_scores, key=lambda x: x[1])
        out_docs, out_scores = zip(*docs_sorted)
        return _FindResult(documents=out_docs, scores=out_scores)

    def _find_batched(
        self,
        queries: np.ndarray,
        limit: int,
        search_field: str = '',
    ) -> _FindResultBatched:
        index = self._hnsw_indices[search_field]
        labels, distances = index.knn_query(queries, k=limit)
        result_das = [
            self._get_docs_sqlite_hashed_id(
                ids_per_query.tolist(),
            )
            for ids_per_query in labels
        ]
        return _FindResultBatched(documents=result_das, scores=distances)

    def _find(
        self, query: np.ndarray, limit: int, search_field: str = ''
    ) -> _FindResult:
        query_batched = np.expand_dims(query, axis=0)
        docs, scores = self._find_batched(
            queries=query_batched, limit=limit, search_field=search_field
        )
        return _FindResult(
            documents=docs[0], scores=NdArray._docarray_from_native(scores[0])
        )

    def _filter(
        self,
        filter_query: Any,
        limit: int,
    ) -> DocList:
        raise NotImplementedError(
            f'{type(self)} does not support filter-only queries.'
            f' To perform post-filtering on a query, use'
            f' `build_query()` and `execute_query()`.'
        )

    def _filter_batched(
        self,
        filter_queries: Any,
        limit: int,
    ) -> List[DocList]:
        raise NotImplementedError(
            f'{type(self)} does not support filter-only queries.'
            f' To perform post-filtering on a query, use'
            f' `build_query()` and `execute_query()`.'
        )

    def _text_search(
        self,
        query: str,
        limit: int,
        search_field: str = '',
    ) -> _FindResult:
        raise NotImplementedError(f'{type(self)} does not support text search.')

    def _text_search_batched(
        self,
        queries: Sequence[str],
        limit: int,
        search_field: str = '',
    ) -> _FindResultBatched:
        raise NotImplementedError(f'{type(self)} does not support text search.')

    def _del_items(self, doc_ids: Sequence[str]):
        # delete from the indices

        try:
            for doc_id in doc_ids:
                id_ = self._to_hashed_id(doc_id)
                for col_name, index in self._hnsw_indices.items():
                    index.mark_deleted(id_)
        except RuntimeError:
            raise KeyError(f'No document with id {doc_ids} found')

        print(doc_ids)
        self._delete_docs_from_sqlite(doc_ids)
        self._sqlite_conn.commit()

    def _get_items(self, doc_ids: Sequence[str]) -> Sequence[TSchema]:
        out_docs = self._get_docs_sqlite_doc_id(doc_ids)
        if len(out_docs) == 0:
            raise KeyError(f'No document with id {doc_ids} found')
        return out_docs

    def num_docs(self) -> int:
        """
        Get the number of documents.
        """
        return self._get_num_docs_sqlite()

    ###############################################
    # Helpers                                     #
    ###############################################

    # general helpers
    @staticmethod
    def _to_hashed_id(doc_id: Optional[str]) -> int:
        # https://stackoverflow.com/questions/16008670/how-to-hash-a-string-into-8-digits
        # hashing to 18 digits avoids overflow of sqlite INTEGER
        if doc_id is None:
            raise ValueError(
                'The Document id is None. To use DocumentIndex it needs to be set.'
            )
        return int(hashlib.sha256(doc_id.encode('utf-8')).hexdigest(), 16) % 10**18

    def _load_index(self, col_name: str, col: '_ColumnInfo') -> hnswlib.Index:
        """Load an existing HNSW index from disk."""
        index = self._create_index_class(col)
<<<<<<< HEAD
        index.load_index(self._hnsw_locations[col_name], max_elements=1024)
=======
        index.load_index(
            self._hnsw_locations[col_name], max_elements=col.config['max_elements']
        )
>>>>>>> 0c73ad83
        return index

    # HNSWLib helpers
    def _create_index_class(self, col: '_ColumnInfo') -> hnswlib.Index:
        """Create an instance of hnswlib.index without initializing it."""
        construct_params = dict(
            (k, col.config[k]) for k in self._index_construct_params
        )
        if col.n_dim:
            construct_params['dim'] = col.n_dim
        return hnswlib.Index(**construct_params)

    def _create_index(self, col_name: str, col: '_ColumnInfo') -> hnswlib.Index:
        """Create a new HNSW index for a column, and initialize it."""
        index = self._create_index_class(col)
        init_params = dict((k, col.config[k]) for k in self._index_init_params)
        index.init_index(**init_params)
        index.set_ef(col.config['ef'])
        index.set_num_threads(col.config['num_threads'])
        index.save_index(self._hnsw_locations[col_name])
        return index

    # SQLite helpers
    def _create_docs_table(self):
        self._sqlite_cursor.execute(
            'CREATE TABLE IF NOT EXISTS docs (doc_id INTEGER PRIMARY KEY, data BLOB)'
        )

    def _send_docs_to_sqlite(self, docs: Sequence[BaseDoc]):
        ids = (self._to_hashed_id(doc.id) for doc in docs)
        self._sqlite_cursor.executemany(
            'INSERT INTO docs VALUES (?, ?)',
            ((id_, self._doc_to_bytes(doc)) for id_, doc in zip(ids, docs)),
        )

    def _get_docs_sqlite_unsorted(self, univ_ids: Sequence[int]):
        for id_ in univ_ids:
            # I hope this protects from injection attacks
            # properly binding with '?' doesn't work for some reason
            assert isinstance(id_, int) or is_np_int(id_)
        sql_id_list = '(' + ', '.join(str(id_) for id_ in univ_ids) + ')'
        self._sqlite_cursor.execute(
            'SELECT data FROM docs WHERE doc_id IN %s' % sql_id_list,
        )
        rows = self._sqlite_cursor.fetchall()
        docs_cls = DocList.__class_getitem__(cast(Type[BaseDoc], self._schema))
        return docs_cls([self._doc_from_bytes(row[0]) for row in rows])

    def _get_docs_sqlite_doc_id(self, doc_ids: Sequence[str]) -> DocList[TSchema]:
        hashed_ids = tuple(self._to_hashed_id(id_) for id_ in doc_ids)
        docs_unsorted = self._get_docs_sqlite_unsorted(hashed_ids)
        docs_cls = DocList.__class_getitem__(cast(Type[BaseDoc], self._schema))
        return docs_cls(sorted(docs_unsorted, key=lambda doc: doc_ids.index(doc.id)))

    def _get_docs_sqlite_hashed_id(self, hashed_ids: Sequence[int]) -> DocList:
        docs_unsorted = self._get_docs_sqlite_unsorted(hashed_ids)

        def _in_position(doc):
            return hashed_ids.index(self._to_hashed_id(doc.id))

        docs_cls = DocList.__class_getitem__(cast(Type[BaseDoc], self._schema))
        return docs_cls(sorted(docs_unsorted, key=_in_position))

    def _delete_docs_from_sqlite(self, doc_ids: Sequence[Union[str, int]]):
        ids = tuple(
            self._to_hashed_id(id_) if isinstance(id_, str) else id_ for id_ in doc_ids
        )
        self._sqlite_cursor.execute(
            'DELETE FROM docs WHERE doc_id IN (%s)' % ','.join('?' * len(ids)),
            ids,
        )

    def _get_num_docs_sqlite(self) -> int:
        self._sqlite_cursor.execute('SELECT COUNT(*) FROM docs')
        return self._sqlite_cursor.fetchone()[0]

    # serialization helpers
    def _doc_to_bytes(self, doc: BaseDoc) -> bytes:
        return doc.to_protobuf().SerializeToString()

    def _doc_from_bytes(self, data: bytes) -> BaseDoc:
        schema_cls = cast(Type[BaseDoc], self._schema)
        return schema_cls.from_protobuf(DocProto.FromString(data))<|MERGE_RESOLUTION|>--- conflicted
+++ resolved
@@ -403,13 +403,9 @@
     def _load_index(self, col_name: str, col: '_ColumnInfo') -> hnswlib.Index:
         """Load an existing HNSW index from disk."""
         index = self._create_index_class(col)
-<<<<<<< HEAD
-        index.load_index(self._hnsw_locations[col_name], max_elements=1024)
-=======
         index.load_index(
             self._hnsw_locations[col_name], max_elements=col.config['max_elements']
         )
->>>>>>> 0c73ad83
         return index
 
     # HNSWLib helpers
