import logging
from abc import ABC, abstractmethod
from dataclasses import dataclass, field, replace
from typing import (
    TYPE_CHECKING,
    Any,
    Dict,
    Generator,
    Generic,
    Iterable,
    List,
    Mapping,
    Optional,
    Sequence,
    Tuple,
    Type,
    TypeVar,
    Union,
    cast,
)

import numpy as np
from pydantic.error_wrappers import ValidationError
from typing_inspect import get_args, is_optional_type, is_union_type

from docarray import BaseDoc, DocList
from docarray.array.any_array import AnyDocArray
from docarray.typing import ID, AnyTensor
from docarray.typing.tensor.abstract_tensor import AbstractTensor
from docarray.utils._internal._typing import is_tensor_union
from docarray.utils._internal.misc import import_library
from docarray.utils.find import (
    FindResult,
    FindResultBatched,
    SubindexFindResult,
    _FindResult,
    _FindResultBatched,
)

if TYPE_CHECKING:
    import tensorflow as tf  # type: ignore
    import torch
    from pydantic.fields import ModelField

    from docarray.typing import TensorFlowTensor
else:
    tf = import_library('tensorflow', raise_error=False)
    if tf is not None:
        from docarray.typing import TensorFlowTensor
    torch = import_library('torch', raise_error=False)

TSchema = TypeVar('TSchema', bound=BaseDoc)


def _raise_not_composable(name):
    def _inner(self, *args, **kwargs):
        raise NotImplementedError(
            f'`{name}` is not usable through the query builder of this Document index ({type(self)}). '
            f'But you can call `{type(self)}.{name}()` directly.'
        )

    return _inner


def _raise_not_supported(name):
    def _inner(self, *args, **kwargs):
        raise NotImplementedError(
            f'`{name}` is not usable through the query builder of this Document index ({type(self)}). '
        )

    return _inner


@dataclass
class _ColumnInfo:
    docarray_type: Type
    db_type: Any
    n_dim: Optional[int]
    config: Dict[str, Any]


class BaseDocIndex(ABC, Generic[TSchema]):
    """Abstract class for all Document Stores"""

    # the BaseDoc that defines the schema of the store
    # for subclasses this is filled automatically
    _schema: Optional[Type[BaseDoc]] = None

    def __init__(self, db_config=None, subindex=False, **kwargs):
        if self._schema is None:
            raise ValueError(
                'A DocumentIndex must be typed with a Document type.'
                'To do so, use the syntax: DocumentIndex[DocumentType]'
            )
        if subindex:
            self._schema._add_fields(parent_id=(ID, None))
        self._logger = logging.getLogger('docarray')
        self._db_config = db_config or self.DBConfig(**kwargs)
        if not isinstance(self._db_config, self.DBConfig):
            raise ValueError(f'db_config must be of type {self.DBConfig}')
        self._logger.info('DB config created')
        self._runtime_config = self.RuntimeConfig()
        self._logger.info('Runtime config created')
        self._column_infos: Dict[str, _ColumnInfo] = self._create_column_infos(
            self._schema
        )
        self._subindex = subindex
        self._subindices = {}

    ###############################################
    # Inner classes for query builder and configs #
    # Subclasses must subclass & implement these  #
    ###############################################

    class QueryBuilder(ABC):
        @abstractmethod
        def build(self, *args, **kwargs) -> Any:
            """Build the DB specific query object.
            The DB specific implementation can leverage self._queries to do so.
            The output of this should be able to be passed to execute_query().
            """
            ...

        # TODO support subindex in QueryBuilder

        # the methods below need to be implemented by subclasses
        # If, in your subclass, one of these is not usable in a query builder, but
        # can be called directly on the DocumentIndex, use `_raise_not_composable`.
        # If the method is not supported _at all_, use `_raise_not_supported`.
        find = abstractmethod(lambda *args, **kwargs: ...)
        filter = abstractmethod(lambda *args, **kwargs: ...)
        text_search = abstractmethod(lambda *args, **kwargs: ...)
        find_batched = abstractmethod(lambda *args, **kwargs: ...)
        filter_batched = abstractmethod(lambda *args, **kwargs: ...)
        text_search_batched = abstractmethod(lambda *args, **kwargs: ...)

    @dataclass
    class DBConfig(ABC):
        ...

    @dataclass
    class RuntimeConfig(ABC):
        # default configurations for every column type
        # a dictionary from a column type (DB specific) to a dictionary
        # of default configurations for that type
        # These configs are used if no configs are specified in the `Field(...)`
        # of a field in the Document schema (`cls._schema`)
        # Example: `default_column_config['VARCHAR'] = {'length': 255}`
        default_column_config: Dict[Type, Dict[str, Any]] = field(default_factory=dict)

    #####################################
    # Abstract methods                  #
    # Subclasses must implement these   #
    #####################################

    @abstractmethod
    def python_type_to_db_type(self, python_type: Type) -> Any:
        """Map python type to database type.
        Takes any python type and returns the corresponding database column type.

        :param python_type: a python type.
        :return: the corresponding database column type,
            or None if ``python_type`` is not supported.
        """
        ...

    @abstractmethod
    def _index(self, column_to_data: Dict[str, Generator[Any, None, None]]):
        """index a document into the store"""
        # `column_to_data` is a dictionary from column name to a generator
        # that yields the data for that column.
        # If you want to work directly on documents, you can implement index() instead
        # If you implement index(), _index() only needs a dummy implementation.
        ...

    @abstractmethod
    def num_docs(self) -> int:
        """Return the number of indexed documents"""
        ...

    @abstractmethod
    def _del_items(self, doc_ids: Sequence[str]):
        """Delete Documents from the index.

        :param doc_ids: ids to delete from the Document Store
        """
        ...

    @abstractmethod
    def _get_items(
        self, doc_ids: Sequence[str]
    ) -> Union[Sequence[TSchema], Sequence[Dict[str, Any]]]:
        """Get Documents from the index, by `id`.
        If no document is found, a KeyError is raised.

        :param doc_ids: ids to get from the Document index
        :return: Sequence of Documents, sorted corresponding to the order of `doc_ids`. Duplicate `doc_ids` can be omitted in the output.
        """
        ...

    @abstractmethod
    def execute_query(self, query: Any, *args, **kwargs) -> Any:
        """
        Execute a query on the database.

        Can take two kinds of inputs:

        1. A native query of the underlying database. This is meant as a passthrough so that you
        can enjoy any functionality that is not available through the Document index API.
        2. The output of this Document index' `QueryBuilder.build()` method.

        :param query: the query to execute
        :param args: positional arguments to pass to the query
        :param kwargs: keyword arguments to pass to the query
        :return: the result of the query
        """
        ...

    @abstractmethod
    def _find(
        self,
        query: np.ndarray,
        limit: int,
        search_field: str = '',
    ) -> _FindResult:
        """Find documents in the index

        :param query: query vector for KNN/ANN search. Has single axis.
        :param limit: maximum number of documents to return per query
        :param search_field: name of the field to search on
        :return: a named tuple containing `documents` and `scores`
        """
        # NOTE: in standard implementations,
        # `search_field` is equal to the column name to search on
        ...

    @abstractmethod
    def _find_batched(
        self,
        queries: np.ndarray,
        limit: int,
        search_field: str = '',
    ) -> _FindResultBatched:
        """Find documents in the index

        :param queries: query vectors for KNN/ANN search.
            Has shape (batch_size, vector_dim)
        :param limit: maximum number of documents to return
        :param search_field: name of the field to search on
        :return: a named tuple containing `documents` and `scores`
        """
        ...

    @abstractmethod
    def _filter(
        self,
        filter_query: Any,
        limit: int,
    ) -> Union[DocList, List[Dict]]:
        """Find documents in the index based on a filter query

        :param filter_query: the DB specific filter query to execute
        :param limit: maximum number of documents to return
        :return: a DocList containing the documents that match the filter query
        """
        ...

    @abstractmethod
    def _filter_batched(
        self,
        filter_queries: Any,
        limit: int,
    ) -> Union[List[DocList], List[List[Dict]]]:
        """Find documents in the index based on multiple filter queries.
        Each query is considered individually, and results are returned per query.

        :param filter_queries: the DB specific filter queries to execute
        :param limit: maximum number of documents to return per query
        :return: List of DocLists containing the documents that match the filter
            queries
        """
        ...

    @abstractmethod
    def _text_search(
        self,
        query: str,
        limit: int,
        search_field: str = '',
    ) -> _FindResult:
        """Find documents in the index based on a text search query

        :param query: The text to search for
        :param limit: maximum number of documents to return
        :param search_field: name of the field to search on
        :return: a named tuple containing `documents` and `scores`
        """
        # NOTE: in standard implementations,
        # `search_field` is equal to the column name to search on
        ...

    @abstractmethod
    def _text_search_batched(
        self,
        queries: Sequence[str],
        limit: int,
        search_field: str = '',
    ) -> _FindResultBatched:
        """Find documents in the index based on a text search query

        :param queries: The texts to search for
        :param limit: maximum number of documents to return per query
        :param search_field: name of the field to search on
        :return: a named tuple containing `documents` and `scores`
        """
        # NOTE: in standard implementations,
        # `search_field` is equal to the column name to search on
        ...

    ####################################################
    # Optional overrides                               #
    # Subclasses may or may not need to change these #
    ####################################################

    def __getitem__(
        self, key: Union[str, Sequence[str]]
    ) -> Union[TSchema, DocList[TSchema]]:
        """Get one or multiple Documents into the index, by `id`.
        If no document is found, a KeyError is raised.

        :param key: id or ids to get from the Document index
        """
        # normalize input
        if isinstance(key, str):
            return_singleton = True
            key = [key]
        else:
            return_singleton = False

        # retrieve data
        doc_sequence = self._get_items(key)
        # retrieve nested data
        for field_name, type_, _ in self._flatten_schema(self._schema):
            if issubclass(type_, AnyDocArray):
                for doc in doc_sequence:
                    self._get_subindex_doclist(doc, field_name)

        # check data
        if len(doc_sequence) == 0:
            raise KeyError(f'No document with id {key} found')

        # cast output
        if isinstance(doc_sequence, DocList):
            out_docs: DocList[TSchema] = doc_sequence
        elif isinstance(doc_sequence[0], Dict):
            out_docs = self._dict_list_to_docarray(doc_sequence)  # type: ignore
        else:
            docs_cls = DocList.__class_getitem__(cast(Type[BaseDoc], self._schema))
            out_docs = docs_cls(doc_sequence)

        return out_docs[0] if return_singleton else out_docs

    def __delitem__(self, key: Union[str, Sequence[str]]):
        """Delete one or multiple Documents from the index, by `id`.
        If no document is found, a KeyError is raised.

        :param key: id or ids to delete from the Document index
        """
        self._logger.info(f'Deleting documents with id(s) {key} from the index')
        if isinstance(key, str):
            key = [key]

        # delete nested data
        for field_name, type_, _ in self._flatten_schema(self._schema):
            if issubclass(type_, AnyDocArray):
                for doc_id in key:
                    nested_docs_id = self._subindices[field_name]._filter_by_parent_id(
                        doc_id
                    )
                    if nested_docs_id:
                        del self._subindices[field_name][nested_docs_id]
        # delete data
        self._del_items(key)

    def configure(self, runtime_config=None, **kwargs):
        """
        Configure the DocumentIndex.
        You can either pass a config object to `config` or pass individual config
        parameters as keyword arguments.
        If a configuration object is passed, it will replace the current configuration.
        If keyword arguments are passed, they will update the current configuration.

        :param runtime_config: the configuration to apply
        :param kwargs: individual configuration parameters
        """
        if runtime_config is None:
            self._runtime_config = replace(self._runtime_config, **kwargs)
        else:
            if not isinstance(runtime_config, self.RuntimeConfig):
                raise ValueError(f'runtime_config must be of type {self.RuntimeConfig}')
            self._runtime_config = runtime_config

    def index(self, docs: Union[BaseDoc, Sequence[BaseDoc]], **kwargs):
        """index Documents into the index.

        !!! note
            Passing a sequence of Documents that is not a DocList
            (such as a List of Docs) comes at a performance penalty.
            This is because the Index needs to check compatibility between itself and
            the data. With a DocList as input this is a single check; for other inputs
            compatibility needs to be checked for every Document individually.

        :param docs: Documents to index.
        """
        self._logger.debug(f'Indexing {len(docs)} documents')
        docs_validated = self._validate_docs(docs)
        self._update_subindex_data(docs_validated)
        data_by_columns = self._get_col_value_dict(docs_validated)
        self._index(data_by_columns, **kwargs)

    # TODO another find method that returns both subindex and root results

    def find(
        self,
        query: Union[AnyTensor, BaseDoc],
        search_field: str = '',
        limit: int = 10,
        **kwargs,
    ) -> FindResult:
        """Find documents in the index using nearest neighbor search.

        :param query: query vector for KNN/ANN search.
            Can be either a tensor-like (np.array, torch.Tensor, etc.)
            with a single axis, or a Document
        :param search_field: name of the field to search on.
            Documents in the index are retrieved based on this similarity
            of this field to the query.
        :param limit: maximum number of documents to return
        :return: a named tuple containing `documents` and `scores`
        """
        self._logger.debug(f'Executing `find` for search field {search_field}')

        if search_field:
            if '__' in search_field:
                fields = search_field.split('__')
                if issubclass(self._schema._get_field_type(fields[0]), AnyDocArray):
                    return self._subindices[fields[0]].find(
                        query, search_field='__'.join(fields[1:]), limit=limit, **kwargs
                    )

        self._validate_search_field(search_field)
        if isinstance(query, BaseDoc):
            query_vec = self._get_values_by_column([query], search_field)[0]
        else:
            query_vec = query
        query_vec_np = self._to_numpy(query_vec)
        docs, scores = self._find(
            query_vec_np, search_field=search_field, limit=limit, **kwargs
        )

        if isinstance(docs, List):
            docs = self._dict_list_to_docarray(docs)

        return FindResult(documents=docs, scores=scores)

    def find_subindex(  # TODO change method name
        self,
        query: Union[AnyTensor, BaseDoc],
        search_field: str = '',
        limit: int = 10,
        **kwargs,
    ) -> SubindexFindResult:
        self._logger.debug(
            f'Executing `find` for search field {search_field} and return both root and sub level results'
        )

        fields = search_field.split('__')
        if len(fields) < 2 or not issubclass(
            self._schema._get_field_type(fields[0]), AnyDocArray
        ):
            raise ValueError(
                f'search_field {search_field} is not a valid subindex field'
            )

        sub_docs, scores = self._subindices[fields[0]].find(
            query, search_field='__'.join(fields[1:]), limit=limit, **kwargs
        )

        root_ids = [
            self._get_root_doc_id(doc.id, fields[0], '__'.join(fields[1:]))
            for doc in sub_docs
        ]
        root_docs = self[root_ids]
        return SubindexFindResult(
            root_documents=root_docs, sub_documents=sub_docs, scores=scores
        )

    def find_batched(
        self,
        queries: Union[AnyTensor, DocList],
        search_field: str = '',
        limit: int = 10,
        **kwargs,
    ) -> FindResultBatched:
        """Find documents in the index using nearest neighbor search.

        :param queries: query vector for KNN/ANN search.
            Can be either a tensor-like (np.array, torch.Tensor, etc.) with a,
            or a DocList.
            If a tensor-like is passed, it should have shape (batch_size, vector_dim)
        :param search_field: name of the field to search on.
            Documents in the index are retrieved based on this similarity
            of this field to the query.
        :param limit: maximum number of documents to return per query
        :return: a named tuple containing `documents` and `scores`
        """
        self._logger.debug(f'Executing `find_batched` for search field {search_field}')

        if search_field:
            if '__' in search_field:
                fields = search_field.split('__')
                if issubclass(self._schema._get_field_type(fields[0]), AnyDocArray):
                    return self._subindices[fields[0]].find_batched(
                        queries,
                        search_field='__'.join(fields[1:]),
                        limit=limit,
                        **kwargs,
                    )

        self._validate_search_field(search_field)
        if isinstance(queries, Sequence):
            query_vec_list = self._get_values_by_column(queries, search_field)
            query_vec_np = np.stack(
                tuple(self._to_numpy(query_vec) for query_vec in query_vec_list)
            )
        else:
            query_vec_np = self._to_numpy(queries)

        da_list, scores = self._find_batched(
            query_vec_np, search_field=search_field, limit=limit, **kwargs
        )

        if len(da_list) > 0 and isinstance(da_list[0], List):
            da_list = [self._dict_list_to_docarray(docs) for docs in da_list]

        return FindResultBatched(documents=da_list, scores=scores)  # type: ignore

    def filter(
        self,
        filter_query: Any,
        limit: int = 10,
        **kwargs,
    ) -> DocList:
        """Find documents in the index based on a filter query

        :param filter_query: the DB specific filter query to execute
        :param limit: maximum number of documents to return
        :return: a DocList containing the documents that match the filter query
        """
        self._logger.debug(f'Executing `filter` for the query {filter_query}')
        docs = self._filter(filter_query, limit=limit, **kwargs)

        if isinstance(docs, List):
            docs = self._dict_list_to_docarray(docs)

        return docs

    def filter_subindex(
        self,
        filter_query: Any,
        subindex: str,
        limit: int = 10,
        **kwargs,
    ) -> DocList:
        self._logger.debug(
            f'Executing `filter` for the query {filter_query} in subindex {subindex}'
        )
        if '__' in subindex:
            fields = subindex.split('__')
            return self._subindices[fields[0]].filter_subindex(
                filter_query, '__'.join(fields[1:]), limit=limit, **kwargs
            )
        else:
            return self._subindices[subindex].filter(
                filter_query, limit=limit, **kwargs
            )

    def filter_batched(
        self,
        filter_queries: Any,
        limit: int = 10,
        **kwargs,
    ) -> List[DocList]:
        """Find documents in the index based on multiple filter queries.

        :param filter_queries: the DB specific filter query to execute
        :param limit: maximum number of documents to return
        :return: a DocList containing the documents that match the filter query
        """
        self._logger.debug(
            f'Executing `filter_batched` for the queries {filter_queries}'
        )
        da_list = self._filter_batched(filter_queries, limit=limit, **kwargs)

        if len(da_list) > 0 and isinstance(da_list[0], List):
            da_list = [self._dict_list_to_docarray(docs) for docs in da_list]

        return da_list  # type: ignore

    def text_search(
        self,
        query: Union[str, BaseDoc],
        search_field: str = '',
        limit: int = 10,
        **kwargs,
    ) -> FindResult:
        """Find documents in the index based on a text search query.

        :param query: The text to search for
        :param search_field: name of the field to search on
        :param limit: maximum number of documents to return
        :return: a named tuple containing `documents` and `scores`
        """
        self._logger.debug(f'Executing `text_search` for search field {search_field}')
        self._validate_search_field(search_field)
        if isinstance(query, BaseDoc):
            query_text = self._get_values_by_column([query], search_field)[0]
        else:
            query_text = query
        docs, scores = self._text_search(
            query_text, search_field=search_field, limit=limit, **kwargs
        )

        if isinstance(docs, List):
            docs = self._dict_list_to_docarray(docs)

        return FindResult(documents=docs, scores=scores)

    def text_search_batched(
        self,
        queries: Union[Sequence[str], Sequence[BaseDoc]],
        search_field: str = '',
        limit: int = 10,
        **kwargs,
    ) -> FindResultBatched:
        """Find documents in the index based on a text search query.

        :param queries: The texts to search for
        :param search_field: name of the field to search on
        :param limit: maximum number of documents to return
        :return: a named tuple containing `documents` and `scores`
        """
        self._logger.debug(
            f'Executing `text_search_batched` for search field {search_field}'
        )
        self._validate_search_field(search_field)
        if isinstance(queries[0], BaseDoc):
            query_docs: Sequence[BaseDoc] = cast(Sequence[BaseDoc], queries)
            query_texts: Sequence[str] = self._get_values_by_column(
                query_docs, search_field
            )
        else:
            query_texts = cast(Sequence[str], queries)
        da_list, scores = self._text_search_batched(
            query_texts, search_field=search_field, limit=limit, **kwargs
        )

        if len(da_list) > 0 and isinstance(da_list[0], List):
            docs = [self._dict_list_to_docarray(docs) for docs in da_list]
            return FindResultBatched(documents=docs, scores=scores)

        da_list_ = cast(List[DocList], da_list)
        return FindResultBatched(documents=da_list_, scores=scores)

    def _filter_by_parent_id(self, id: str) -> Optional[List[str]]:
        return None

    ##########################################################
    # Helper methods                                         #
    # These might be useful in your subclass implementation  #
    ##########################################################

    @staticmethod
    def _get_values_by_column(docs: Sequence[BaseDoc], col_name: str) -> List[Any]:
        """Get the value of a column of a document.

        :param docs: The DocList to get the values from
        :param col_name: The name of the column, e.g. 'text' or 'image__tensor'
        :return: The value of the column of `doc`
        """
        leaf_vals = []
        for doc in docs:
            if '__' in col_name:
                fields = col_name.split('__')
                leaf_doc: BaseDoc = doc
                for f in fields[:-1]:
                    leaf_doc = getattr(leaf_doc, f)
                leaf_vals.append(getattr(leaf_doc, fields[-1]))
            else:
                leaf_vals.append(getattr(doc, col_name))
        return leaf_vals

    @staticmethod
    def _transpose_col_value_dict(
        col_value_dict: Mapping[str, Iterable[Any]]
    ) -> Generator[Dict[str, Any], None, None]:
        """'Transpose' the output of `_get_col_value_dict()`: Yield rows of columns, where each row represent one Document.
        Since a generator is returned, this process comes at negligible cost.

        :param docs: The DocList to get the values from
        :return: The `docs` flattened out as rows. Each row is a dictionary mapping from column name to value
        """
        return (dict(zip(col_value_dict, row)) for row in zip(*col_value_dict.values()))

    def _get_col_value_dict(
        self, docs: Union[BaseDoc, Sequence[BaseDoc]]
    ) -> Dict[str, Generator[Any, None, None]]:
        """
        Get all data from a (sequence of) document(s), flattened out by column.
        This can be seen as the transposed representation of `_get_rows()`.

        :param docs: The document(s) to get the data from
        :return: A dictionary mapping column names to a generator of values
        """
        if isinstance(docs, BaseDoc):
            docs_seq: Sequence[BaseDoc] = [docs]
        else:
            docs_seq = docs

        def _col_gen(col_name: str):
            return (
                self._to_numpy(
                    self._get_values_by_column([doc], col_name)[0],
                    allow_passthrough=True,
                )
                for doc in docs_seq
            )

        return {col_name: _col_gen(col_name) for col_name in self._column_infos}

    def _update_subindex_data(
        self,
        docs: DocList[BaseDoc],
    ):
        for field_name, type_, _ in self._flatten_schema(self._schema):
            if issubclass(type_, AnyDocArray):
                for doc in docs:
                    for nested_doc in getattr(doc, field_name):
                        nested_doc.parent_id = doc.id

    ##################################################
    # Behind-the-scenes magic                        #
    # Subclasses should not need to implement these  #
    ##################################################
    def __class_getitem__(cls, item: Type[TSchema]):
        if not isinstance(item, type):
            # do nothing
            # enables use in static contexts with type vars, e.g. as type annotation
            return Generic.__class_getitem__.__func__(cls, item)
        if not issubclass(item, BaseDoc):
            raise ValueError(
                f'{cls.__name__}[item] `item` should be a Document not a {item} '
            )

        class _DocumentIndexTyped(cls):  # type: ignore
            _schema: Type[TSchema] = item

        _DocumentIndexTyped.__name__ = f'{cls.__name__}[{item.__name__}]'
        _DocumentIndexTyped.__qualname__ = f'{cls.__qualname__}[{item.__name__}]'

        return _DocumentIndexTyped

    def build_query(self) -> QueryBuilder:
        """
        Build a query for this DocumentIndex.

        :return: a new `QueryBuilder` object for this DocumentIndex
        """
        return self.QueryBuilder()  # type: ignore

    @classmethod
    def _flatten_schema(
        cls, schema: Type[BaseDoc], name_prefix: str = ''
    ) -> List[Tuple[str, Type, 'ModelField']]:
        """Flatten the schema of a Document into a list of column names and types.
        Nested Documents are handled in a recursive manner by adding `'__'` as a prefix to the column name.

        :param schema: The schema to flatten
        :param name_prefix: prefix to append to the column names. Used for recursive calls to handle nesting.
        :return: A list of column names, types, and fields
        """
        names_types_fields: List[Tuple[str, Type, 'ModelField']] = []
        for field_name, field_ in schema.__fields__.items():
            t_ = schema._get_field_type(field_name)
            inner_prefix = name_prefix + field_name + '__'

            if is_union_type(t_):
                union_args = get_args(t_)

                if is_tensor_union(t_):
                    names_types_fields.append(
                        (name_prefix + field_name, AbstractTensor, field_)
                    )

                elif len(union_args) == 2 and type(None) in union_args:
                    # simple "Optional" type, treat as special case:
                    # treat as if it was a single non-optional type
                    for t_arg in union_args:
                        if t_arg is not type(None):
                            if issubclass(t_arg, BaseDoc):
                                names_types_fields.extend(
                                    cls._flatten_schema(t_arg, name_prefix=inner_prefix)
                                )
                            else:
                                names_types_fields.append(
                                    (name_prefix + field_name, t_arg, field_)
                                )
                else:
                    raise ValueError(
                        f'Union type {t_} is not supported. Only Union of subclasses of AbstractTensor or Union[type, None] are supported.'
                    )
            elif issubclass(t_, BaseDoc):
                names_types_fields.extend(
                    cls._flatten_schema(t_, name_prefix=inner_prefix)
                )
            elif issubclass(t_, AbstractTensor):
                names_types_fields.append(
                    (name_prefix + field_name, AbstractTensor, field_)
                )
            else:
                names_types_fields.append((name_prefix + field_name, t_, field_))
        return names_types_fields

    def _create_column_infos(self, schema: Type[BaseDoc]) -> Dict[str, _ColumnInfo]:
        """Collects information about every column that is implied by a given schema.

        :param schema: The schema (subclass of BaseDoc) to analyze and parse
            columns from
        :returns: A dictionary mapping from column names to column information.
        """
        column_infos: Dict[str, _ColumnInfo] = dict()
        for field_name, type_, field_ in self._flatten_schema(schema):
            # Union types are handle in _flatten_schema
            if issubclass(type_, AnyDocArray):
                column_infos[field_name] = _ColumnInfo(
                    docarray_type=type_, db_type=None, config=None, n_dim=None
                )
            else:
                column_infos[field_name] = self._create_single_column(field_, type_)
        return column_infos

    def _create_single_column(self, field: 'ModelField', type_: Type) -> _ColumnInfo:
        custom_config = field.field_info.extra
        if 'col_type' in custom_config.keys():
            db_type = custom_config['col_type']
            custom_config.pop('col_type')
            if db_type not in self._runtime_config.default_column_config.keys():
                raise ValueError(
                    f'The given col_type is not a valid db type: {db_type}'
                )
        else:
            db_type = self.python_type_to_db_type(type_)

        config = self._runtime_config.default_column_config[db_type].copy()
        config.update(custom_config)
        # parse n_dim from parametrized tensor type
        if (
            hasattr(field.type_, '__docarray_target_shape__')
            and field.type_.__docarray_target_shape__
        ):
            if len(field.type_.__docarray_target_shape__) == 1:
                n_dim = field.type_.__docarray_target_shape__[0]
            else:
                n_dim = field.type_.__docarray_target_shape__
        else:
            n_dim = None
        return _ColumnInfo(
            docarray_type=type_, db_type=db_type, config=config, n_dim=n_dim
        )

    def _validate_docs(
        self, docs: Union[BaseDoc, Sequence[BaseDoc]]
    ) -> DocList[BaseDoc]:
        """Validates Document against the schema of the Document Index.
        For validation to pass, the schema of `docs` and the schema of the Document
        Index need to evaluate to the same flattened columns.
        If Validation fails, a ValueError is raised.

        :param docs: Document to evaluate. If this is a DocList, validation is
            performed using its `doc_type` (parametrization), without having to check
            ever Document in `docs`. If this check fails, or if `docs` is not a
            DocList, evaluation is performed for every Document in `docs`.
        :return: A DocList containing the Documents in `docs`
        """
        if isinstance(docs, BaseDoc):
            docs = [docs]
        if isinstance(docs, DocList):
            # validation shortcut for DocList; only look at the schema
            reference_schema_flat = self._flatten_schema(
                cast(Type[BaseDoc], self._schema)
            )
            reference_names = [name for (name, _, _) in reference_schema_flat]
            reference_types = [t_ for (_, t_, _) in reference_schema_flat]
            try:
                input_schema_flat = self._flatten_schema(docs.doc_type)
            except ValueError:
                pass
            else:
                input_names = [name for (name, _, _) in input_schema_flat]
                input_types = [t_ for (_, t_, _) in input_schema_flat]
                # this could be relaxed in the future,
                # see schema translation ideas in the design doc
                names_compatible = reference_names == input_names
                types_compatible = all(
                    (issubclass(t2, t1))
                    for (t1, t2) in zip(reference_types, input_types)
                )
                if names_compatible and types_compatible:
                    return docs

        out_docs = []
        for i in range(len(docs)):
            # validate the data
            try:
                out_docs.append(cast(Type[BaseDoc], self._schema).parse_obj(docs[i]))
            except (ValueError, ValidationError):
                raise ValueError(
                    'The schema of the input Documents is not compatible with the schema of the Document Index.'
                    ' Ensure that the field names of your data match the field names of the Document Index schema,'
                    ' and that the types of your data match the types of the Document Index schema.'
                )

        return DocList[BaseDoc].construct(out_docs)

    def _validate_search_field(self, search_field: Union[str, None]) -> bool:
        """
        Validate if the given `search_field` corresponds to one of the
        columns that was parsed from the schema.

        Some backends, like weaviate, don't use search fields, so the function
        returns True if `search_field` is empty or None.

        :param search_field: search field to validate.
        :return: True if the field exists, False otherwise.
        """

        # TODO don't check for subindices here, but in find

        if not search_field or search_field in self._column_infos.keys():
            if not search_field:
                self._logger.info('Empty search field was passed')
            return True
        else:
            valid_search_fields = ', '.join(self._column_infos.keys())
            raise ValueError(
                f'{search_field} is not a valid search field. Valid search fields are: {valid_search_fields}'
            )

    def _to_numpy(self, val: Any, allow_passthrough=False) -> Any:
        """
        Converts a value to a numpy array, if possible.

        :param val: The value to convert
        :param allow_passthrough: If True, the value is returned as-is if it is not convertible to a numpy array.
            If False, a `ValueError` is raised if the value is not convertible to a numpy array.
        :return: The value as a numpy array, or as-is if `allow_passthrough` is True and the value is not convertible
        """
        if isinstance(val, np.ndarray):
            return val
        if tf is not None and isinstance(val, TensorFlowTensor):
            return val.unwrap().numpy()
        if isinstance(val, (list, tuple)):
            return np.array(val)
        if torch is not None and isinstance(val, torch.Tensor):
            return val.detach().numpy()
        if tf is not None and isinstance(val, tf.Tensor):
            return val.numpy()
        if allow_passthrough:
            return val
        raise ValueError(f'Unsupported input type for {type(self)}: {type(val)}')

    def _convert_dict_to_doc(
        self, doc_dict: Dict[str, Any], schema: Type[BaseDoc]
    ) -> BaseDoc:
        """
        Convert a dict to a Document object.

        :param doc_dict: A dict that contains all the flattened fields of a Document, the field names are the keys and follow the pattern {field_name} or {field_name}__{nested_name}
        :param schema: The schema of the Document object
        :return: A Document object
        """
        # TODO refactor
        for field_name, _ in schema.__fields__.items():
            t_ = schema._get_field_type(field_name)

            if not is_union_type(t_) and issubclass(t_, AnyDocArray):
                self._get_subindex_doclist(doc_dict, field_name)

            if is_optional_type(t_):
                for t_arg in get_args(t_):
                    if t_arg is not type(None):
                        t_ = t_arg

            if not is_union_type(t_) and issubclass(t_, BaseDoc):
                inner_dict = {}

                fields = [
                    key for key in doc_dict.keys() if key.startswith(f'{field_name}__')
                ]
                for key in fields:
                    nested_name = key[len(f'{field_name}__') :]
                    inner_dict[nested_name] = doc_dict.pop(key)

                doc_dict[field_name] = self._convert_dict_to_doc(inner_dict, t_)

        if self._subindex:
            doc_dict.pop('parent_id', None)
            schema._remove_field('parent_id')

        schema_cls = cast(Type[BaseDoc], schema)
        doc = schema_cls(**doc_dict)

        if self._subindex:
            schema._add_fields(parent_id=(ID, None))

        return doc

    def _dict_list_to_docarray(self, dict_list: Sequence[Dict[str, Any]]) -> DocList:
        """Convert a list of docs in dict type to a DocList of the schema type."""

        doc_list = [self._convert_dict_to_doc(doc_dict, self._schema) for doc_dict in dict_list]  # type: ignore
        docs_cls = DocList.__class_getitem__(cast(Type[BaseDoc], self._schema))
        return docs_cls(doc_list)

<<<<<<< HEAD
    def _index_subindex(self, column_to_data: Dict[str, Generator[Any, None, None]]):
        for col_name, col in self._column_infos.items():
            if issubclass(col.docarray_type, AnyDocArray):
                docs = [
                    doc for doc_list in column_to_data[col_name] for doc in doc_list
                ]
                self._subindices[col_name].index(docs)
                column_to_data.pop(col_name, None)

    def _get_subindex_doclist(
        self, doc: Union[TSchema, Dict[str, Any]], field_name: str
    ) -> DocList[TSchema]:
        parent_id = doc['id'] if isinstance(doc, dict) else doc.id
        nested_docs_id = self._subindices[field_name]._filter_by_parent_id(parent_id)
        if nested_docs_id:
            doc[field_name] = self._subindices[field_name].__getitem__(nested_docs_id)

    def _get_root_doc_id(self, id: str, root: str, sub: str) -> str:
        subindex = self._subindices[root]

        if sub in subindex._column_infos.keys():
            sub_doc = subindex._get_items([id])
            parent_id = (
                sub_doc[0]['parent_id']
                if isinstance(sub_doc[0], dict)
                else sub_doc[0].parent_id
            )
            return parent_id
        else:
            fields = sub.split('__')
            cur_root_id = subindex._get_root_doc_id(
                id, fields[0], '__'.join(fields[1:])
            )
            return self._get_root_doc_id(cur_root_id, root, fields[0])
=======
    def __len__(self) -> int:
        return self.num_docs()
>>>>>>> 9bf0512a
<|MERGE_RESOLUTION|>--- conflicted
+++ resolved
@@ -1032,7 +1032,9 @@
         docs_cls = DocList.__class_getitem__(cast(Type[BaseDoc], self._schema))
         return docs_cls(doc_list)
 
-<<<<<<< HEAD
+    def __len__(self) -> int:
+        return self.num_docs()
+
     def _index_subindex(self, column_to_data: Dict[str, Generator[Any, None, None]]):
         for col_name, col in self._column_infos.items():
             if issubclass(col.docarray_type, AnyDocArray):
@@ -1066,8 +1068,4 @@
             cur_root_id = subindex._get_root_doc_id(
                 id, fields[0], '__'.join(fields[1:])
             )
-            return self._get_root_doc_id(cur_root_id, root, fields[0])
-=======
-    def __len__(self) -> int:
-        return self.num_docs()
->>>>>>> 9bf0512a
+            return self._get_root_doc_id(cur_root_id, root, fields[0])