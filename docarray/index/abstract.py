--- conflicted
+++ resolved
@@ -568,12 +568,8 @@
             docs = [self._dict_list_to_docarray(docs) for docs in da_list]
             return FindResultBatched(documents=docs, scores=scores)
 
-<<<<<<< HEAD
-        return FindResultBatched(documents=da_list, scores=scores)  # type: ignore
-=======
         da_list_ = cast(List[DocList], da_list)
         return FindResultBatched(documents=da_list_, scores=scores)
->>>>>>> baa3cbc3
 
     ##########################################################
     # Helper methods                                         #
