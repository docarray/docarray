--- conflicted
+++ resolved
@@ -561,11 +561,7 @@
         if search_field:
             if '__' in search_field:
                 fields = search_field.split('__')
-<<<<<<< HEAD
-                if issubclass(self._schema._get_field_annotation(fields[0]), AnyDocArray):  # type: ignore
-=======
-                if safe_issubclass(self._schema._get_field_type(fields[0]), AnyDocArray):  # type: ignore
->>>>>>> 6c771125
+                if safe_issubclass(self._schema._get_field_annotation(fields[0]), AnyDocArray):  # type: ignore
                     return self._subindices[fields[0]].find_batched(
                         queries,
                         search_field='__'.join(fields[1:]),
@@ -1156,13 +1152,8 @@
     ) -> FindResult:
         """Find documents in the subindex and return subindex docs and scores."""
         fields = subindex.split('__')
-<<<<<<< HEAD
-        if not subindex or not issubclass(
+        if not subindex or not safe_issubclass(
             self._schema._get_field_annotation(fields[0]), AnyDocArray  # type: ignore
-=======
-        if not subindex or not safe_issubclass(
-            self._schema._get_field_type(fields[0]), AnyDocArray  # type: ignore
->>>>>>> 6c771125
         ):
             raise ValueError(f'subindex {subindex} is not valid')
 
