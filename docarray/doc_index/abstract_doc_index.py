--- conflicted
+++ resolved
@@ -94,14 +94,10 @@
             raise ValueError(f'db_config must be of type {self.DBConfig}')
         self._logger.info('DB config created')
         self._runtime_config = self.RuntimeConfig()
-<<<<<<< HEAD
         self._logger.info('Runtime config created')
-        self._column_infos: Dict[str, _ColumnInfo] = self._create_columns(self._schema)
-=======
         self._column_infos: Dict[str, _ColumnInfo] = self._create_column_infos(
             self._schema
         )
->>>>>>> e2c9b646
 
     ###############################################
     # Inner classes for query builder and configs #
@@ -380,17 +376,17 @@
     def index(self, docs: Union[BaseDocument, Sequence[BaseDocument]], **kwargs):
         """index Documents into the index.
 
-        :param docs: Documents to index. NOTE: passing a Sequence of Documents that is
-            not a DocumentArray comes at a performance penalty, since compatibility
-            with the Index's schema need to be checked for every Document individually.
-        """
-<<<<<<< HEAD
+        :param docs: Documents to index.
+        """
+        if not isinstance(docs, BaseDocument) and not isinstance(docs, DocumentArray):
+            self._logger.warning(
+                'Passing a sequence of Documents that is not a DocumentArray comes at '
+                'a performance penalty, since compatibility with the schema of Index '
+                'needs to be checked for every Document individually.'
+            )
         self._logger.info(f'Indexing {len(docs)} documents')
-        data_by_columns = self._get_col_value_dict(docs)
-=======
         docs_validated = self._validate_docs(docs)
         data_by_columns = self._get_col_value_dict(docs_validated)
->>>>>>> e2c9b646
         self._index(data_by_columns, **kwargs)
 
     def find(
