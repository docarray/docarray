from abc import ABC, abstractmethod
from dataclasses import dataclass, field, replace
from typing import (
    TYPE_CHECKING,
    Any,
    Dict,
    Generator,
    Generic,
    Iterable,
    List,
    NamedTuple,
    Optional,
    Sequence,
    Type,
    TypeVar,
    Union,
    cast,
)

import numpy as np
from typing_inspect import is_union_type

from docarray import BaseDocument, DocumentArray
from docarray.array.abstract_array import AnyDocumentArray
from docarray.typing import AnyTensor
from docarray.utils.find import FindResult, _FindResult
from docarray.utils.misc import torch_imported

if TYPE_CHECKING:
    from pydantic.fields import ModelField

if torch_imported:
    import torch

TSchema = TypeVar('TSchema', bound=BaseDocument)


class FindResultBatched(NamedTuple):
    documents: List[DocumentArray]
    scores: np.ndarray


<<<<<<< HEAD
class _FindResultBatched(NamedTuple):
    documents: Union[List[DocumentArray], List[List[Dict[str, Any]]]]
    scores: np.ndarray


def _delegate_to_query(method_name: str, func: Callable):
    @wraps(func)
    def inner(self, *args, **kwargs):
        if args:
            raise ValueError(
                f'Positional arguments are not supported for '
                f'{type(self)}.`{method_name}`.'
                f' Use keyword arguments instead.'
            )
        self._queries.append((method_name, kwargs))
        return self
=======
def _raise_not_composable(name):
    def _inner(self, *args, **kwargs):
        raise NotImplementedError(
            f'`{name}` is not usable through the query builder of this Document Index ({type(self)}). '
            f'But you can call `{type(self)}.{name}()` directly.'
        )
>>>>>>> 76ecf8c6

    return _inner


def _raise_not_supported(name):
    def _inner(self, *args, **kwargs):
        raise NotImplementedError(
            f'`{name}` is not usable through the query builder of this Document Index ({type(self)}). '
        )

    return _inner


@dataclass
class _ColumnInfo:
    docarray_type: Type
    db_type: Any
    n_dim: Optional[int]
    config: Dict[str, Any]


class BaseDocumentIndex(ABC, Generic[TSchema]):
    """Abstract class for all Document Stores"""

    # the BaseDocument that defines the schema of the store
    # for subclasses this is filled automatically
    _schema: Optional[Type[BaseDocument]] = None

    def __init__(self, db_config=None, **kwargs):
        if self._schema is None:
            raise ValueError(
                'A DocumentIndex must be typed with a Document type.'
                'To do so, use the syntax: DocumentIndex[DocumentType]'
            )
        self._db_config = db_config or self.DBConfig(**kwargs)
        if not isinstance(self._db_config, self.DBConfig):
            raise ValueError(f'db_config must be of type {self.DBConfig}')
        self._runtime_config = self.RuntimeConfig()
        self._column_infos: Dict[str, _ColumnInfo] = self._create_columns(self._schema)

    ###############################################
    # Inner classes for query builder and configs #
    # Subclasses must subclass & implement these  #
    ###############################################

    class QueryBuilder(ABC):
        @abstractmethod
        def build(self, *args, **kwargs) -> Any:
            """Build the DB specific query object.
            The DB specific implementation can leverage self._queries to do so.
            The output of this should be able to be passed to execute_query().
            """
            ...

        # the methods below need to be implemented by subclasses
        # If, in your subclass, one of these is not usable in a query builder, but
        # can be called directly on the DocumentIndex, use `_raise_not_composable`.
        # If the method is not supported _at all_, use `_raise_not_supported`.
        find = abstractmethod(lambda *args, **kwargs: ...)
        filter = abstractmethod(lambda *args, **kwargs: ...)
        text_search = abstractmethod(lambda *args, **kwargs: ...)
        find_batched = abstractmethod(lambda *args, **kwargs: ...)
        filter_batched = abstractmethod(lambda *args, **kwargs: ...)
        text_search_batched = abstractmethod(lambda *args, **kwargs: ...)

    @dataclass
    class DBConfig(ABC):
        ...

    @dataclass
    class RuntimeConfig(ABC):
        # default configurations for every column type
        # a dictionary from a column type (DB specific) to a dictionary
        # of default configurations for that type
        # These configs are used if no configs are specified in the `Field(...)`
        # of a field in the Document schema (`cls._schema`)
        # Example: `default_column_config['VARCHAR'] = {'length': 255}`
        default_column_config: Dict[Type, Dict[str, Any]] = field(default_factory=dict)

    #####################################
    # Abstract methods                  #
    # Subclasses must implement these   #
    #####################################

    @abstractmethod
    def python_type_to_db_type(self, python_type: Type) -> Any:
        """Map python type to database type.
        Takes any python type and returns the corresponding database column type.

        :param python_type: a python type.
        :return: the corresponding database column type,
            or None if ``python_type`` is not supported.
        """
        ...

    @abstractmethod
    def _index(self, column_to_data: Dict[str, Generator[Any, None, None]]):
        """Index a document into the store"""
        # `column_to_data` is a dictionary from column name to a generator
        # that yields the data for that column.
        # If you want to work directly on documents, you can implement index() instead
        # If you implement index(), _index() only needs a dummy implementation.
        ...

    @abstractmethod
    def num_docs(self) -> int:
        """Return the number of indexed documents"""
        ...

    @abstractmethod
    def _del_items(self, doc_ids: Sequence[str]):
        """Delete Documents from the index.

        :param doc_ids: ids to delete from the Document Store
        """
        ...

    @abstractmethod
    def _get_items(
        self, doc_ids: Sequence[str]
    ) -> Union[Sequence[TSchema], Sequence[Dict[str, Any]]]:
        """Get Documents from the index, by `id`.
        If no document is found, a KeyError is raised.

        :param doc_ids: ids to get from the Document Index
        :return: Sequence of Documents, sorted corresponding to the order of `doc_ids`. Duplicate `doc_ids` can be omitted in the output.
        """
        ...

    @abstractmethod
    def execute_query(self, query: Any, *args, **kwargs) -> Any:
        """
        Execute a query on the database.

        Can take two kinds of inputs:
        - A native query of the underlying database. This is meant as a passthrough so that you
        can enjoy any functionality that is not available through the Document Index API.
        - The output of this Document Index' `QueryBuilder.build()` method.

        :param query: the query to execute
        :param args: positional arguments to pass to the query
        :param kwargs: keyword arguments to pass to the query
        :return: the result of the query
        """
        ...

    @abstractmethod
    def _find(
        self,
        query: np.ndarray,
        search_field: str,
        limit: int,
    ) -> _FindResult:
        """Find documents in the index

        :param query: query vector for KNN/ANN search. Has single axis.
        :param search_field: name of the field to search on
        :param limit: maximum number of documents to return per query
        :return: a named tuple containing `documents` and `scores`
        """
        # NOTE: in standard implementations,
        # `search_field` is equal to the column name to search on
        ...

    @abstractmethod
    def _find_batched(
        self,
        query: np.ndarray,
        search_field: str,
        limit: int,
    ) -> _FindResultBatched:
        """Find documents in the index

        :param query: query vectors for KNN/ANN search.
            Has shape (batch_size, vector_dim)
        :param search_field: name of the field to search on
        :param limit: maximum number of documents to return
        :return: a named tuple containing `documents` and `scores`
        """
        ...

    @abstractmethod
    def _filter(
        self,
        filter_query: Any,
        limit: int,
    ) -> Union[DocumentArray, List[Dict]]:
        """Find documents in the index based on a filter query

        :param filter_query: the DB specific filter query to execute
        :param limit: maximum number of documents to return
        :return: a DocumentArray containing the documents that match the filter query
        """
        ...

    @abstractmethod
    def _filter_batched(
        self,
        filter_queries: Any,
        limit: int,
    ) -> Union[List[DocumentArray], List[List[Dict]]]:
        """Find documents in the index based on multiple filter queries.
        Each query is considered individually, and results are returned per query.

        :param filter_queries: the DB specific filter queries to execute
        :param limit: maximum number of documents to return per query
        :return: List of DocumentArrays containing the documents
            that match the filter queries
        """
        ...

    @abstractmethod
    def _text_search(
        self,
        query: str,
        search_field: str,
        limit: int,
    ) -> _FindResult:
        """Find documents in the index based on a text search query

        :param query: The text to search for
        :param search_field: name of the field to search on
        :param limit: maximum number of documents to return
        :return: a named tuple containing `documents` and `scores`
        """
        # NOTE: in standard implementations,
        # `search_field` is equal to the column name to search on
        ...

    @abstractmethod
    def _text_search_batched(
        self,
        queries: Sequence[str],
        search_field: str,
        limit: int,
    ) -> _FindResultBatched:
        """Find documents in the index based on a text search query

        :param queries: The texts to search for
        :param search_field: name of the field to search on
        :param limit: maximum number of documents to return per query
        :return: a named tuple containing `documents` and `scores`
        """
        # NOTE: in standard implementations,
        # `search_field` is equal to the column name to search on
        ...

    ####################################################
    # Optional overrides                               #
    # Subclasses may or may not need to change these #
    ####################################################

    def __getitem__(
        self, key: Union[str, Sequence[str]]
    ) -> Union[TSchema, DocumentArray[TSchema]]:
        """Get one or multiple Documents into the index, by `id`.
        If no document is found, a KeyError is raised.

        :param key: id or ids to get from the Document Index
        """
        # normalize input
        if isinstance(key, str):
            return_singleton = True
            key = [key]
        else:
            return_singleton = False
        # retrieve data
        doc_sequence = self._get_items(key)
        # check data
        if len(doc_sequence) == 0:
            raise KeyError(f'No document with id {key} found')

        # cast output
        if isinstance(doc_sequence, DocumentArray):
            out_da: DocumentArray[TSchema] = doc_sequence
        elif isinstance(doc_sequence[0], Dict):
            out_da = self._dict_list_to_docarray(doc_sequence)  # type: ignore
        else:
            da_cls = DocumentArray.__class_getitem__(
                cast(Type[BaseDocument], self._schema)
            )
            out_da = da_cls(doc_sequence)

        return out_da[0] if return_singleton else out_da

    def __delitem__(self, key: Union[str, Sequence[str]]):
        """Delete one or multiple Documents from the index, by `id`.
        If no document is found, a KeyError is raised.

        :param key: id or ids to delete from the Document Index
        """
        if isinstance(key, str):
            key = [key]
        self._del_items(key)

    def configure(self, runtime_config=None, **kwargs):
        """
        Configure the DocumentIndex.
        You can either pass a config object to `config` or pass individual config
        parameters as keyword arguments.
        If a configuration object is passed, it will replace the current configuration.
        If keyword arguments are passed, they will update the current configuration.

        :param runtime_config: the configuration to apply
        :param kwargs: individual configuration parameters
        """
        if runtime_config is None:
            self._runtime_config = replace(self._runtime_config, **kwargs)
        else:
            if not isinstance(runtime_config, self.RuntimeConfig):
                raise ValueError(f'runtime_config must be of type {self.RuntimeConfig}')
            self._runtime_config = runtime_config

    def index(self, docs: Union[BaseDocument, Sequence[BaseDocument]], **kwargs):
        """Index Documents into the index.

        :param docs: Documents to index
        """
        data_by_columns = self._get_col_value_dict(docs)
        self._index(data_by_columns, **kwargs)

    def find(
        self,
        query: Union[AnyTensor, BaseDocument],
        search_field: str = 'embedding',
        limit: int = 10,
        **kwargs,
    ) -> FindResult:
        """Find documents in the index using nearest neighbor search.

        :param query: query vector for KNN/ANN search.
            Can be either a tensor-like (np.array, torch.Tensor, etc.)
            with a single axis, or a Document
        :param search_field: name of the field to search on.
            Documents in the index are retrieved based on this similarity
            of this field to the query.
        :param limit: maximum number of documents to return
        :return: a named tuple containing `documents` and `scores`
        """
        if isinstance(query, BaseDocument):
            query_vec = self._get_values_by_column([query], search_field)[0]
        else:
            query_vec = query
        query_vec_np = self._to_numpy(query_vec)
        docs, scores = self._find(
            query_vec_np, search_field=search_field, limit=limit, **kwargs
        )

        if isinstance(docs, List):
            docs = self._dict_list_to_docarray(docs)

        return FindResult(documents=docs, scores=scores)

    def find_batched(
        self,
        queries: Union[AnyTensor, DocumentArray],
        search_field: str = 'embedding',
        limit: int = 10,
        **kwargs,
    ) -> FindResultBatched:
        """Find documents in the index using nearest neighbor search.

        :param queries: query vector for KNN/ANN search.
            Can be either a tensor-like (np.array, torch.Tensor, etc.) with a,
            or a DocumentArray.
            If a tensor-like is passed, it should have shape (batch_size, vector_dim)
        :param search_field: name of the field to search on.
            Documents in the index are retrieved based on this similarity
            of this field to the query.
        :param limit: maximum number of documents to return per query
        :return: a named tuple containing `documents` and `scores`
        """
        if isinstance(queries, Sequence):
            query_vec_list = self._get_values_by_column(queries, search_field)
            query_vec_np = np.stack(
                tuple(self._to_numpy(query_vec) for query_vec in query_vec_list)
            )
        else:
            query_vec_np = self._to_numpy(queries)

        da_list, scores = self._find_batched(
            query_vec_np, search_field=search_field, limit=limit, **kwargs
        )

        if len(da_list) > 0 and isinstance(da_list[0], List):
            da_list = [self._dict_list_to_docarray(docs) for docs in da_list]

        return FindResultBatched(documents=da_list, scores=scores)  # type: ignore

    def filter(
        self,
        filter_query: Any,
        limit: int = 10,
        **kwargs,
    ) -> DocumentArray:
        """Find documents in the index based on a filter query

        :param filter_query: the DB specific filter query to execute
        :param limit: maximum number of documents to return
        :return: a DocumentArray containing the documents that match the filter query
        """
        docs = self._filter(filter_query, limit=limit, **kwargs)

        if isinstance(docs, List):
            docs = self._dict_list_to_docarray(docs)

        return docs

    def filter_batched(
        self,
        filter_queries: Any,
        limit: int = 10,
        **kwargs,
    ) -> List[DocumentArray]:
        """Find documents in the index based on multiple filter queries.

        :param filter_queries: the DB specific filter query to execute
        :param limit: maximum number of documents to return
        :return: a DocumentArray containing the documents that match the filter query
        """
        da_list = self._filter_batched(filter_queries, limit=limit, **kwargs)

        if len(da_list) > 0 and isinstance(da_list[0], List):
            da_list = [self._dict_list_to_docarray(docs) for docs in da_list]

        return da_list  # type: ignore

    def text_search(
        self,
        query: Union[str, BaseDocument],
        search_field: str = 'text',
        limit: int = 10,
        **kwargs,
    ) -> FindResult:
        """Find documents in the index based on a text search query.

        :param query: The text to search for
        :param search_field: name of the field to search on
        :param limit: maximum number of documents to return
        :return: a named tuple containing `documents` and `scores`
        """
        if isinstance(query, BaseDocument):
            query_text = self._get_values_by_column([query], search_field)[0]
        else:
            query_text = query
        docs, scores = self._text_search(
            query_text, search_field=search_field, limit=limit, **kwargs
        )

        if isinstance(docs, List):
            docs = self._dict_list_to_docarray(docs)

        return FindResult(documents=docs, scores=scores)

    def text_search_batched(
        self,
        queries: Union[Sequence[str], Sequence[BaseDocument]],
        search_field: str = 'text',
        limit: int = 10,
        **kwargs,
    ) -> FindResultBatched:
        """Find documents in the index based on a text search query.

        :param queries: The texts to search for
        :param search_field: name of the field to search on
        :param limit: maximum number of documents to return
        :return: a named tuple containing `documents` and `scores`
        """
        if isinstance(queries[0], BaseDocument):
            query_docs: Sequence[BaseDocument] = cast(Sequence[BaseDocument], queries)
            query_texts: Sequence[str] = self._get_values_by_column(
                query_docs, search_field
            )
        else:
            query_texts = cast(Sequence[str], queries)
        da_list, scores = self._text_search_batched(
            query_texts, search_field=search_field, limit=limit, **kwargs
        )

        if len(da_list) > 0 and isinstance(da_list[0], List):
            docs = [self._dict_list_to_docarray(docs) for docs in da_list]
        return FindResultBatched(documents=docs, scores=scores)

    ##########################################################
    # Helper methods                                         #
    # These might be useful in your subclass implementation  #
    ##########################################################

    @staticmethod
    def _get_values_by_column(docs: Sequence[BaseDocument], col_name: str) -> List[Any]:
        """Get the value of a column of a document.

        :param docs: The DocumentArray to get the values from
        :param col_name: The name of the column, e.g. 'text' or 'image__tensor'
        :return: The value of the column of `doc`
        """
        leaf_vals = []
        for doc in docs:
            if '__' in col_name:
                fields = col_name.split('__')
                leaf_doc: BaseDocument = doc
                for f in fields[:-1]:
                    leaf_doc = getattr(leaf_doc, f)
                leaf_vals.append(getattr(leaf_doc, fields[-1]))
            else:
                leaf_vals.append(getattr(doc, col_name))
        return leaf_vals

    @staticmethod
    def _transpose_col_value_dict(
        col_value_dict: Dict[str, Iterable[Any]]
    ) -> Generator[Dict[str, Any], None, None]:
        """'Transpose' the output of `_get_col_value_dict()`: Yield rows of columns, where each row represent one Document.
        Since a generator is returned, this process comes at negligible cost.

        :param docs: The DocumentArray to get the values from
        :return: The `docs` flattened out as rows. Each row is a dictionary mapping from column name to value
        """
        return (dict(zip(col_value_dict, row)) for row in zip(*col_value_dict.values()))

    def _get_col_value_dict(
        self, docs: Union[BaseDocument, Sequence[BaseDocument]]
    ) -> Dict[str, Generator[Any, None, None]]:
        """
        Get all data from a (sequence of) document(s), flattened out by column.
        This can be seen as the transposed representation of `_get_rows()`.

        :param docs: The document(s) to get the data from
        :return: A dictionary mapping column names to a generator of values
        """
        if isinstance(docs, BaseDocument):
            docs_seq: Sequence[BaseDocument] = [docs]
        else:
            docs_seq = docs
        if not self._is_schema_compatible(docs_seq):
            raise ValueError(
                'The schema of the documents to be indexed is not compatible'
                ' with the schema of the index.'
            )

        def _col_gen(col_name: str):
            return (self._get_values_by_column([doc], col_name)[0] for doc in docs_seq)

        return {col_name: _col_gen(col_name) for col_name in self._column_infos}

    ##################################################
    # Behind-the-scenes magic                        #
    # Subclasses should not need to implement these  #
    ##################################################
    def __class_getitem__(cls, item: Type[TSchema]):
        if not isinstance(item, type):
            # do nothing
            # enables use in static contexts with type vars, e.g. as type annotation
            return Generic.__class_getitem__.__func__(cls, item)
        if not issubclass(item, BaseDocument):
            raise ValueError(
                f'{cls.__name__}[item] `item` should be a Document not a {item} '
            )

        class _DocumentIndexTyped(cls):  # type: ignore
            _schema: Type[TSchema] = item

        _DocumentIndexTyped.__name__ = f'{cls.__name__}[{item.__name__}]'
        _DocumentIndexTyped.__qualname__ = f'{cls.__qualname__}[{item.__name__}]'

        return _DocumentIndexTyped

    def build_query(self) -> QueryBuilder:
        """
        Build a query for this DocumentIndex.

        :return: a new `QueryBuilder` object for this DocumentIndex
        """
        return self.QueryBuilder()  # type: ignore

    def _create_columns(self, schema: Type[BaseDocument]) -> Dict[str, _ColumnInfo]:
        columns: Dict[str, _ColumnInfo] = dict()
        for field_name, field_ in schema.__fields__.items():
            t_ = schema._get_field_type(field_name)
            if is_union_type(t_):
                raise ValueError(
                    'Union types are not supported in the schema of a DocumentIndex.'
                    f' Instead of using type {t_} use a single specific type.'
                )
            elif issubclass(t_, AnyDocumentArray):
                raise ValueError(
                    'Indexing field of DocumentArray type (=subindex)'
                    'is not yet supported.'
                )
            elif issubclass(t_, BaseDocument):
                columns = dict(
                    columns,
                    **{
                        f'{field_name}__{nested_name}': t
                        for nested_name, t in self._create_columns(t_).items()
                    },
                )
            else:
                columns[field_name] = self._create_single_column(field_, t_)
        return columns

    def _create_single_column(self, field: 'ModelField', type_: Type) -> _ColumnInfo:
        db_type = self.python_type_to_db_type(type_)
        config = self._runtime_config.default_column_config[db_type].copy()
        custom_config = field.field_info.extra
        config.update(custom_config)
        # parse n_dim from parametrized tensor type
        if (
            hasattr(type_, '__docarray_target_shape__')
            and type_.__docarray_target_shape__
        ):
            if len(type_.__docarray_target_shape__) == 1:
                n_dim = type_.__docarray_target_shape__[0]
            else:
                n_dim = type_.__docarray_target_shape__
        else:
            n_dim = None
        return _ColumnInfo(
            docarray_type=type_, db_type=db_type, config=config, n_dim=n_dim
        )

    def _is_schema_compatible(self, docs: Sequence[BaseDocument]) -> bool:
        """Flatten a DocumentArray into a DocumentArray of the schema type."""
        reference_col_db_types = [
            (name, col.db_type) for name, col in self._column_infos.items()
        ]
        if isinstance(docs, AnyDocumentArray):
            input_columns = self._create_columns(docs.document_type)
            input_col_db_types = [
                (name, col.db_type) for name, col in input_columns.items()
            ]
            # this could be relaxed in the future,
            # see schema translation ideas in the design doc
            return reference_col_db_types == input_col_db_types
        else:
            for d in docs:
                input_columns = self._create_columns(type(d))
                input_col_db_types = [
                    (name, col.db_type) for name, col in input_columns.items()
                ]
                # this could be relaxed in the future,
                # see schema translation ideas in the design doc
                if reference_col_db_types != input_col_db_types:
                    return False
            return True

    def _to_numpy(self, val: Any) -> Any:
        if isinstance(val, np.ndarray):
            return val
        elif isinstance(val, (list, tuple)):
            return np.array(val)
        elif torch_imported and isinstance(val, torch.Tensor):
            return val.numpy()
        else:
            raise ValueError(f'Unsupported input type for {type(self)}: {type(val)}')

    def _convert_dict_to_doc(
        self, doc_dict: Dict[str, Any], schema: Type[BaseDocument]
    ) -> BaseDocument:
        """
        Convert a dict to a Document object.

        :param doc_dict: A dict that contains all the flattened fields of a Document, the field names are the keys and follow the pattern {field_name} or {field_name}__{nested_name}
        :param schema: The schema of the Document object
        :return: A Document object
        """

        for field_name, _ in schema.__fields__.items():
            t_ = schema._get_field_type(field_name)
            if issubclass(t_, BaseDocument):
                inner_dict = {}

                fields = [
                    key for key in doc_dict.keys() if key.startswith(f'{field_name}__')
                ]
                for key in fields:
                    nested_name = key[len(f'{field_name}__') :]
                    inner_dict[nested_name] = doc_dict.pop(key)

                doc_dict[field_name] = self._convert_dict_to_doc(inner_dict, t_)

        schema_cls = cast(Type[BaseDocument], schema)
        return schema_cls(**doc_dict)

    def _dict_list_to_docarray(
        self, dict_list: Sequence[Dict[str, Any]]
    ) -> DocumentArray:
        """Convert a list of docs in dict type to a DocumentArray of the schema type."""

        doc_list = [self._convert_dict_to_doc(doc_dict, self._schema) for doc_dict in dict_list]  # type: ignore
        da_cls = DocumentArray.__class_getitem__(cast(Type[BaseDocument], self._schema))
        return da_cls(doc_list)<|MERGE_RESOLUTION|>--- conflicted
+++ resolved
@@ -40,31 +40,17 @@
     scores: np.ndarray
 
 
-<<<<<<< HEAD
 class _FindResultBatched(NamedTuple):
     documents: Union[List[DocumentArray], List[List[Dict[str, Any]]]]
     scores: np.ndarray
 
 
-def _delegate_to_query(method_name: str, func: Callable):
-    @wraps(func)
-    def inner(self, *args, **kwargs):
-        if args:
-            raise ValueError(
-                f'Positional arguments are not supported for '
-                f'{type(self)}.`{method_name}`.'
-                f' Use keyword arguments instead.'
-            )
-        self._queries.append((method_name, kwargs))
-        return self
-=======
 def _raise_not_composable(name):
     def _inner(self, *args, **kwargs):
         raise NotImplementedError(
             f'`{name}` is not usable through the query builder of this Document Index ({type(self)}). '
             f'But you can call `{type(self)}.{name}()` directly.'
         )
->>>>>>> 76ecf8c6
 
     return _inner
 
