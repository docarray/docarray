--- conflicted
+++ resolved
@@ -170,18 +170,11 @@
         """index a document into the store"""
         if kwargs:
             raise ValueError(f'{list(kwargs.keys())} are not valid keyword arguments')
-<<<<<<< HEAD
 
         self._logger.info(f'Indexing {len(docs)} documents')
-        doc_seq = docs if isinstance(docs, Sequence) else [docs]
-        data_by_columns = self._get_col_value_dict(doc_seq)
-        hashed_ids = tuple(self._to_hashed_id(doc.id) for doc in doc_seq)
-=======
         docs_validated = self._validate_docs(docs)
         data_by_columns = self._get_col_value_dict(docs_validated)
         hashed_ids = tuple(self._to_hashed_id(doc.id) for doc in docs_validated)
->>>>>>> e2c9b646
-
         # indexing into HNSWLib and SQLite sequentially
         # could be improved by processing in parallel
         for col_name, index in self._hnsw_indices.items():
