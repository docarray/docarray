--- conflicted
+++ resolved
@@ -162,41 +162,19 @@
         names, concatenated and `"__"`-separated. It describes the path from the first
         level to an arbitrary one, e.g. `'content__image__url'`.
 
-<<<<<<< HEAD
-
-        ---
-=======
-        :param access_path: a string that represents the access path (`"__"`-separated).
-        :return: list of the accessed objects, flattened if nested.
 
         ```python
         from docarray import BaseDoc, DocList, Text
->>>>>>> 9a13f93c
-
-        ```python
-        from docarray import BaseDoc, DocList, Text
-
-<<<<<<< HEAD
-=======
+
+
         class Author(BaseDoc):
             name: str
->>>>>>> 9a13f93c
-
-        class Author(BaseDoc):
-            name: str
-
-<<<<<<< HEAD
-=======
+
+
         class Book(BaseDoc):
             author: Author
             content: Text
->>>>>>> 9a13f93c
-
-        class Book(BaseDoc):
-            author: Author
-            content: Text
-
-<<<<<<< HEAD
+
 
         docs = DocList[Book](
             Book(author=Author(name='Jenny'), content=Text(text=f'book_{i}'))
@@ -208,26 +186,8 @@
         authors = docs.traverse_flat(access_path='author__name')  # list of 10 strings
         ```
 
-        ---
-
         If the resulting list is a nested list, it will be flattened:
 
-        ---
-
-=======
-        docs = DocList[Book](
-            Book(author=Author(name='Jenny'), content=Text(text=f'book_{i}'))
-            for i in range(10)  # noqa: E501
-        )
-
-        books = docs.traverse_flat(access_path='content')  # list of 10 Text objs
-
-        authors = docs.traverse_flat(access_path='author__name')  # list of 10 strings
-        ```
-
-        If the resulting list is a nested list, it will be flattened:
-
->>>>>>> 9a13f93c
         ```python
         from docarray import BaseDoc, DocList
 
@@ -247,18 +207,10 @@
 
         chapters = docs.traverse_flat(access_path='chapters')  # list of 30 strings
         ```
-<<<<<<< HEAD
-
-        ---
-        If your DocList is in doc_vec mode, and you want to access a field of
-        type AnyTensor, the doc_vec tensor will be returned instead of a list:
-
-        ---
-=======
+
 
         If your [`DocList`][docarray.typing.DocList] is in doc_vec mode, and you want to access a field of
         type [`AnyTensor`][docarray.typing.AnyTensor], the doc_vec tensor will be returned instead of a list:
->>>>>>> 9a13f93c
 
         ```python
         class Image(BaseDoc):
@@ -273,7 +225,6 @@
                 for _ in range(2)
             ]
         )
-<<<<<<< HEAD
 
         batch_stacked = batch.stack()
         tensors = batch_stacked.traverse_flat(
@@ -281,18 +232,8 @@
         )  # tensor of shape (2, 3, 224, 224)
         ```
 
-        ---
-
         :param access_path: a string that represents the access path ("__"-separated).
         :return: list of the accessed objects, flattened if nested.
-=======
-
-        batch_stacked = batch.stack()
-        tensors = batch_stacked.traverse_flat(
-            access_path='tensor'
-        )  # tensor of shape (2, 3, 224, 224)
-        ```
->>>>>>> 9a13f93c
         """
         ...
 
