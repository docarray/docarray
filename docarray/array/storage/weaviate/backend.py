import uuid
from dataclasses import dataclass, field
from typing import (
    Iterable,
    Dict,
    Optional,
    TYPE_CHECKING,
    Union,
    Tuple,
    List,
)

import numpy as np
import weaviate

from .... import Document
from ....helper import dataclass_from_dict, filter_dict
from ..base.backend import BaseBackendMixin
from ..registry import _REGISTRY

if TYPE_CHECKING:
    from ....typing import ArrayType, DocumentArraySourceType


@dataclass
class WeaviateConfig:
    """This class stores the config variables to initialize
    connection to the Weaviate server"""

    host: Optional[str] = field(default='localhost')
    port: Optional[int] = field(default=8080)
    protocol: Optional[str] = field(default='http')
    name: Optional[str] = None
    serialize_config: Dict = field(default_factory=dict)
    n_dim: Optional[int] = None  # deprecated, not used anymore since weaviate 1.10
    # vectorIndexConfig parameters
    ef: Optional[int] = None
    ef_construction: Optional[int] = None
    timeout_config: Optional[Tuple[int, int]] = None
    max_connections: Optional[int] = None
<<<<<<< HEAD
    columns: Optional[List[Tuple[str, str]]] = None
=======
    dynamic_ef_min: Optional[int] = None
    dynamic_ef_max: Optional[int] = None
    dynamic_ef_factor: Optional[int] = None
    vector_cache_max_objects: Optional[int] = None
    flat_search_cutoff: Optional[int] = None
    cleanup_interval_seconds: Optional[int] = None
    skip: Optional[bool] = None
>>>>>>> 72aa3b21


class BackendMixin(BaseBackendMixin):
    """Provide necessary functions to enable this storage backend."""

    TYPE_MAP = {'str': 'string', 'float': 'number', 'int': 'int'}

    def _init_storage(
        self,
        _docs: Optional['DocumentArraySourceType'] = None,
        config: Optional[Union[WeaviateConfig, Dict]] = None,
        **kwargs,
    ):
        """Initialize weaviate storage.

        :param docs: the list of documents to initialize to
        :param config: the config object used to ininitialize connection to weaviate server
        :param kwargs: extra keyword arguments
        :raises ValueError: only one of name or docs can be used for initialization,
            raise an error if both are provided
        """

        if not config:
            config = WeaviateConfig()
        elif isinstance(config, dict):
            config = dataclass_from_dict(WeaviateConfig, config)

        self._serialize_config = config.serialize_config

        if config.name and config.name != config.name.capitalize():
            raise ValueError(
                'Weaviate class name has to be capitalized. '
                'Please capitalize when declaring the name field in config.'
            )

        self._persist = bool(config.name)

        self._client = weaviate.Client(
            f'{config.protocol}://{config.host}:{config.port}',
            timeout_config=config.timeout_config,
        )
        self._config = config

        self._schemas = self._load_or_create_weaviate_schema()

        _REGISTRY[self.__class__.__name__][self._class_name].append(self)

        super()._init_storage(_docs, **kwargs)

        # To align with Sqlite behavior; if `docs` is not `None` and table name
        # is provided, :class:`DocumentArraySqlite` will clear the existing
        # table and load the given `docs`
        if _docs is None:
            return
        elif isinstance(_docs, Iterable):
            self.clear()
            self.extend(_docs)
        else:
            self.clear()
            if isinstance(_docs, Document):
                self.append(_docs)

    def _get_weaviate_class_name(self) -> str:
        """Generate the class/schema name using the ``uuid1`` module with some
        formatting to tailor to weaviate class name convention

        :return: string representing the name of  weaviate class/schema name of
            this :class:`DocumentArrayWeaviate` object
        """
        return ''.join([i for i in uuid.uuid1().hex if not i.isdigit()]).capitalize()

    def _get_schema_by_name(self, cls_name: str) -> Dict:
        """Return the schema dictionary object with the class name
        Content of the all dictionaries by this method are the same except the name
        of the weaviate's ``class``

        :param cls_name: the name of the schema/class in weaviate
        :return: the schema dictionary
        """
        # TODO: ideally we should only use one schema. this will allow us to deal with
        # consistency better
        hnsw_config = {
            'ef': self._config.ef,
            'efConstruction': self._config.ef_construction,
            'maxConnections': self._config.max_connections,
            'dynamicEfMin': self._config.dynamic_ef_min,
            'dynamicEfMax': self._config.dynamic_ef_max,
            'dynamicEfFactor': self._config.dynamic_ef_factor,
            'vectorCacheMaxObjects': self._config.vector_cache_max_objects,
            'flatSearchCutoff': self._config.flat_search_cutoff,
            'cleanupIntervalSeconds': self._config.cleanup_interval_seconds,
            'skip': self._config.skip,
        }

        base_classes = {
            'classes': [
                {
                    'class': cls_name,
                    "vectorizer": "none",
                    'vectorIndexConfig': {'skip': False, **filter_dict(hnsw_config)},
                    'properties': [
                        {
                            'dataType': ['blob'],
                            'name': '_serialized',
                            'indexInverted': False,
                        },
                    ],
                },
                {
                    'class': cls_name + 'Meta',
                    "vectorizer": "none",
                    'vectorIndexConfig': {'skip': True},
                    'properties': [
                        {
                            'dataType': ['string[]'],
                            'name': '_offset2ids',
                            'indexInverted': False,
                        },
                    ],
                },
            ]
        }
        for col, coltype in self._config.columns:
            new_class = {
                'class': cls_name + col[0].upper() + col[1:],
                "vectorizer": "none",
                'vectorIndexConfig': {'skip': True},
                'properties': [
                    {
                        'dataType': [self._map_type(coltype)],
                        'name': cls_name + col,
                        'indexInverted': False,
                    },
                ],
            }
            base_classes['classes'].append(new_class)

        return base_classes

    def _load_or_create_weaviate_schema(self):
        """Create a new weaviate schema for this :class:`DocumentArrayWeaviate` object
        if not present in weaviate or if ``self._config.name`` is None. If ``self._config.name``
        is provided and not None and schema with the specified name exists in weaviate,
        then load the object with the given ``self._config.name``

        :return: the schemas of this :class`DocumentArrayWeaviate` object and its meta
        """
        if not self._config.name:
            name_candidate = self._get_weaviate_class_name()
            doc_schemas = self._get_schema_by_name(name_candidate)
            while self._client.schema.contains(doc_schemas):
                name_candidate = self._get_weaviate_class_name()
                doc_schemas = self._get_schema_by_name(name_candidate)
            self._client.schema.create(doc_schemas)
            self._config.name = name_candidate
            return doc_schemas

        doc_schemas = self._get_schema_by_name(self._config.name)
        if self._client.schema.contains(doc_schemas):
            return doc_schemas

        self._client.schema.create(doc_schemas)
        return doc_schemas

    def _update_offset2ids_meta(self):
        """Update the offset2ids in weaviate the the current local version"""
        if self._offset2ids_wid is not None and self._client.data_object.exists(
            self._offset2ids_wid
        ):
            self._client.data_object.update(
                data_object={'_offset2ids': self._offset2ids.ids},
                class_name=self._meta_name,
                uuid=self._offset2ids_wid,
            )
        else:
            self._offset2ids_wid = str(uuid.uuid1())
            self._client.data_object.create(
                data_object={'_offset2ids': self._offset2ids.ids},
                class_name=self._meta_name,
                uuid=self._offset2ids_wid,
            )

    def _get_offset2ids_meta(self) -> Tuple[List, str]:
        """Return the offset2ids stored in weaviate along with the name of the schema/class
        in weaviate that stores meta information of this object

        :return: a tuple with first element as a list of offset2ids and second element
                 being name of weaviate class/schema of the meta object

        :raises ValueError: error is raised if meta class name is not defined
        """
        if not self._meta_name:
            raise ValueError('meta object is not defined')

        resp = (
            self._client.query.get(self._meta_name, ['_offset2ids', '_additional {id}'])
            .do()
            .get('data', {})
            .get('Get', {})
            .get(self._meta_name, [])
        )

        if not resp:
            return [], None
        elif len(resp) == 1:
            return resp[0]['_offset2ids'], resp[0]['_additional']['id']
        else:
            raise ValueError('received multiple meta copies which is invalid')

    @property
    def name(self):
        """An alias to _class_name that returns the id/name of the class
        in the weaviate of this :class:`DocumentArrayWeaviate`

        :return: name of weaviate class/schema of this :class:`DocumentArrayWeaviate`
        """
        return self._class_name

    @property
    def _class_name(self):
        """Return the name of the class in weaviate of this :class:`DocumentArrayWeaviate

        :return: name of weaviate class/schema of this :class:`DocumentArrayWeaviate`
        """
        if not self._schemas:
            return None
        return self._schemas['classes'][0]['class']

    @property
    def _meta_name(self):
        """Return the name of the class in weaviate that stores the meta information of
        this :class:`DocumentArrayWeaviate`

        :return: name of weaviate class/schema of class that stores the meta information
        """
        # TODO: remove this after we combine the meta info to the DocumentArray class
        if not self._schemas:
            return None
        return self._schemas['classes'][1]['class']

    @property
    def _class_schema(self) -> Optional[Dict]:
        """Return the schema dictionary of this :class:`DocumentArrayWeaviate`'s weaviate schema

        :return: the dictionary representing this weaviate schema
        """
        if not self._schemas:
            return None
        return self._schemas['classes'][0]

    @property
    def _meta_schema(self):
        """Return the schema dictionary of this weaviate schema that stores this object's meta

        :return: the dictionary representing a meta object's weaviate schema
        """
        if not self._schemas and len(self._schemas) < 2:
            return None
        return self._schemas['classes'][1]

    def _doc2weaviate_create_payload(self, value: 'Document'):
        """Return the payload to store :class:`Document` into weaviate

        :param value: document to create a payload for
        :return: the payload dictionary
        """
        return dict(
            data_object={'_serialized': value.to_base64(**self._serialize_config)},
            class_name=self._class_name,
            uuid=self._map_id(value.id),
            vector=self._map_embedding(value.embedding),
        )

    def _map_id(self, doc_id: str):
        """the function maps doc id to weaviate id

        :param doc_id: id of the document
        :return: weaviate object id
        """
        # appending class name to doc id to handle the case:
        # daw1 = DocumentArrayWeaviate([Document(id=str(i), text='hi') for i in range(3)])
        # daw2 = DocumentArrayWeaviate([Document(id=str(i), text='bye') for i in range(3)])
        # daw2[0, 'text'] == 'hi' # this will be False if we don't append class name
        return str(uuid.uuid5(uuid.NAMESPACE_URL, doc_id + self._class_name))

    def _map_embedding(self, embedding: 'ArrayType'):
        if embedding is not None:
            from ....math.ndarray import to_numpy_array

            embedding = to_numpy_array(embedding)

            if embedding.ndim > 1:
                embedding = np.asarray(embedding).squeeze()

            # Weaviate expects vector to have dim 2 at least
            # or get weaviate.exceptions.UnexpectedStatusCodeException:  models.C11yVector
            # hence we cast it to list of a single element
            if len(embedding) == 1:
                embedding = [embedding[0]]
        else:
            embedding = None
        return embedding

    def __getstate__(self):
        d = dict(self.__dict__)
        del d['_client']
        return d

    def __setstate__(self, state):
        self.__dict__ = state
        self._client = weaviate.Client(
            f'{state["_config"].protocol}://{state["_config"].host}:{state["_config"].port}'
        )<|MERGE_RESOLUTION|>--- conflicted
+++ resolved
@@ -38,9 +38,6 @@
     ef_construction: Optional[int] = None
     timeout_config: Optional[Tuple[int, int]] = None
     max_connections: Optional[int] = None
-<<<<<<< HEAD
-    columns: Optional[List[Tuple[str, str]]] = None
-=======
     dynamic_ef_min: Optional[int] = None
     dynamic_ef_max: Optional[int] = None
     dynamic_ef_factor: Optional[int] = None
@@ -48,7 +45,7 @@
     flat_search_cutoff: Optional[int] = None
     cleanup_interval_seconds: Optional[int] = None
     skip: Optional[bool] = None
->>>>>>> 72aa3b21
+    columns: Optional[List[Tuple[str, str]]] = None
 
 
 class BackendMixin(BaseBackendMixin):
