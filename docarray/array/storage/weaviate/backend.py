import uuid
import warnings
from dataclasses import dataclass, field, asdict
from typing import (
    Iterable,
    Dict,
    Optional,
    TYPE_CHECKING,
    Union,
    Tuple,
    List,
)

import numpy as np
import weaviate

from docarray import Document
from docarray.helper import dataclass_from_dict, filter_dict, _safe_cast_int
from docarray.array.storage.base.backend import BaseBackendMixin, TypeMap
from docarray.array.storage.registry import _REGISTRY

if TYPE_CHECKING:
    from docarray.typing import ArrayType, DocumentArraySourceType


@dataclass
class WeaviateConfig:
    """This class stores the config variables to initialize
    connection to the Weaviate server"""

    host: Optional[str] = field(default='localhost')
    port: Optional[int] = field(default=8080)
    protocol: Optional[str] = field(default='http')
    name: Optional[str] = None
    serialize_config: Dict = field(default_factory=dict)
    n_dim: Optional[int] = None  # deprecated, not used anymore since weaviate 1.10
    # vectorIndexConfig parameters
    ef: Optional[int] = None
    ef_construction: Optional[int] = None
    timeout_config: Optional[Tuple[int, int]] = None
    max_connections: Optional[int] = None
    dynamic_ef_min: Optional[int] = None
    dynamic_ef_max: Optional[int] = None
    dynamic_ef_factor: Optional[int] = None
    vector_cache_max_objects: Optional[int] = None
    flat_search_cutoff: Optional[int] = None
    cleanup_interval_seconds: Optional[int] = None
    skip: Optional[bool] = None
    columns: Optional[Union[List[Tuple[str, str]], Dict[str, str]]] = None
    distance: Optional[str] = None


_banned_classname_chars = [
    '[',
    ' ',
    '"',
    '*',
    '\\',
    '<',
    '|',
    ',',
    '>',
    '/',
    '?',
    ']',
    '@',
    '.',
]


def _sanitize_class_name(name):
    """
    Sanitiazes class name if its not set correctly

    Parameters
    ----------
    results : string
        A sanitized string
    """

    new_name = name
    for char in _banned_classname_chars:
        new_name = new_name.replace(char, '')
    return new_name

def _check_batch_result(results: dict):
    """
    Check batch results for errors.

    Parameters
    ----------
    results : dict
        The Weaviate batch creation return value.
    """

    if results is not None:
        for result in results:
            if result.get('result', {}).get('errors', {}).get('error', None) is not None:
                if 'error' in result['result']['errors']:
                    raise ValueError(
                        'Weaviate throws an error',
                        result['result']['errors']['error'][0]['message']
                    )

class BackendMixin(BaseBackendMixin):
    """Provide necessary functions to enable this storage backend."""

    TYPE_MAP = {
        'str': TypeMap(type='string', converter=str),
        'float': TypeMap(type='number', converter=float),
        'int': TypeMap(type='int', converter=_safe_cast_int),
    }

    def _init_storage(
        self,
        _docs: Optional['DocumentArraySourceType'] = None,
        config: Optional[Union[WeaviateConfig, Dict]] = None,
        **kwargs,
    ):
        """Initialize weaviate storage.

        :param docs: the list of documents to initialize to
        :param config: the config object used to ininitialize connection to weaviate server
        :param kwargs: extra keyword arguments
        :raises ValueError: only one of name or docs can be used for initialization,
            raise an error if both are provided
        """

        if not config:
            config = WeaviateConfig()
        elif isinstance(config, dict):
            config = dataclass_from_dict(WeaviateConfig, config)

        self._serialize_config = config.serialize_config

        if config.name and config.name != config.name.capitalize():
            raise ValueError(
                'Weaviate class name has to be capitalized. '
                'Please capitalize when declaring the name field in config.'
            )

        self._persist = bool(config.name)

        self._client = weaviate.Client(
            f'{config.protocol}://{config.host}:{config.port}',
            timeout_config=config.timeout_config,
        )

        # Configure the Weaviate batch functionality
        self._client.batch(
            # Batch size starts with 1250 items per batch
            batch_size=1250,
            # If the batch size is too large, the Weaviate-client
            # updates the batch size dynamically
            dynamic=True,
            # Amount of times the clients aims to send a batch
            timeout_retries=3,
            creation_time=5,
            # Handle any error received from Weaviate
            callback=_check_batch_result,
        )

        self._config = config

        self._config.columns = self._normalize_columns(self._config.columns)

        self._schemas = self._load_or_create_weaviate_schema()

        _REGISTRY[self.__class__.__name__][self._class_name].append(self)

        super()._init_storage(_docs, **kwargs)

        # To align with Sqlite behavior; if `docs` is not `None` and table name
        # is provided, :class:`DocumentArraySqlite` will clear the existing
        # table and load the given `docs`
        if _docs is None:
            return
        elif isinstance(_docs, Iterable):
            self.clear()
            self.extend(_docs)
        else:
            self.clear()
            if isinstance(_docs, Document):
                self.append(_docs)

    def _ensure_unique_config(
        self,
        config_root: dict,
        config_subindex: dict,
        config_joined: dict,
        subindex_name: str,
    ) -> dict:
        if 'name' not in config_subindex:
            unique_name = _sanitize_class_name(
                config_joined['name'] + 'subindex' + subindex_name
            )
            config_joined['name'] = unique_name
        return config_joined

    def _get_schema_by_name(self, cls_name: str) -> Dict:
        """Return the schema dictionary object with the class name
        Content of the all dictionaries by this method are the same except the name
        of the weaviate's ``class``

        :param cls_name: the name of the schema/class in weaviate
        :return: the schema dictionary
        """

        hnsw_config = {
            'ef': self._config.ef,
            'efConstruction': self._config.ef_construction,
            'maxConnections': self._config.max_connections,
            'dynamicEfMin': self._config.dynamic_ef_min,
            'dynamicEfMax': self._config.dynamic_ef_max,
            'dynamicEfFactor': self._config.dynamic_ef_factor,
            'vectorCacheMaxObjects': self._config.vector_cache_max_objects,
            'flatSearchCutoff': self._config.flat_search_cutoff,
            'cleanupIntervalSeconds': self._config.cleanup_interval_seconds,
            'skip': self._config.skip,
            'distance': self._config.distance,
        }

        base_classes = {
            'classes': [
                {
                    'class': cls_name,
                    "vectorizer": "none",
                    'vectorIndexConfig': {'skip': False, **filter_dict(hnsw_config)},
                    'properties': [
                        {
                            'dataType': ['string'],
                            'name': '_docarray_id',
                            'indexInverted': True,
                        },
                        {
                            'dataType': ['blob'],
                            'name': 'blob',
                            'indexInverted': False,
                        },
                        {
                            'dataType': ['number[]'],
                            'name': 'tensor',
                            'indexInverted': True,
                        },
                        {
                            'dataType': ['text'],
                            'name': 'text',
                            'indexInverted': True,
                        },
                        {
                            'dataType': ['int'],
                            'name': 'granularity',
                            'indexInverted': True,
                        },
                        {
                            'dataType': ['int'],
                            'name': 'adjacency',
                            'indexInverted': True,
                        },
                        {
                            'dataType': ['string'],
                            'name': 'parent_id',
                            'indexInverted': True,
                        },
                        {
                            'dataType': ['number'],
                            'name': 'weight',
                            'indexInverted': True,
                        },
                        {
                            'dataType': ['string'],
                            'name': 'uri',
                            'indexInverted': True,
                        },
                        {
                            'dataType': ['string'],
                            'name': 'modality',
                            'indexInverted': True,
                        },
                        {
                            'dataType': ['string'],
                            'name': 'mime_type',
                            'indexInverted': True,
                        },
                        {
                            'dataType': ['number'],
                            'name': 'offset',
                            'indexInverted': True,
                        },
                        {
                            'dataType': ['number'],
                            'name': 'location',
                            'indexInverted': True,
                        },
                        {
                            'dataType': [cls_name],
                            'name': 'chunks'
                        },
                        {
                            'dataType': [cls_name],
                            'name': 'matches'
                        },
                    ],
                },
                {
                    'class': cls_name + 'Meta',
                    "vectorizer": "none",
                    'vectorIndexConfig': {'skip': True},
                    'properties': [
                        {
                            'dataType': ['string[]'],
                            'name': '_offset2ids',
                            'indexInverted': False,
                        },
                    ],
                },
            ]
        }
        for col, coltype in self._config.columns.items():
            new_property = {
                'dataType': [self._map_type(coltype)],
                'name': col,
                'indexInverted': True,
            }
            base_classes['classes'][0]['properties'].append(new_property)

        return base_classes

    def _load_or_create_weaviate_schema(self):
        """Create a new weaviate schema for this :class:`DocumentArrayWeaviate` object
        if not present in weaviate or if ``self._config.name`` is None. If ``self._config.name``
        is provided and not None and schema with the specified name exists in weaviate,
        then load the object with the given ``self._config.name``

        :return: the schemas of this :class`DocumentArrayWeaviate` object and its meta
        """
        if not self._config.name:
            warnings.warn("​You didn't set `config.name`, but it's better practice to set it. " + \
                "​This is because all Documents are stored as Weaviate Classes with their own vector spaces. " + \
                "For now, the class 'Document' is used.")
            self._config.name = 'Document'

        doc_schemas = self._get_schema_by_name(self._config.name)
        if self._client.schema.contains(doc_schemas):
            return doc_schemas

        self._client.schema.create(doc_schemas)
        return doc_schemas

    def _update_offset2ids_meta(self):
        """Update the offset2ids in weaviate the the current local version"""

        if self._offset2ids_wid is not None and self._client.data_object.exists(
            self._offset2ids_wid
        ):
            self._client.data_object.update(
                data_object={'_offset2ids': self._offset2ids.ids},
                class_name=self._meta_name,
                uuid=self._offset2ids_wid,
            )
        else:
            self._offset2ids_wid = str(uuid.uuid1())
            self._client.data_object.create(
                data_object={'_offset2ids': self._offset2ids.ids},
                class_name=self._meta_name,
                uuid=self._offset2ids_wid,
            )

    def _get_offset2ids_meta(self) -> Tuple[List, str]:
        """Return the offset2ids stored in weaviate along with the name of the schema/class
        in weaviate that stores meta information of this object

        :return: a tuple with first element as a list of offset2ids and second element
                 being name of weaviate class/schema of the meta object

        :raises ValueError: error is raised if meta class name is not defined
        """

        if not self._meta_name:
            raise ValueError('meta object is not defined')

        resp = (
            self._client.query.get(self._meta_name, ['_offset2ids', '_additional {id}'])
            .do()
            .get('data', {})
            .get('Get', {})
            .get(self._meta_name, [])
        )

        if not resp:
            return [], None
        elif len(resp) == 1:
            return resp[0]['_offset2ids'], resp[0]['_additional']['id']
        else:
            raise ValueError('received multiple meta copies which is invalid')

    @property
    def name(self):
        """An alias to _class_name that returns the id/name of the class
        in the weaviate of this :class:`DocumentArrayWeaviate`

        :return: name of weaviate class/schema of this :class:`DocumentArrayWeaviate`
        """

        return self._class_name

    @property
    def _class_name(self):
        """Return the name of the class in weaviate of this :class:`DocumentArrayWeaviate

        :return: name of weaviate class/schema of this :class:`DocumentArrayWeaviate`
        """

        if not self._schemas:
            return None
        return self._schemas['classes'][0]['class']

    @property
    def _meta_name(self):
        """Return the name of the class in weaviate that stores the meta information of
        this :class:`DocumentArrayWeaviate`

        :return: name of weaviate class/schema of class that stores the meta information
        """

        if not self._schemas:
            return None
        return self._schemas['classes'][1]['class']

    @property
    def _class_schema(self) -> Optional[Dict]:
        """Return the schema dictionary of this :class:`DocumentArrayWeaviate`'s weaviate schema

        :return: the dictionary representing this weaviate schema
        """

        if not self._schemas:
            return None
        return self._schemas['classes'][0]

    @property
    def _meta_schema(self):
        """Return the schema dictionary of this weaviate schema that stores this object's meta

        :return: the dictionary representing a meta object's weaviate schema
        """

        if not self._schemas and len(self._schemas) < 2:
            return None
        return self._schemas['classes'][1]

    def _doc2weaviate_create_payload(self, value: 'Document'):
        """Return the payload to store :class:`Document` into weaviate

        :param value: document to create a payload for
        :return: the payload dictionary
        """
<<<<<<< HEAD

        columns_dict = {key: val for [key, val] in self._config.columns}
=======
>>>>>>> 404b9731
        extra_columns = {
            col: self._map_column(value.tags.get(col), col_type)
            for col, col_type in self._config.columns.items()
        }

        data_object = {
            **extra_columns,
        }

        options_without_cross_refs = [ 'id',
                    'blob',
                    'tensor',
                    'text',
                    'granularity',
                    'adjacency',
                    'parent_id',
                    'weight',
                    'uri',
                    'modality',
                    'mime_type',
                    'offset',
                    'location',
                    'tags']

        options_with_cross_refs = ['chunks', 'matches']

        # set Weaviate object without cross references
        for opt in options_without_cross_refs:
            if getattr(value, opt):
                # filter out IDs
                if opt == 'id':
                    data_object['_docarray_id'] = getattr(value, opt)
                else:
                    data_object[opt] = getattr(value, opt)

        # set Weaviate object with cross references
        references = []
        for opt in options_with_cross_refs:
            if len(getattr(value, opt)) > 0:
                data_object[opt] = []
                for doc in getattr(value, opt):
                    references.append([
                        # from Weaviate uuid
                        self._map_id(getattr(value, 'id')),
                        # from class name
                        self._config.name,
                        # from property name
                        opt,
                        # to entity uuid
                        self._map_id(doc.id),
                        # to class name
                        self._config.name
                    ])

        return [dict(
                data_object=data_object,
                class_name=self._class_name,
                uuid=self._map_id(value.id),
                vector=self._map_embedding(value.embedding),
            ),
            references
        ]

    def _map_id(self, doc_id: str):
        """the function maps doc id to weaviate id

        :param doc_id: id of the document
        :return: weaviate object id
        """
        # appending class name to doc id to handle the case:
        # daw1 = DocumentArrayWeaviate([Document(id=str(i), text='hi') for i in range(3)])
        # daw2 = DocumentArrayWeaviate([Document(id=str(i), text='bye') for i in range(3)])
        # daw2[0, 'text'] == 'hi' # this will be False if we don't append class name
        return str(uuid.uuid5(uuid.NAMESPACE_URL, doc_id + self._class_name))

    def _map_embedding(self, embedding: 'ArrayType'):
        if embedding is not None:
            from docarray.math.ndarray import to_numpy_array

            embedding = to_numpy_array(embedding)

            if embedding.ndim > 1:
                embedding = np.asarray(embedding).squeeze()

            if len(embedding) == 1:
                embedding = [embedding[0]]
        else:
            embedding = None
        return embedding

    def __getstate__(self):
        d = dict(self.__dict__)
        del d['_client']
        return d

    def __setstate__(self, state):
        self.__dict__ = state
        self._client = weaviate.Client(
            f'{state["_config"].protocol}://{state["_config"].host}:{state["_config"].port}'
        )
        <|MERGE_RESOLUTION|>--- conflicted
+++ resolved
@@ -455,11 +455,8 @@
         :param value: document to create a payload for
         :return: the payload dictionary
         """
-<<<<<<< HEAD
 
         columns_dict = {key: val for [key, val] in self._config.columns}
-=======
->>>>>>> 404b9731
         extra_columns = {
             col: self._map_column(value.tags.get(col), col_type)
             for col, col_type in self._config.columns.items()
