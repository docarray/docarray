import uuid
from dataclasses import dataclass, field
from typing import (
    Iterable,
    Dict,
    Optional,
    TYPE_CHECKING,
    Union,
    Tuple,
    List,
)

import numpy as np
import weaviate

from .... import Document
from ....helper import dataclass_from_dict, filter_dict
from ..base.backend import BaseBackendMixin
from ..registry import _REGISTRY

if TYPE_CHECKING:
    from ....typing import ArrayType, DocumentArraySourceType


@dataclass
class WeaviateConfig:
    """This class stores the config variables to initialize
    connection to the Weaviate server"""

    host: Optional[str] = field(default='localhost')
    port: Optional[int] = field(default=8080)
    protocol: Optional[str] = field(default='http')
    name: Optional[str] = None
    serialize_config: Dict = field(default_factory=dict)
    n_dim: Optional[int] = None  # deprecated, not used anymore since weaviate 1.10
    # vectorIndexConfig parameters
    ef: Optional[int] = None
    ef_construction: Optional[int] = None
    timeout_config: Optional[Tuple[int, int]] = None
    max_connections: Optional[int] = None
    dynamic_ef_min: Optional[int] = None
    dynamic_ef_max: Optional[int] = None
    dynamic_ef_factor: Optional[int] = None
    vector_cache_max_objects: Optional[int] = None
    flat_search_cutoff: Optional[int] = None
    cleanup_interval_seconds: Optional[int] = None
    skip: Optional[bool] = None
<<<<<<< HEAD
    columns: Optional[List[Tuple[str, str]]] = None
=======
    distance: Optional[str] = None
>>>>>>> e918f62c


class BackendMixin(BaseBackendMixin):
    """Provide necessary functions to enable this storage backend."""

    TYPE_MAP = {'str': 'string', 'float': 'number', 'int': 'int'}

    def _init_storage(
        self,
        _docs: Optional['DocumentArraySourceType'] = None,
        config: Optional[Union[WeaviateConfig, Dict]] = None,
        **kwargs,
    ):
        """Initialize weaviate storage.

        :param docs: the list of documents to initialize to
        :param config: the config object used to ininitialize connection to weaviate server
        :param kwargs: extra keyword arguments
        :raises ValueError: only one of name or docs can be used for initialization,
            raise an error if both are provided
        """

        if not config:
            config = WeaviateConfig()
        elif isinstance(config, dict):
            config = dataclass_from_dict(WeaviateConfig, config)

        self._serialize_config = config.serialize_config

        if config.name and config.name != config.name.capitalize():
            raise ValueError(
                'Weaviate class name has to be capitalized. '
                'Please capitalize when declaring the name field in config.'
            )

        self._persist = bool(config.name)

        self._client = weaviate.Client(
            f'{config.protocol}://{config.host}:{config.port}',
            timeout_config=config.timeout_config,
        )
        self._config = config

        if self._config.columns is None:
            self._config.columns = []

        self._schemas = self._load_or_create_weaviate_schema()

        _REGISTRY[self.__class__.__name__][self._class_name].append(self)

        super()._init_storage(_docs, **kwargs)

        # To align with Sqlite behavior; if `docs` is not `None` and table name
        # is provided, :class:`DocumentArraySqlite` will clear the existing
        # table and load the given `docs`
        if _docs is None:
            return
        elif isinstance(_docs, Iterable):
            self.clear()
            self.extend(_docs)
        else:
            self.clear()
            if isinstance(_docs, Document):
                self.append(_docs)

    def _get_weaviate_class_name(self) -> str:
        """Generate the class/schema name using the ``uuid1`` module with some
        formatting to tailor to weaviate class name convention

        :return: string representing the name of  weaviate class/schema name of
            this :class:`DocumentArrayWeaviate` object
        """
        return f'Class{uuid.uuid4().hex}'

    def _get_schema_by_name(self, cls_name: str) -> Dict:
        """Return the schema dictionary object with the class name
        Content of the all dictionaries by this method are the same except the name
        of the weaviate's ``class``

        :param cls_name: the name of the schema/class in weaviate
        :return: the schema dictionary
        """
        # TODO: ideally we should only use one schema. this will allow us to deal with
        # consistency better
        hnsw_config = {
            'ef': self._config.ef,
            'efConstruction': self._config.ef_construction,
            'maxConnections': self._config.max_connections,
            'dynamicEfMin': self._config.dynamic_ef_min,
            'dynamicEfMax': self._config.dynamic_ef_max,
            'dynamicEfFactor': self._config.dynamic_ef_factor,
            'vectorCacheMaxObjects': self._config.vector_cache_max_objects,
            'flatSearchCutoff': self._config.flat_search_cutoff,
            'cleanupIntervalSeconds': self._config.cleanup_interval_seconds,
            'skip': self._config.skip,
            'distance': self._config.distance,
        }

        base_classes = {
            'classes': [
                {
                    'class': cls_name,
                    "vectorizer": "none",
                    'vectorIndexConfig': {'skip': False, **filter_dict(hnsw_config)},
                    'properties': [
                        {
                            'dataType': ['blob'],
                            'name': '_serialized',
                            'indexInverted': False,
                        },
                    ],
                },
                {
                    'class': cls_name + 'Meta',
                    "vectorizer": "none",
                    'vectorIndexConfig': {'skip': True},
                    'properties': [
                        {
                            'dataType': ['string[]'],
                            'name': '_offset2ids',
                            'indexInverted': False,
                        },
                    ],
                },
            ]
        }
        for col, coltype in self._config.columns:
            new_property = {
                'dataType': [self._map_type(coltype)],
                'name': col,
                'indexInverted': True,
            }
            base_classes['classes'][0]['properties'].append(new_property)

        return base_classes

    def _load_or_create_weaviate_schema(self):
        """Create a new weaviate schema for this :class:`DocumentArrayWeaviate` object
        if not present in weaviate or if ``self._config.name`` is None. If ``self._config.name``
        is provided and not None and schema with the specified name exists in weaviate,
        then load the object with the given ``self._config.name``

        :return: the schemas of this :class`DocumentArrayWeaviate` object and its meta
        """
        if not self._config.name:
            name_candidate = self._get_weaviate_class_name()
            doc_schemas = self._get_schema_by_name(name_candidate)
            while self._client.schema.contains(doc_schemas):
                name_candidate = self._get_weaviate_class_name()
                doc_schemas = self._get_schema_by_name(name_candidate)
            self._client.schema.create(doc_schemas)
            self._config.name = name_candidate
            return doc_schemas

        doc_schemas = self._get_schema_by_name(self._config.name)
        if self._client.schema.contains(doc_schemas):
            return doc_schemas

        self._client.schema.create(doc_schemas)
        return doc_schemas

    def _update_offset2ids_meta(self):
        """Update the offset2ids in weaviate the the current local version"""
        if self._offset2ids_wid is not None and self._client.data_object.exists(
            self._offset2ids_wid
        ):
            self._client.data_object.update(
                data_object={'_offset2ids': self._offset2ids.ids},
                class_name=self._meta_name,
                uuid=self._offset2ids_wid,
            )
        else:
            self._offset2ids_wid = str(uuid.uuid1())
            self._client.data_object.create(
                data_object={'_offset2ids': self._offset2ids.ids},
                class_name=self._meta_name,
                uuid=self._offset2ids_wid,
            )

    def _get_offset2ids_meta(self) -> Tuple[List, str]:
        """Return the offset2ids stored in weaviate along with the name of the schema/class
        in weaviate that stores meta information of this object

        :return: a tuple with first element as a list of offset2ids and second element
                 being name of weaviate class/schema of the meta object

        :raises ValueError: error is raised if meta class name is not defined
        """
        if not self._meta_name:
            raise ValueError('meta object is not defined')

        resp = (
            self._client.query.get(self._meta_name, ['_offset2ids', '_additional {id}'])
            .do()
            .get('data', {})
            .get('Get', {})
            .get(self._meta_name, [])
        )

        if not resp:
            return [], None
        elif len(resp) == 1:
            return resp[0]['_offset2ids'], resp[0]['_additional']['id']
        else:
            raise ValueError('received multiple meta copies which is invalid')

    @property
    def name(self):
        """An alias to _class_name that returns the id/name of the class
        in the weaviate of this :class:`DocumentArrayWeaviate`

        :return: name of weaviate class/schema of this :class:`DocumentArrayWeaviate`
        """
        return self._class_name

    @property
    def _class_name(self):
        """Return the name of the class in weaviate of this :class:`DocumentArrayWeaviate

        :return: name of weaviate class/schema of this :class:`DocumentArrayWeaviate`
        """
        if not self._schemas:
            return None
        return self._schemas['classes'][0]['class']

    @property
    def _meta_name(self):
        """Return the name of the class in weaviate that stores the meta information of
        this :class:`DocumentArrayWeaviate`

        :return: name of weaviate class/schema of class that stores the meta information
        """
        # TODO: remove this after we combine the meta info to the DocumentArray class
        if not self._schemas:
            return None
        return self._schemas['classes'][1]['class']

    @property
    def _class_schema(self) -> Optional[Dict]:
        """Return the schema dictionary of this :class:`DocumentArrayWeaviate`'s weaviate schema

        :return: the dictionary representing this weaviate schema
        """
        if not self._schemas:
            return None
        return self._schemas['classes'][0]

    @property
    def _meta_schema(self):
        """Return the schema dictionary of this weaviate schema that stores this object's meta

        :return: the dictionary representing a meta object's weaviate schema
        """
        if not self._schemas and len(self._schemas) < 2:
            return None
        return self._schemas['classes'][1]

    def _doc2weaviate_create_payload(self, value: 'Document'):
        """Return the payload to store :class:`Document` into weaviate

        :param value: document to create a payload for
        :return: the payload dictionary
        """
        extra_columns = {col: value.tags.get(col) for col, _ in self._config.columns}

        return dict(
            data_object={
                '_serialized': value.to_base64(**self._serialize_config),
                **extra_columns,
            },
            class_name=self._class_name,
            uuid=self._map_id(value.id),
            vector=self._map_embedding(value.embedding),
        )

    def _map_id(self, doc_id: str):
        """the function maps doc id to weaviate id

        :param doc_id: id of the document
        :return: weaviate object id
        """
        # appending class name to doc id to handle the case:
        # daw1 = DocumentArrayWeaviate([Document(id=str(i), text='hi') for i in range(3)])
        # daw2 = DocumentArrayWeaviate([Document(id=str(i), text='bye') for i in range(3)])
        # daw2[0, 'text'] == 'hi' # this will be False if we don't append class name
        return str(uuid.uuid5(uuid.NAMESPACE_URL, doc_id + self._class_name))

    def _map_embedding(self, embedding: 'ArrayType'):
        if embedding is not None:
            from ....math.ndarray import to_numpy_array

            embedding = to_numpy_array(embedding)

            if embedding.ndim > 1:
                embedding = np.asarray(embedding).squeeze()

            # Weaviate expects vector to have dim 2 at least
            # or get weaviate.exceptions.UnexpectedStatusCodeException:  models.C11yVector
            # hence we cast it to list of a single element
            if len(embedding) == 1:
                embedding = [embedding[0]]
        else:
            embedding = None
        return embedding

    def __getstate__(self):
        d = dict(self.__dict__)
        del d['_client']
        return d

    def __setstate__(self, state):
        self.__dict__ = state
        self._client = weaviate.Client(
            f'{state["_config"].protocol}://{state["_config"].host}:{state["_config"].port}'
        )<|MERGE_RESOLUTION|>--- conflicted
+++ resolved
@@ -45,11 +45,8 @@
     flat_search_cutoff: Optional[int] = None
     cleanup_interval_seconds: Optional[int] = None
     skip: Optional[bool] = None
-<<<<<<< HEAD
     columns: Optional[List[Tuple[str, str]]] = None
-=======
     distance: Optional[str] = None
->>>>>>> e918f62c
 
 
 class BackendMixin(BaseBackendMixin):
