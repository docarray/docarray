--- conflicted
+++ resolved
@@ -55,9 +55,6 @@
         """Return the string representation of :class:`DocumentArrayElastic` object
         :return: string representation of this object
         """
-<<<<<<< HEAD
-        return f'<{self.__class__.__name__} (length={len(self)}) at {id(self)}>'
-=======
         return f'<{self.__class__.__name__} (length={len(self)}) at {id(self)}>'
 
     def _document_to_elastic(self, doc: 'Document') -> Dict:
@@ -84,5 +81,4 @@
     def extend(self, docs: Iterable['Document']):
         docs = list(docs)
         self._upload_batch(docs)
-        self._offset2ids.extend([doc.id for doc in docs])
->>>>>>> 83fb1378
+        self._offset2ids.extend([doc.id for doc in docs])