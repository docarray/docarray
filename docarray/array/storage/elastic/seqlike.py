--- conflicted
+++ resolved
@@ -91,11 +91,7 @@
 
         return successful_ids['index']
 
-<<<<<<< HEAD
-    def _extend(self, docs: Iterable['Document']):
-=======
-    def extend(self, docs: Iterable['Document'], **kwargs):
->>>>>>> 23ce6518
+    def _extend(self, docs: Iterable['Document'], **kwargs):
         docs = list(docs)
         successful_indexed_ids = self._upload_batch(docs, **kwargs)
         self._offset2ids.extend(
