import copy
import uuid
from dataclasses import dataclass, field
from typing import (
    Dict,
    Optional,
    TYPE_CHECKING,
    Union,
    List,
    Iterable,
    Any,
)

import numpy as np
from elasticsearch import Elasticsearch
from elasticsearch.helpers import bulk

from ..base.backend import BaseBackendMixin
from .... import Document
from ....helper import dataclass_from_dict

if TYPE_CHECKING:
    from ....typing import (
        DocumentArraySourceType,
    )
    from ....typing import DocumentArraySourceType, ArrayType


@dataclass
class ElasticConfig:
    n_dim: int  # dims  in elastic
    distance: str = 'cosine'  # similarity in elastic
    hosts: str = 'http://localhost:9200'
    index_name: Optional[str] = None
    es_config: Dict[str, Any] = field(default_factory=dict)
<<<<<<< HEAD
    index_text: bool = False
    tag_indices: List[str] = field(default_factory=list)
=======
    batch_size: int = 64
>>>>>>> 83fb1378


class BackendMixin(BaseBackendMixin):
    """Provide necessary functions to enable this storage backend."""

    def _init_storage(
        self,
        _docs: Optional['DocumentArraySourceType'] = None,
        config: Optional[Union[ElasticConfig, Dict]] = None,
        **kwargs,
    ):

        config = copy.deepcopy(config)
        if not config:
            raise ValueError('Empty config is not allowed for Elastic storage')
        elif isinstance(config, dict):
            config = dataclass_from_dict(ElasticConfig, config)

        if config.index_name is None:
            self._persist = False
            id = uuid.uuid4().hex
            config.index_name = 'index_name__' + id
        else:
            self._persist = True

        self._index_name_offset2id = 'offset2id__' + config.index_name
        self._config = config
        self.n_dim = self._config.n_dim
        self._client = self._build_client()
        self._build_offset2id_index()

        # Note super()._init_storage() calls _load_offset2ids which calls _get_offset2ids_meta
        super()._init_storage()

        if _docs is None:
            return
        elif isinstance(_docs, Iterable):
            self.extend(_docs)
        else:
            if isinstance(_docs, Document):
                self.append(_docs)

    def _build_offset2id_index(self):
        if not self._client.indices.exists(index=self._index_name_offset2id):
            self._client.indices.create(index=self._index_name_offset2id, ignore=[404])

    def _build_schema_from_elastic_config(self, elastic_config):
        da_schema = {
            'mappings': {
                'dynamic': 'true',
                '_source': {'enabled': 'true'},
                'properties': {
                    'embedding': {
                        'type': 'dense_vector',
                        'dims': elastic_config.n_dim,
                        'index': 'true',
                        'similarity': elastic_config.distance,
                    },
                    'text': {'type': 'text', 'index': elastic_config.index_text},
                },
            }
        }
        if elastic_config.tag_indices:
            for index in elastic_config.tag_indices:
                da_schema['mappings']['properties'][index] = {
                    'type': 'text',
                    'index': True,
                }
        return da_schema

    def _build_client(self):

        client = Elasticsearch(
            hosts=self._config.hosts,
            **self._config.es_config,
        )

        schema = self._build_schema_from_elastic_config(self._config)

        if not client.indices.exists(index=self._config.index_name):
            client.indices.create(
                index=self._config.index_name, mappings=schema['mappings']
            )

        client.indices.refresh(index=self._config.index_name)
        return client

    def _send_requests(self, request):
        bulk(self._client, request)

    def _refresh(self, index_name):
        self._client.indices.refresh(index=index_name)

    def _doc_id_exists(self, doc_id):
        return self._client.exists(index=self._config.index_name, id=doc_id)

    def _update_offset2ids_meta(self):
        """Update the offset2ids in elastic"""
        if self._client.indices.exists(index=self._index_name_offset2id):
            requests = [
                {
                    '_op_type': 'index',
                    '_id': offset_,  # note offset goes here because it's what we want to get by
                    '_index': self._index_name_offset2id,
                    'blob': f'{id_}',
                }  # id here
                for offset_, id_ in enumerate(self._offset2ids.ids)
            ]
            r = bulk(self._client, requests)
            self._client.indices.refresh(index=self._index_name_offset2id)

    def _get_offset2ids_meta(self) -> List:
        """Return the offset2ids stored in elastic

        :return: a list containing ids

        :raises ValueError: error is raised if index _client is not found or no offsets are found
        """
        if not self._client:
            raise ValueError('Elastic client does not exist')

        n_docs = self._client.count(index=self._index_name_offset2id)["count"]

        if n_docs != 0:
            offsets = [x for x in range(n_docs)]
            resp = self._client.mget(index=self._index_name_offset2id, ids=offsets)
            ids = [x['_source']['blob'] for x in resp['docs']]
            return ids
        else:
            return []

    def _map_embedding(self, embedding: 'ArrayType') -> List[float]:
        from ....math.helper import EPSILON

        if embedding is None:
            embedding = np.zeros(self.n_dim) + EPSILON
        else:
            from ....math.ndarray import to_numpy_array

            embedding = to_numpy_array(embedding)

            if embedding.ndim > 1:
                embedding = np.asarray(embedding).squeeze()

        if np.all(embedding == 0):
            embedding = embedding + EPSILON

        return embedding  # .tolist()

    def __getstate__(self):
        d = dict(self.__dict__)
        del d['_client']
        return d

    def __setstate__(self, state):
        self.__dict__ = state
        self._client = self._build_client()

    # def clear(self):
    #    self._client.indices.delete(index=self._config.index_name)<|MERGE_RESOLUTION|>--- conflicted
+++ resolved
@@ -33,12 +33,9 @@
     hosts: str = 'http://localhost:9200'
     index_name: Optional[str] = None
     es_config: Dict[str, Any] = field(default_factory=dict)
-<<<<<<< HEAD
     index_text: bool = False
     tag_indices: List[str] = field(default_factory=list)
-=======
     batch_size: int = 64
->>>>>>> 83fb1378
 
 
 class BackendMixin(BaseBackendMixin):
