--- conflicted
+++ resolved
@@ -9,11 +9,8 @@
     List,
     Iterable,
     Any,
-<<<<<<< HEAD
     Tuple,
-=======
     Mapping,
->>>>>>> 72aa3b21
 )
 
 import numpy as np
