from typing import Iterable, Iterator, Union, TYPE_CHECKING
from docarray.array.storage.base.seqlike import BaseSequenceLikeMixin
from docarray.array.storage.milvus.backend import _batch_list, _always_true_expr
from docarray import Document


class SequenceLikeMixin(BaseSequenceLikeMixin):
    def __eq__(self, other):
        """Compare this object to the other, returns True if and only if other
        as the same type as self and other have the same Milvus Collections for data and offset2id

        :param other: the other object to check for equality
        :return: `True` if other is equal to self
        """
        return (
            type(self) is type(other)
            and self._collection.name == other._collection.name
            and self._offset2id_collection.name == other._offset2id_collection.name
            and self._config == other._config
        )

    def __contains__(self, x: Union[str, 'Document']):
        if isinstance(x, Document):
            x = x.id
        try:
            self._get_doc_by_id(x)
            return True
        except:
            return False

    def __repr__(self):
        return f'<DocumentArray[Milvus] (length={len(self)}) at {id(self)}>'

    def __add__(self, other: Union['Document', Iterable['Document']]):
        if isinstance(other, Document):
            self.append(other)
        else:
            self.extend(other)
        return self

    def insert(self, index: int, value: 'Document', **kwargs):
        self._set_doc_by_id(value.id, value, **kwargs)
        self._offset2ids.insert(index, value.id)

    def _append(self, value: 'Document', **kwargs):
        self._set_doc_by_id(value.id, value, **kwargs)
        self._offset2ids.append(value.id)

    def _extend(self, values: Iterable['Document'], **kwargs):
        docs = list(values)
        if not docs:
            return
        kwargs = self._update_kwargs_from_config('consistency_level', **kwargs)
        kwargs = self._update_kwargs_from_config('batch_size', **kwargs)
        for docs_batch in _batch_list(list(docs), kwargs['batch_size']):
            payload = self._docs_to_milvus_payload(docs_batch)
            self._collection.insert(payload, **kwargs)
            self._offset2ids.extend([doc.id for doc in docs_batch])

    def __len__(self):
<<<<<<< HEAD
        with self.loaded_collection():
            res = self._collection.query(
                expr=_always_true_expr('document_id'),
                output_fields=['document_id'],
            )
            return len(res)
=======
        if self._list_like:
            return len(self._offset2ids)
        else:
            # Milvus has no native way to get num of entities
            # so only use it as fallback option
            with self.loaded_collection():
                res = self._collection.query(
                    expr=_always_true_expr('document_id'),
                    output_fields=['document_id'],
                )
                return len(res)
>>>>>>> 83d1bc55
<|MERGE_RESOLUTION|>--- conflicted
+++ resolved
@@ -58,14 +58,6 @@
             self._offset2ids.extend([doc.id for doc in docs_batch])
 
     def __len__(self):
-<<<<<<< HEAD
-        with self.loaded_collection():
-            res = self._collection.query(
-                expr=_always_true_expr('document_id'),
-                output_fields=['document_id'],
-            )
-            return len(res)
-=======
         if self._list_like:
             return len(self._offset2ids)
         else:
@@ -76,5 +68,4 @@
                     expr=_always_true_expr('document_id'),
                     output_fields=['document_id'],
                 )
-                return len(res)
->>>>>>> 83d1bc55
+                return len(res)