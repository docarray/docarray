from abc import abstractmethod
from typing import Iterator, Iterable, MutableSequence

from docarray import Document, DocumentArray


class BaseSequenceLikeMixin(MutableSequence[Document]):
    """Implement sequence-like methods"""

    def _update_subindices_append_extend(self, value):
        if getattr(self, '_subindices', None):
            for selector, da in self._subindices.items():
                docs_selector = DocumentArray(value)[selector]
                if len(docs_selector) > 0:
                    da.extend(docs_selector)

    def insert(self, index: int, value: 'Document'):
        """Insert `doc` at `index`.

        :param index: Position of the insertion.
        :param value: The doc needs to be inserted.
        """
        self._set_doc_by_id(value.id, value)
        self._offset2ids.insert(index, value.id)

    def append(self, value: 'Document'):
        """Append `doc` to the end of the array.

        :param value: The doc needs to be appended.
        """
        self._append(value)
        self._update_subindices_append_extend(value)

    def _append(self, value):
        self._set_doc_by_id(value.id, value)
        self._offset2ids.append(value.id)

    @abstractmethod
    def __eq__(self, other):
        ...

    def __len__(self):
        return len(self._offset2ids)

    def __iter__(self) -> Iterator['Document']:
        for _id in self._offset2ids:
            yield self._get_doc_by_id(_id)

    @abstractmethod
    def __contains__(self, other):
        ...

    def clear(self):
        """Clear the data of :class:`DocumentArray`"""
        self._del_all_docs()

    def __bool__(self):
        """To simulate ```l = []; if l: ...```

        :return: returns true if the length of the array is larger than 0
        """
        return len(self) > 0

<<<<<<< HEAD
    def extend(self, values: Iterable['Document']) -> None:
        self._extend(values)
        self._update_subindices_append_extend(values)

    def _extend(self, values):
=======
    def extend(self, values: Iterable['Document'], **kwargs) -> None:
>>>>>>> 23ce6518
        for value in values:
            self._append(value)<|MERGE_RESOLUTION|>--- conflicted
+++ resolved
@@ -23,15 +23,15 @@
         self._set_doc_by_id(value.id, value)
         self._offset2ids.insert(index, value.id)
 
-    def append(self, value: 'Document'):
+    def append(self, value: 'Document', **kwargs):
         """Append `doc` to the end of the array.
 
         :param value: The doc needs to be appended.
         """
-        self._append(value)
+        self._append(value, **kwargs)
         self._update_subindices_append_extend(value)
 
-    def _append(self, value):
+    def _append(self, value, **kwargs):
         self._set_doc_by_id(value.id, value)
         self._offset2ids.append(value.id)
 
@@ -61,14 +61,10 @@
         """
         return len(self) > 0
 
-<<<<<<< HEAD
-    def extend(self, values: Iterable['Document']) -> None:
-        self._extend(values)
+    def extend(self, values: Iterable['Document'], **kwargs) -> None:
+        self._extend(values, **kwargs)
         self._update_subindices_append_extend(values)
 
-    def _extend(self, values):
-=======
-    def extend(self, values: Iterable['Document'], **kwargs) -> None:
->>>>>>> 23ce6518
+    def _extend(self, values, **kwargs):
         for value in values:
-            self._append(value)+            self._append(value, **kwargs)