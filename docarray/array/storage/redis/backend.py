import copy
from dataclasses import dataclass, field
from typing import TYPE_CHECKING, Any, Dict, Iterable, List, Optional, Tuple, Union

import numpy as np
from docarray import Document
from docarray.array.storage.base.backend import BaseBackendMixin, TypeMap
from docarray.helper import dataclass_from_dict, random_identity, filter_dict

from redis import Redis
from redis.commands.search.field import NumericField, TextField, VectorField, GeoField
from redis.commands.search.indexDefinition import IndexDefinition

if TYPE_CHECKING:
    from docarray.typing import ArrayType, DocumentArraySourceType


@dataclass
class RedisConfig:
    n_dim: int
    host: str = field(default='localhost')
    port: int = field(default=6379)
    index_name: Optional[str] = None
    update_schema: bool = field(default=True)
    distance: str = field(default='COSINE')
    redis_config: Dict[str, Any] = field(default_factory=dict)
    index_text: bool = field(default=False)
    tag_indices: List[str] = field(default_factory=list)
    batch_size: int = field(default=64)
    method: str = field(default='HNSW')
    ef_construction: Optional[int] = None
    m: Optional[int] = None
    ef_runtime: Optional[int] = None
    block_size: Optional[int] = None
    initial_cap: Optional[int] = None
    columns: Optional[Union[List[Tuple[str, str]], Dict[str, str]]] = None


class BackendMixin(BaseBackendMixin):
    """Provide necessary functions to enable this storage backend."""

    TYPE_MAP = {
        'str': TypeMap(type='text', converter=TextField),
        'bytes': TypeMap(type='text', converter=TextField),
        'int': TypeMap(type='integer', converter=NumericField),
        'float': TypeMap(type='float', converter=NumericField),
        'double': TypeMap(type='double', converter=NumericField),
        'long': TypeMap(type='long', converter=NumericField),
<<<<<<< HEAD
        'bool': TypeMap(type='bool', converter=NumericField),
        'geo': TypeMap(type='geo', converter=GeoField),
=======
>>>>>>> 6a532b3f
    }

    def _init_storage(
        self,
        _docs: Optional['DocumentArraySourceType'] = None,
        config: Optional[Union[RedisConfig, Dict]] = None,
        **kwargs,
    ):
        config = copy.deepcopy(config)
        if not config:
            raise ValueError('Empty config is not allowed for Redis storage')
        elif isinstance(config, dict):
            config = dataclass_from_dict(RedisConfig, config)

        if config.distance not in ['L2', 'IP', 'COSINE']:
            raise ValueError(
                f'Expecting distance metric one of COSINE, L2 OR IP, got {config.distance} instead'
            )
        if config.method not in ['HNSW', 'FLAT']:
            raise ValueError(
                f'Expecting search method one of HNSW OR FLAT, got {config.method} instead'
            )

        if config.redis_config.get('decode_responses'):
            config.redis_config['decode_responses'] = False

        if config.index_name is None:
            config.index_name = 'index_name__' + random_identity()

        self._offset2id_key = config.index_name + '__offset2id'
        self._config = config
        self.n_dim = self._config.n_dim
        self._doc_prefix = config.index_name + ':'
        self._config.columns = self._normalize_columns(self._config.columns)

        self._client = self._build_client()
        super()._init_storage()

        if _docs is None:
            return
        elif isinstance(_docs, Iterable):
            self.extend(_docs)
        elif isinstance(_docs, Document):
            self.append(_docs)

    def _build_client(self):
        client = Redis(
            host=self._config.host,
            port=self._config.port,
            **self._config.redis_config,
        )

        if self._config.update_schema:
            if self._config.index_name.encode() in client.execute_command('FT._LIST'):
                client.ft(index_name=self._config.index_name).dropindex()

            schema = self._build_schema_from_redis_config()
            idef = IndexDefinition(prefix=[self._doc_prefix])
            client.ft(index_name=self._config.index_name).create_index(
                schema, definition=idef
            )

        return client

    def _ensure_unique_config(
        self,
        config_root: dict,
        config_subindex: dict,
        config_joined: dict,
        subindex_name: str,
    ) -> dict:
        if 'index_name' not in config_subindex:
            config_joined['index_name'] = (
                config_joined['index_name'] + '_subindex_' + subindex_name
            )
        return config_joined

    def _build_schema_from_redis_config(self):
        index_param = {
            'TYPE': 'FLOAT32',
            'DIM': self.n_dim,
            'DISTANCE_METRIC': self._config.distance,
        }

        if self._config.method == 'HNSW':
            index_options = {
                'M': self._config.m,
                'EF_CONSTRUCTION': self._config.ef_construction,
                'EF_RUNTIME': self._config.ef_runtime,
            }
            index_param.update(filter_dict(index_options))

        if self._config.method == 'FLAT':
            index_options = {'BLOCK_SIZE': self._config.block_size}
            index_param.update(filter_dict(index_options))

        if self._config.initial_cap:
            index_param['INITIAL_CAP'] = self._config.initial_cap
        schema = [VectorField('embedding', self._config.method, index_param)]

        if self._config.index_text:
            schema.append(TextField('text'))

        for index in self._config.tag_indices:
            schema.append(TextField(index))

        for col, coltype in self._config.columns.items():
            schema.append(self._map_column(col, coltype))

        return schema

    def _doc_id_exists(self, doc_id):
        return self._client.exists(self._doc_prefix + doc_id)

    def _map_embedding(self, embedding: 'ArrayType') -> bytes:
        if embedding is not None:
            from docarray.math.ndarray import to_numpy_array

            embedding = to_numpy_array(embedding)

            if embedding.ndim > 1:
                embedding = np.asarray(embedding).squeeze()
        else:
            embedding = np.zeros(self.n_dim)
        return embedding.astype(np.float32).tobytes()

    def _get_offset2ids_meta(self) -> List[str]:
        if not self._client.exists(self._offset2id_key):
            return []
        ids = self._client.lrange(self._offset2id_key, 0, -1)
        return [id.decode() for id in ids]

    def _update_offset2ids_meta(self):
        """Update the offset2ids in redis"""
        if self._client.exists(self._offset2id_key):
            self._client.delete(self._offset2id_key)
        if len(self._offset2ids.ids) > 0:
            self._client.rpush(self._offset2id_key, *self._offset2ids.ids)

    def __getstate__(self):
        d = dict(self.__dict__)
        del d['_client']
        return d

    def __setstate__(self, state):
        self.__dict__ = state
        self._client = Redis(
            host=self._config.host,
            port=self._config.port,
            **self._config.redis_config,
        )<|MERGE_RESOLUTION|>--- conflicted
+++ resolved
@@ -46,11 +46,6 @@
         'float': TypeMap(type='float', converter=NumericField),
         'double': TypeMap(type='double', converter=NumericField),
         'long': TypeMap(type='long', converter=NumericField),
-<<<<<<< HEAD
-        'bool': TypeMap(type='bool', converter=NumericField),
-        'geo': TypeMap(type='geo', converter=GeoField),
-=======
->>>>>>> 6a532b3f
     }
 
     def _init_storage(
