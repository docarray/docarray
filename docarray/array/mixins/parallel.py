--- conflicted
+++ resolved
@@ -61,11 +61,6 @@
 
         """Apply ``func`` to every Document in itself, return itself after modification.
 
-<<<<<<< HEAD
-=======
-        func: a function that takes :class:`Document` as input and outputs :class:`Document`.
-
->>>>>>> 76c13155
         :param func: a function that takes :class:`Document` as input and outputs :class:`Document`.
         :param backend: `thread` for multi-threading and `process` for multi-processing. Defaults to `thread`.
             In general, if your
@@ -196,6 +191,7 @@
         :param shuffle: If set, shuffle the Documents before dividing into minibatches.
         :param show_progress: show a progress bar
         :param pool: use an existing/external process or thread pool. If given, `backend` is ignored and you will be responsible for closing the pool.
+
         """
 
     # overload_inject_end_apply_batch
@@ -204,27 +200,6 @@
         # implementation_stub_inject_start_apply_batch
 
         """Batches itself into mini-batches, applies `func` to every mini-batch, and return itself after the modifications.
-
-        EXAMPLE USAGE
-
-        .. code-block:: python
-
-            from docarray import Document, DocumentArray
-
-            da = DocumentArray([Document(text='The cake is a lie') for _ in range(100)])
-
-
-            def func(doc):
-                da.texts = [t.upper() for t in da.texts]
-                return da
-
-
-            da.apply_batch(func, batch_size=10)
-            print(da.texts[:3])
-
-        .. code-block:: text
-
-            ['THE CAKE IS A LIE', 'THE CAKE IS A LIE', 'THE CAKE IS A LIE']
 
         EXAMPLE USAGE
 
