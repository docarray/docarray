--- conflicted
+++ resolved
@@ -4,15 +4,12 @@
 import warnings
 from collections import Counter
 from pathlib import Path
-<<<<<<< HEAD
 from typing import Dict, Type, TYPE_CHECKING, List, Optional
 
 import hubble
 from hubble import Client
 from hubble.client.endpoints import EndpointsV2
-=======
-from typing import Dict, Type, TYPE_CHECKING, Any, List
->>>>>>> aa1b3d95
+
 
 from docarray.helper import get_request_header, __cache_path__
 
@@ -32,7 +29,6 @@
 
     _max_bytes = 4 * 1024 * 1024 * 1024
 
-<<<<<<< HEAD
     @classmethod
     @hubble.login_required
     def cloud_list(cls, show_table: bool = False) -> List[str]:
@@ -84,8 +80,7 @@
         """
         Client(jsonify=True).delete_artifact(name)
 
-    @hubble.login_required
-=======
+
     def _get_raw_summary(self) -> List[Dict[str, Any]]:
         all_attrs = self._get_attributes('non_empty_fields')
         # remove underscore attribute
@@ -175,7 +170,7 @@
 
         return items
 
->>>>>>> aa1b3d95
+    @hubble.login_required
     def push(
         self,
         name: str,
