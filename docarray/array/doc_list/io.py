import base64
import csv
import io
import os
import pathlib
import pickle
from abc import abstractmethod
from contextlib import nullcontext
from io import StringIO, TextIOWrapper
from itertools import compress
from typing import (
    TYPE_CHECKING,
    Any,
    BinaryIO,
    ContextManager,
    Dict,
    Generator,
    Iterable,
    Iterator,
    List,
    Optional,
    Tuple,
    Type,
    TypeVar,
    Union,
)

import orjson

from docarray.base_doc import AnyDoc, BaseDoc
from docarray.base_doc.io.json import orjson_dumps
from docarray.helper import (
    _access_path_dict_to_nested_dict,
    _all_access_paths_valid,
    _dict_to_access_paths,
)
from docarray.utils._internal.compress import _decompress_bytes, _get_compress_ctx
from docarray.utils._internal.misc import import_library

if TYPE_CHECKING:
    import pandas as pd

    from docarray import DocList
    from docarray.proto import DocListProto

T = TypeVar('T', bound='IOMixinArray')
T_doc = TypeVar('T_doc', bound=BaseDoc)

ARRAY_PROTOCOLS = {'protobuf-array', 'pickle-array'}
SINGLE_PROTOCOLS = {'pickle', 'protobuf'}
ALLOWED_PROTOCOLS = ARRAY_PROTOCOLS.union(SINGLE_PROTOCOLS)
ALLOWED_COMPRESSIONS = {'lz4', 'bz2', 'lzma', 'zlib', 'gzip'}


def _protocol_and_compress_from_file_path(
    file_path: Union[pathlib.Path, str],
    default_protocol: Optional[str] = None,
    default_compress: Optional[str] = None,
) -> Tuple[Optional[str], Optional[str]]:
    """Extract protocol and compression algorithm from a string, use defaults if not found.
    :param file_path: path of a file.
    :param default_protocol: default serialization protocol used in case not found.
    :param default_compress: default compression method used in case not found.
    Examples:
    >>> _protocol_and_compress_from_file_path('./docarray_fashion_mnist.protobuf.gzip')
    ('protobuf', 'gzip')
    >>> _protocol_and_compress_from_file_path('/Documents/docarray_fashion_mnist.protobuf')
    ('protobuf', None)
    >>> _protocol_and_compress_from_file_path('/Documents/docarray_fashion_mnist.gzip')
    (None, gzip)
    """

    protocol = default_protocol
    compress = default_compress

    file_extensions = [e.replace('.', '') for e in pathlib.Path(file_path).suffixes]
    for extension in file_extensions:
        if extension in ALLOWED_PROTOCOLS:
            protocol = extension
        elif extension in ALLOWED_COMPRESSIONS:
            compress = extension

    return protocol, compress


class _LazyRequestReader:
    def __init__(self, r):
        self._data = r.iter_content(chunk_size=1024 * 1024)
        self.content = b''

    def __getitem__(self, item: slice):
        while len(self.content) < item.stop:
            try:
                self.content += next(self._data)
            except StopIteration:
                return self.content[item.start : -1 : item.step]
        return self.content[item]


class IOMixinArray(Iterable[T_doc]):
    doc_type: Type[T_doc]
    _data: List[T_doc]

    @abstractmethod
    def __len__(self):
        ...

    @abstractmethod
    def __init__(
        self,
        docs: Optional[Iterable[BaseDoc]] = None,
    ):
        ...

    @classmethod
    def from_protobuf(cls: Type[T], pb_msg: 'DocListProto') -> T:
        """create a Document from a protobuf message
        :param pb_msg: The protobuf message from where to construct the DocList
        """
        return cls(cls.doc_type.from_protobuf(doc_proto) for doc_proto in pb_msg.docs)

    def to_protobuf(self) -> 'DocListProto':
        """Convert `DocList` into a Protobuf message"""
        from docarray.proto import DocListProto

        da_proto = DocListProto()
        for doc in self:
            da_proto.docs.append(doc.to_protobuf())

        return da_proto

    @classmethod
    def from_bytes(
        cls: Type[T],
        data: bytes,
        protocol: str = 'protobuf-array',
        compress: Optional[str] = None,
        show_progress: bool = False,
    ) -> T:
        """Deserialize bytes into a `DocList`.

        :param data: Bytes from which to deserialize
        :param protocol: protocol that was used to serialize
        :param compress: compress algorithm that was used to serialize between `lz4`, `bz2`, `lzma`, `zlib`, `gzip`
        :param show_progress: show progress bar, only works when protocol is `pickle` or `protobuf`
        :return: the deserialized `DocList`
        """
        return cls._load_binary_all(
            file_ctx=nullcontext(data),
            protocol=protocol,
            compress=compress,
            show_progress=show_progress,
        )

    def _write_bytes(
        self,
        bf: BinaryIO,
        protocol: str = 'protobuf-array',
        compress: Optional[str] = None,
        show_progress: bool = False,
    ) -> None:
        if protocol in ARRAY_PROTOCOLS:
            compress_ctx = _get_compress_ctx(compress)
        else:
            # delegate the compression to per-doc compression
            compress_ctx = None

        fc: ContextManager
        if compress_ctx is None:
            # if compress do not support streaming then postpone the compress
            # into the for-loop
            f, fc = bf, nullcontext()
        else:
            f = compress_ctx(bf)
            fc = f
            compress = None

        with fc:
            if protocol == 'protobuf-array':
                f.write(self.to_protobuf().SerializePartialToString())
            elif protocol == 'pickle-array':
                f.write(pickle.dumps(self))
            elif protocol in SINGLE_PROTOCOLS:
                f.write(
                    b''.join(
                        self.to_binary_stream(
                            protocol=protocol,
                            compress=compress,
                            show_progress=show_progress,
                        )
                    )
                )
            else:
                raise ValueError(
                    f'protocol={protocol} is not supported. Can be only {ALLOWED_PROTOCOLS}.'
                )

    def to_binary_stream(
        self,
        protocol: str = 'protobuf',
        compress: Optional[str] = None,
        show_progress: bool = False,
    ) -> Iterator[bytes]:
        from rich import filesize

        if show_progress:
            from docarray.utils._internal.progress_bar import _get_progressbar

            pbar, t = _get_progressbar(
                'Serializing', disable=not show_progress, total=len(self)
            )
        else:
            from contextlib import nullcontext

            pbar = nullcontext()

        yield self._stream_header

        with pbar:
            if show_progress:
                _total_size = 0
                pbar.start_task(t)
            for doc in self:
                doc_bytes = doc.to_bytes(protocol=protocol, compress=compress)
                len_doc_as_bytes = len(doc_bytes).to_bytes(4, 'big', signed=False)
                all_bytes = len_doc_as_bytes + doc_bytes

                yield all_bytes

                if show_progress:
                    _total_size += len(all_bytes)
                    pbar.update(
                        t,
                        advance=1,
                        total_size=str(filesize.decimal(_total_size)),
                    )

    def to_bytes(
        self,
        protocol: str = 'protobuf-array',
        compress: Optional[str] = None,
        file_ctx: Optional[BinaryIO] = None,
        show_progress: bool = False,
    ) -> Optional[bytes]:
        """Serialize itself into `bytes`.

        For more Pythonic code, please use ``bytes(...)``.

        :param protocol: protocol to use. It can be 'pickle-array', 'protobuf-array', 'pickle' or 'protobuf'
        :param compress: compress algorithm to use between : `lz4`, `bz2`, `lzma`, `zlib`, `gzip`
        :param file_ctx: File or filename or serialized bytes where the data is stored.
        :param show_progress: show progress bar, only works when protocol is `pickle` or `protobuf`
        :return: the binary serialization in bytes or None if file_ctx is passed where to store
        """

        with file_ctx or io.BytesIO() as bf:
            self._write_bytes(
                bf=bf,
                protocol=protocol,
                compress=compress,
                show_progress=show_progress,
            )
            if isinstance(bf, io.BytesIO):
                return bf.getvalue()

        return None

    @classmethod
    def from_base64(
        cls: Type[T],
        data: str,
        protocol: str = 'protobuf-array',
        compress: Optional[str] = None,
        show_progress: bool = False,
    ) -> T:
        """Deserialize base64 strings into a `DocList`.

        :param data: Base64 string to deserialize
        :param protocol: protocol that was used to serialize
        :param compress: compress algorithm that was used to serialize between `lz4`, `bz2`, `lzma`, `zlib`, `gzip`
        :param show_progress: show progress bar, only works when protocol is `pickle` or `protobuf`
        :return: the deserialized `DocList`
        """
        return cls._load_binary_all(
            file_ctx=nullcontext(base64.b64decode(data)),
            protocol=protocol,
            compress=compress,
            show_progress=show_progress,
        )

    def to_base64(
        self,
        protocol: str = 'protobuf-array',
        compress: Optional[str] = None,
        show_progress: bool = False,
    ) -> str:
        """Serialize itself into base64 encoded string.

        :param protocol: protocol to use. It can be 'pickle-array', 'protobuf-array', 'pickle' or 'protobuf'
        :param compress: compress algorithm to use between `lz4`, `bz2`, `lzma`, `zlib`, `gzip`
        :param show_progress: show progress bar, only works when protocol is `pickle` or `protobuf`
        :return: the binary serialization in bytes or None if file_ctx is passed where to store
        """
        with io.BytesIO() as bf:
            self._write_bytes(
                bf=bf,
                compress=compress,
                protocol=protocol,
                show_progress=show_progress,
            )
            return base64.b64encode(bf.getvalue()).decode('utf-8')

    @classmethod
    def from_json(
        cls: Type[T],
        file: Union[str, bytes, bytearray],
    ) -> T:
        """Deserialize JSON strings or bytes into a `DocList`.

        :param file: JSON object from where to deserialize a `DocList`
        :return: the deserialized `DocList`
        """
        json_docs = orjson.loads(file)
        return cls([cls.doc_type(**v) for v in json_docs])

    def to_json(self) -> bytes:
        """Convert the object into JSON bytes. Can be loaded via `.from_json`.
        :return: JSON serialization of `DocList`
        """
        return orjson_dumps(self._data)

    def _docarray_to_json_compatible(self) -> List[T_doc]:
        """
        Convert itself into a json compatible object
        :return: A list of documents
        """
        return self._data

    @classmethod
    def from_csv(
        cls,
        file_path: str,
        encoding: str = 'utf-8',
        dialect: Union[str, csv.Dialect] = 'excel',
    ) -> 'DocList':
        """
        Load a DocList from a csv file following the schema defined in the
        [`.doc_type`][docarray.DocList] attribute.
        Every row of the csv file will be mapped to one document in the doc_list.
        The column names (defined in the first row) have to match the field names
        of the Document type.
        For nested fields use "__"-separated access paths, such as `'image__url'`.

        List-like fields (including field of type DocList) are not supported.

        :param file_path: path to csv file to load DocList from.
        :param encoding: encoding used to read the csv file. Defaults to 'utf-8'.
        :param dialect: defines separator and how to handle whitespaces etc.
            Can be a [`csv.Dialect`](https://docs.python.org/3/library/csv.html#csv.Dialect)
            instance or one string of:

                - 'excel' (for comma separated values),
                - 'excel-tab' (for tab separated values),
                - 'unix' (for csv file generated on UNIX systems).

        :return: `DocList` object
        """
        if cls.doc_type == AnyDoc:
            raise TypeError(
                'There is no document schema defined. '
                'Please specify the DocList\'s Document type using `DocList[MyDoc]`.'
            )

        if file_path.startswith('http'):
            import urllib.request

            with urllib.request.urlopen(file_path) as f:
                file = StringIO(f.read().decode(encoding))
                return cls._from_csv_file(file, dialect)
        else:
            with open(file_path, 'r', encoding=encoding) as fp:
                return cls._from_csv_file(fp, dialect)

    @classmethod
    def _from_csv_file(
        cls, file: Union[StringIO, TextIOWrapper], dialect: Union[str, csv.Dialect]
    ) -> 'DocList':
        from docarray import DocList

        rows = csv.DictReader(file, dialect=dialect)

        doc_type = cls.doc_type
        docs = DocList.__class_getitem__(doc_type)()

        field_names: List[str] = (
            [] if rows.fieldnames is None else [str(f) for f in rows.fieldnames]
        )
        if field_names is None or len(field_names) == 0:
            raise TypeError("No field names are given.")

        valid_paths = _all_access_paths_valid(
            doc_type=doc_type, access_paths=field_names
        )
        if not all(valid_paths):
            raise ValueError(
                f'Column names do not match the schema of the DocList\'s '
                f'document type ({cls.doc_type.__name__}): '
                f'{list(compress(field_names, [not v for v in valid_paths]))}'
            )

        for access_path2val in rows:
            doc_dict: Dict[Any, Any] = _access_path_dict_to_nested_dict(access_path2val)
            docs.append(doc_type.parse_obj(doc_dict))

        return docs

    def to_csv(
        self, file_path: str, dialect: Union[str, csv.Dialect] = 'excel'
    ) -> None:
        """
        Save a `DocList` to a csv file.
        The field names will be stored in the first row. Each row corresponds to the
        information of one Document.
        Columns for nested fields will be named after the "__"-seperated access paths,
        such as `'image__url'` for `image.url`.

        :param file_path: path to a csv file.
        :param dialect: defines separator and how to handle whitespaces etc.
            Can be a [`csv.Dialect`](https://docs.python.org/3/library/csv.html#csv.Dialect)
            instance or one string of:

                - 'excel' (for comma seperated values),
                - 'excel-tab' (for tab separated values),
                - 'unix' (for csv file generated on UNIX systems).
        """
        fields = self.doc_type._get_access_paths()

        with open(file_path, 'w') as csv_file:
            writer = csv.DictWriter(csv_file, fieldnames=fields, dialect=dialect)
            writer.writeheader()

            for doc in self:
                doc_dict = _dict_to_access_paths(doc.dict())
                writer.writerow(doc_dict)

    @classmethod
    def from_dataframe(cls, df: 'pd.DataFrame') -> 'DocList':
        """
        Load a `DocList` from a `pandas.DataFrame` following the schema
        defined in the [`.doc_type`][docarray.DocList] attribute.
        Every row of the dataframe will be mapped to one Document in the doc_list.
        The column names of the dataframe have to match the field names of the
        Document type.
        For nested fields use "__"-separated access paths as column names,
        such as `'image__url'`.

        List-like fields (including field of type DocList) are not supported.

        ---

        ```python
        import pandas as pd

        from docarray import BaseDoc, DocList


        class Person(BaseDoc):
            name: str
            follower: int


        df = pd.DataFrame(
            data=[['Maria', 12345], ['Jake', 54321]], columns=['name', 'follower']
        )

        docs = DocList[Person].from_dataframe(df)
<<<<<<< HEAD

        assert docs.name == ['Maria', 'Jake']
        assert docs.follower == [12345, 54321]
        ```

        ---
=======

        assert docs.name == ['Maria', 'Jake']
        assert docs.follower == [12345, 54321]
        ```
>>>>>>> 9a13f93c

        ---

        :param df: `pandas.DataFrame` to extract Document's information from
        :return: `DocList` where each Document contains the information of one
            corresponding row of the `pandas.DataFrame`.
        """
        from docarray import DocList

        if cls.doc_type == AnyDoc:
            raise TypeError(
                'There is no document schema defined. '
                'Please specify the DocList\'s Document type using `DocList[MyDoc]`.'
            )

        doc_type = cls.doc_type
        docs = DocList.__class_getitem__(doc_type)()
        field_names = df.columns.tolist()

        if field_names is None or len(field_names) == 0:
            raise TypeError("No field names are given.")

        valid_paths = _all_access_paths_valid(
            doc_type=doc_type, access_paths=field_names
        )
        if not all(valid_paths):
            raise ValueError(
                f'Column names do not match the schema of the DocList\'s '
                f'document type ({cls.doc_type.__name__}): '
                f'{list(compress(field_names, [not v for v in valid_paths]))}'
            )

        for row in df.itertuples():
            access_path2val = row._asdict()
            access_path2val.pop('index', None)
            doc_dict = _access_path_dict_to_nested_dict(access_path2val)
            docs.append(doc_type.parse_obj(doc_dict))

        return docs

    def to_dataframe(self) -> 'pd.DataFrame':
        """
        Save a DocList to a `pandas.DataFrame`.
        The field names will be stored as column names. Each row of the dataframe corresponds
        to the information of one Document.
        Columns for nested fields will be named after the "__"-seperated access paths,
        such as `'image__url'` for `image.url`.

        :return: `pandas.DataFrame`
        """
        if TYPE_CHECKING:
            import pandas as pd
        else:
            pd = import_library('pandas', raise_error=True)

        fields = self.doc_type._get_access_paths()
        df = pd.DataFrame(columns=fields)

        for doc in self:
            doc_dict = _dict_to_access_paths(doc.dict())
            df = df.append(doc_dict, ignore_index=True)

        return df

    # Methods to load from/to files in different formats
    @property
    def _stream_header(self) -> bytes:
        # Binary format for streaming case

        # V1 DocList streaming serialization format
        # | 1 byte | 8 bytes | 4 bytes | variable | 4 bytes | variable ...

        # 1 byte (uint8)
        version_byte = b'\x01'
        # 8 bytes (uint64)
        num_docs_as_bytes = len(self).to_bytes(8, 'big', signed=False)
        return version_byte + num_docs_as_bytes

    @classmethod
    def _load_binary_all(
        cls: Type[T],
        file_ctx: Union[ContextManager[io.BufferedReader], ContextManager[bytes]],
        protocol: Optional[str],
        compress: Optional[str],
        show_progress: bool,
    ):
        """Read a `DocList` object from a binary file
        :param protocol: protocol to use. It can be 'pickle-array', 'protobuf-array', 'pickle' or 'protobuf'
        :param compress: compress algorithm to use between `lz4`, `bz2`, `lzma`, `zlib`, `gzip`
        :param show_progress: show progress bar, only works when protocol is `pickle` or `protobuf`
        :return: a `DocList`
        """
        with file_ctx as fp:
            if isinstance(fp, bytes):
                d = fp
            else:
                d = fp.read()

        if protocol is not None and protocol in ('pickle-array', 'protobuf-array'):
            if _get_compress_ctx(algorithm=compress) is not None:
                d = _decompress_bytes(d, algorithm=compress)
                compress = None

        if protocol is not None and protocol == 'protobuf-array':
            from docarray.proto import DocListProto

            dap = DocListProto()
            dap.ParseFromString(d)

            return cls.from_protobuf(dap)
        elif protocol is not None and protocol == 'pickle-array':
            return pickle.loads(d)

        # Binary format for streaming case
        else:
            from rich import filesize

            from docarray.utils._internal.progress_bar import _get_progressbar

            # 1 byte (uint8)
            # 8 bytes (uint64)
            num_docs = int.from_bytes(d[1:9], 'big', signed=False)

            pbar, t = _get_progressbar(
                'Deserializing', disable=not show_progress, total=num_docs
            )

            # this 9 is version + num_docs bytes used
            start_pos = 9
            docs = []
            with pbar:
                _total_size = 0
                pbar.start_task(t)

                for _ in range(num_docs):
                    # 4 bytes (uint32)
                    len_current_doc_in_bytes = int.from_bytes(
                        d[start_pos : start_pos + 4], 'big', signed=False
                    )
                    start_doc_pos = start_pos + 4
                    end_doc_pos = start_doc_pos + len_current_doc_in_bytes
                    start_pos = end_doc_pos

                    # variable length bytes doc
                    load_protocol: str = protocol or 'protobuf'
                    doc = cls.doc_type.from_bytes(
                        d[start_doc_pos:end_doc_pos],
                        protocol=load_protocol,
                        compress=compress,
                    )
                    docs.append(doc)
                    _total_size += len_current_doc_in_bytes
                    pbar.update(
                        t, advance=1, total_size=str(filesize.decimal(_total_size))
                    )
            return cls(docs)

    @classmethod
    def _load_binary_stream(
        cls: Type[T],
        file_ctx: ContextManager[io.BufferedReader],
        protocol: str = 'protobuf',
        compress: Optional[str] = None,
        show_progress: bool = False,
    ) -> Generator['T_doc', None, None]:
        """Yield `Document` objects from a binary file

        :param protocol: protocol to use. It can be 'pickle' or 'protobuf'
        :param compress: compress algorithm to use between `lz4`, `bz2`, `lzma`, `zlib`, `gzip`
        :param show_progress: show progress bar, only works when protocol is `pickle` or `protobuf`
        :return: a generator of `Document` objects
        """

        from rich import filesize

        with file_ctx as f:
            version_numdocs_lendoc0 = f.read(9)
            # 1 byte (uint8)
            # 8 bytes (uint64)
            num_docs = int.from_bytes(version_numdocs_lendoc0[1:9], 'big', signed=False)

            if show_progress:
                from docarray.utils._internal.progress_bar import _get_progressbar

                pbar, t = _get_progressbar(
                    'Deserializing', disable=not show_progress, total=num_docs
                )
            else:
                from contextlib import nullcontext

                pbar = nullcontext()

            with pbar:
                if show_progress:
                    _total_size = 0
                    pbar.start_task(t)
                for _ in range(num_docs):
                    # 4 bytes (uint32)
                    len_current_doc_in_bytes = int.from_bytes(
                        f.read(4), 'big', signed=False
                    )
                    load_protocol: str = protocol
                    yield cls.doc_type.from_bytes(
                        f.read(len_current_doc_in_bytes),
                        protocol=load_protocol,
                        compress=compress,
                    )
                    if show_progress:
                        _total_size += len_current_doc_in_bytes
                        pbar.update(
                            t, advance=1, total_size=str(filesize.decimal(_total_size))
                        )

    @classmethod
    def load_binary(
        cls: Type[T],
        file: Union[str, bytes, pathlib.Path, io.BufferedReader, _LazyRequestReader],
        protocol: str = 'protobuf-array',
        compress: Optional[str] = None,
        show_progress: bool = False,
        streaming: bool = False,
    ) -> Union[T, Generator['T_doc', None, None]]:
        """Load doc_list elements from a compressed binary file.

        :param file: File or filename or serialized bytes where the data is stored.
        :param protocol: protocol to use. It can be 'pickle-array', 'protobuf-array', 'pickle' or 'protobuf'
        :param compress: compress algorithm to use between `lz4`, `bz2`, `lzma`, `zlib`, `gzip`
        :param show_progress: show progress bar, only works when protocol is `pickle` or `protobuf`
        :param streaming: if `True` returns a generator over `Document` objects.
        In case protocol is pickle the `Documents` are streamed from disk to save memory usage
        :return: a `DocList` object

        !!! note
            If `file` is `str` it can specify `protocol` and `compress` as file extensions.
            This functionality assumes `file=file_name.$protocol.$compress` where `$protocol` and `$compress` refer to a
            string interpolation of the respective `protocol` and `compress` methods.
            For example if `file=my_docarray.protobuf.lz4` then the binary data will be loaded assuming `protocol=protobuf`
            and `compress=lz4`.
        """
        load_protocol: Optional[str] = protocol
        load_compress: Optional[str] = compress
        file_ctx: Union[nullcontext, io.BufferedReader]
        if isinstance(file, (io.BufferedReader, _LazyRequestReader, bytes)):
            file_ctx = nullcontext(file)
        # by checking path existence we allow file to be of type Path, LocalPath, PurePath and str
        elif isinstance(file, (str, pathlib.Path)) and os.path.exists(file):
            load_protocol, load_compress = _protocol_and_compress_from_file_path(
                file, protocol, compress
            )
            file_ctx = open(file, 'rb')
        else:
            raise FileNotFoundError(f'cannot find file {file}')
        if streaming:
            if load_protocol not in SINGLE_PROTOCOLS:
                raise ValueError(
                    f'`streaming` is only available when using {" or ".join(map(lambda x: f"`{x}`", SINGLE_PROTOCOLS))} as protocol, '
                    f'got {load_protocol}'
                )
            else:
                return cls._load_binary_stream(
                    file_ctx,
                    protocol=load_protocol,
                    compress=load_compress,
                    show_progress=show_progress,
                )
        else:
            return cls._load_binary_all(
                file_ctx, load_protocol, load_compress, show_progress
            )

    def save_binary(
        self,
        file: Union[str, pathlib.Path],
        protocol: str = 'protobuf-array',
        compress: Optional[str] = None,
        show_progress: bool = False,
    ) -> None:
        """Save DocList into a binary file.

        It will use the protocol to pick how to save the DocList.
        If used 'picke-doc_list` and `protobuf-array` the DocList will be stored
        and compressed at complete level using `pickle` or `protobuf`.
        When using `protobuf` or `pickle` as protocol each Document in DocList
        will be stored individually and this would make it available for streaming.

        :param file: File or filename to which the data is saved.
        :param protocol: protocol to use. It can be 'pickle-array', 'protobuf-array', 'pickle' or 'protobuf'
        :param compress: compress algorithm to use between `lz4`, `bz2`, `lzma`, `zlib`, `gzip`
        :param show_progress: show progress bar, only works when protocol is `pickle` or `protobuf`

         !!! note
            If `file` is `str` it can specify `protocol` and `compress` as file extensions.
            This functionality assumes `file=file_name.$protocol.$compress` where `$protocol` and `$compress` refer to a
            string interpolation of the respective `protocol` and `compress` methods.
            For example if `file=my_docarray.protobuf.lz4` then the binary data will be created using `protocol=protobuf`
            and `compress=lz4`.
        """
        if isinstance(file, io.BufferedWriter):
            file_ctx = nullcontext(file)
        else:
            _protocol, _compress = _protocol_and_compress_from_file_path(file)

            if _protocol is not None:
                protocol = _protocol
            if _compress is not None:
                compress = _compress

            file_ctx = open(file, 'wb')

        self.to_bytes(
            protocol=protocol,
            compress=compress,
            file_ctx=file_ctx,
            show_progress=show_progress,
        )<|MERGE_RESOLUTION|>--- conflicted
+++ resolved
@@ -474,19 +474,10 @@
         )
 
         docs = DocList[Person].from_dataframe(df)
-<<<<<<< HEAD
 
         assert docs.name == ['Maria', 'Jake']
         assert docs.follower == [12345, 54321]
         ```
-
-        ---
-=======
-
-        assert docs.name == ['Maria', 'Jake']
-        assert docs.follower == [12345, 54321]
-        ```
->>>>>>> 9a13f93c
 
         ---
 
