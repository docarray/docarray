import csv
import io
import pathlib
from functools import wraps
from typing import (
    TYPE_CHECKING,
    Any,
    BinaryIO,
    Callable,
    Generator,
    Iterable,
    Iterator,
    List,
    MutableSequence,
    Optional,
    Sequence,
    Type,
    TypeVar,
    Union,
    overload,
)

from typing_inspect import is_union_type

from docarray.array.any_array import AnyDocArray
from docarray.array.doc_list.io import IOMixinArray, _LazyRequestReader
from docarray.array.doc_list.pushpull import PushPullMixin
from docarray.array.doc_list.sequence_indexing_mixin import (
    IndexingSequenceMixin,
    IndexIterType,
)
from docarray.base_doc import AnyDoc, BaseDoc
from docarray.typing import NdArray

if TYPE_CHECKING:
    import pandas as pd
    from pydantic import BaseConfig
    from pydantic.fields import ModelField

    from docarray.array.doc_vec.doc_vec import DocVec
    from docarray.proto import DocListProto
    from docarray.typing import TorchTensor
    from docarray.typing.tensor.abstract_tensor import AbstractTensor

T = TypeVar('T', bound='DocList')
T_doc = TypeVar('T_doc', bound=BaseDoc)


def _delegate_meth_to_data(meth_name: str) -> Callable:
    """
    create a function that mimic a function call to the data attribute of the
    DocList

    :param meth_name: name of the method
    :return: a method that mimic the meth_name
    """
    func = getattr(list, meth_name)

    @wraps(func)
    def _delegate_meth(self, *args, **kwargs):
        return getattr(self._data, meth_name)(*args, **kwargs)

    return _delegate_meth


class DocList(
    IndexingSequenceMixin[T_doc], PushPullMixin, IOMixinArray, AnyDocArray[T_doc]
):
    """
     DocList is a container of Documents.

    A DocList is a list of Documents of any schema. However, many
    DocList features are only available if these Documents are
    homogeneous and follow the same schema. To precise this schema you can use
    the `DocList[MyDocument]` syntax where MyDocument is a Document class
    (i.e. schema). This creates a DocList that can only contains Documents of
    the type `MyDocument`.


    ```python
    from docarray import BaseDoc, DocList
    from docarray.typing import NdArray, ImageUrl
    from typing import Optional


    class Image(BaseDoc):
        tensor: Optional[NdArray[100]]
        url: ImageUrl


    docs = DocList[Image](
        Image(url='http://url.com/foo.png') for _ in range(10)
    )  # noqa: E510


    # If your DocList is homogeneous (i.e. follows the same schema), you can access
    # fields at the DocList level (for example `docs.tensor` or `docs.url`).

    print(docs.url)
    # [ImageUrl('http://url.com/foo.png', host_type='domain'), ...]


    # You can also set fields, with `docs.tensor = np.random.random([10, 100])`:

<<<<<<< HEAD
    ---

    ```python
    print(docs.url)
    # [ImageUrl('http://url.com/foo.png', host_type='domain'), ...]
    import numpy as np

    docs.tensor = np.random.random([10, 100])
    print(docs.tensor)
    # [NdArray([0.11299577, 0.47206767, 0.481723  , 0.34754724, 0.15016037,
    #          0.88861321, 0.88317666, 0.93845579, 0.60486676, ... ]), ...]
    ```

    ---
    You can index into a DocList like a numpy doc_list or torch tensor:
=======
    import numpy as np

    docs.tensor = np.random.random([10, 100])

    print(docs.tensor)
    # [NdArray([0.11299577, 0.47206767, 0.481723  , 0.34754724, 0.15016037,
    #          0.88861321, 0.88317666, 0.93845579, 0.60486676, ... ]), ...]
>>>>>>> 9a13f93c

    ---

<<<<<<< HEAD
    ```python
    docs[0]  # index by position
    docs[0:5:2]  # index by slice
    docs[[0, 2, 3]]  # index by list of indices
    docs[True, False, True, True, ...]  # index by boolean mask
    ```

    ---
    You can delete items from a DocList like a Python List
    ---

    ```python
    del docs[0]  # remove first element from DocList
    del docs[0:5]  # remove elements for 0 to 5 from DocList
    ```

    ---
=======
    # You can index into a DocList like a numpy doc_list or torch tensor:

    docs[0]  # index by position
    docs[0:5:2]  # index by slice
    docs[[0, 2, 3]]  # index by list of indices
    docs[True, False, True, True, ...]  # index by boolean mask


    # You can delete items from a DocList like a Python List

    del docs[0]  # remove first element from DocList
    del docs[0:5]  # remove elements for 0 to 5 from DocList
    ```
>>>>>>> 9a13f93c

    :param docs: iterable of Document

    """

    doc_type: Type[BaseDoc] = AnyDoc

    def __init__(
        self,
        docs: Optional[Iterable[T_doc]] = None,
    ):
        self._data: List[T_doc] = list(self._validate_docs(docs)) if docs else []

    @classmethod
    def construct(
        cls: Type[T],
        docs: Sequence[T_doc],
    ) -> T:
        """
        Create a `DocList` without validation any data. The data must come from a
        trusted source
        :param docs: a Sequence (list) of Document with the same schema
        :return: a `DocList` object
        """
        new_docs = cls.__new__(cls)
        new_docs._data = docs if isinstance(docs, list) else list(docs)
        return new_docs

    def __eq__(self, other: Any) -> bool:
        if self.__len__() != other.__len__():
            return False
        for doc_self, doc_other in zip(self, other):
            if doc_self != doc_other:
                return False
        return True

    def _validate_docs(self, docs: Iterable[T_doc]) -> Iterable[T_doc]:
        """
        Validate if an Iterable of Document are compatible with this `DocList`
        """
        for doc in docs:
            yield self._validate_one_doc(doc)

    def _validate_one_doc(self, doc: T_doc) -> T_doc:
        """Validate if a Document is compatible with this `DocList`"""
        if not issubclass(self.doc_type, AnyDoc) and not isinstance(doc, self.doc_type):
            raise ValueError(f'{doc} is not a {self.doc_type}')
        return doc

    def __len__(self):
        return len(self._data)

    def __iter__(self):
        return iter(self._data)

    def __bytes__(self) -> bytes:
        with io.BytesIO() as bf:
            self._write_bytes(bf=bf)
            return bf.getvalue()

    def append(self, doc: T_doc):
        """
        Append a Document to the `DocList`. The Document must be from the same class
        as the `.doc_type` of this `DocList` otherwise it will fail.
        :param doc: A Document
        """
        self._data.append(self._validate_one_doc(doc))

    def extend(self, docs: Iterable[T_doc]):
        """
        Extend a `DocList` with an Iterable of Document. The Documents must be from
        the same class as the `.doc_type` of this `DocList` otherwise it will
        fail.
        :param docs: Iterable of Documents
        """
        self._data.extend(self._validate_docs(docs))

    def insert(self, i: int, doc: T_doc):
        """
        Insert a Document to the `DocList`. The Document must be from the same
        class as the doc_type of this `DocList` otherwise it will fail.
        :param i: index to insert
        :param doc: A Document
        """
        self._data.insert(i, self._validate_one_doc(doc))

    pop = _delegate_meth_to_data('pop')
    remove = _delegate_meth_to_data('remove')
    reverse = _delegate_meth_to_data('reverse')
    sort = _delegate_meth_to_data('sort')

    def _get_data_column(
        self: T,
        field: str,
    ) -> Union[MutableSequence, T, 'TorchTensor', 'NdArray']:
        """Return all values of the fields from all docs this doc_list contains

        :param field: name of the fields to extract
        :return: Returns a list of the field value for each document
        in the doc_list like container
        """
        field_type = self.__class__.doc_type._get_field_type(field)

        if (
            not is_union_type(field_type)
            and isinstance(field_type, type)
            and issubclass(field_type, BaseDoc)
        ):
            # calling __class_getitem__ ourselves is a hack otherwise mypy complain
            # most likely a bug in mypy though
            # bug reported here https://github.com/python/mypy/issues/14111
            return DocList.__class_getitem__(field_type)(
                (getattr(doc, field) for doc in self),
            )
        else:
            return [getattr(doc, field) for doc in self]

    def _set_data_column(
        self: T,
        field: str,
        values: Union[List, T, 'AbstractTensor'],
    ):
        """Set all Documents in this `DocList` using the passed values

        :param field: name of the fields to set
        :values: the values to set at the `DocList` level
        """
        ...

        for doc, value in zip(self, values):
            setattr(doc, field, value)

    def stack(
        self,
        tensor_type: Type['AbstractTensor'] = NdArray,
    ) -> 'DocVec':
        """
        Convert the `DocList` into a `DocVec`. `Self` cannot be used
        afterwards
        :param tensor_type: Tensor Class used to wrap the doc_vec tensors. This is useful
        if the BaseDoc has some undefined tensor type like AnyTensor or Union of NdArray and TorchTensor
        :return: A `DocVec` of the same document type as self
        """
        from docarray.array.doc_vec.doc_vec import DocVec

        return DocVec.__class_getitem__(self.doc_type)(self, tensor_type=tensor_type)

    @classmethod
    def validate(
        cls: Type[T],
        value: Union[T, Iterable[BaseDoc]],
        field: 'ModelField',
        config: 'BaseConfig',
    ):
        from docarray.array.doc_vec.doc_vec import DocVec

        if isinstance(value, (cls, DocVec)):
            return value
        elif isinstance(value, Iterable):
            return cls(value)
        else:
            raise TypeError(f'Expecting an Iterable of {cls.doc_type}')

    def traverse_flat(
        self: 'DocList',
        access_path: str,
    ) -> List[Any]:
        nodes = list(AnyDocArray._traverse(node=self, access_path=access_path))
        flattened = AnyDocArray._flatten_one_level(nodes)

        return flattened

    @classmethod
    def from_protobuf(cls: Type[T], pb_msg: 'DocListProto') -> T:
        """create a Document from a protobuf message
        :param pb_msg: The protobuf message from where to construct the `DocList`
        """
        return super().from_protobuf(pb_msg)

    @overload
    def __getitem__(self, item: int) -> T_doc:
        ...

    @overload
    def __getitem__(self: T, item: IndexIterType) -> T:
        ...

    def __getitem__(self, item):
        return super().__getitem__(item)

    ########################################################################################################################################################
    ### this section is just for documentation purposes will be removed later once https://github.com/mkdocstrings/griffe/issues/138 is fixed ##############
    ########################################################################################################################################################

    def to_protobuf(self) -> 'DocListProto':
        """Convert DocList into a Protobuf message"""
        return super(DocList, self).to_protobuf()

    @classmethod
    def from_bytes(
        cls: Type[T],
        data: bytes,
        protocol: str = 'protobuf-array',
        compress: Optional[str] = None,
        show_progress: bool = False,
    ) -> T:
        """Deserialize bytes into a DocList.

        :param data: Bytes from which to deserialize
        :param protocol: protocol that was used to serialize
        :param compress: compress algorithm that was used to serialize between `lz4`, `bz2`, `lzma`, `zlib`, `gzip`
        :param show_progress: show progress bar, only works when protocol is `pickle` or `protobuf`
        :return: the deserialized DocList
        """
        return super(DocList, cls).from_bytes(
            data, protocol=protocol, compress=compress, show_progress=show_progress
        )

    def to_binary_stream(
        self,
        protocol: str = 'protobuf',
        compress: Optional[str] = None,
        show_progress: bool = False,
    ) -> Iterator[bytes]:
        return super().to_binary_stream(
            protocol=protocol, compress=compress, show_progress=show_progress
        )

    def to_bytes(
        self,
        protocol: str = 'protobuf-array',
        compress: Optional[str] = None,
        file_ctx: Optional[BinaryIO] = None,
        show_progress: bool = False,
    ) -> Optional[bytes]:
        """Serialize itself into bytes.

        For more Pythonic code, please use ``bytes(...)``.

        :param protocol: protocol to use. It can be 'pickle-array', 'protobuf-array', 'pickle' or 'protobuf'
        :param compress: compress algorithm to use between `lz4`, `bz2`, `lzma`, `zlib`, `gzip`
        :param file_ctx: File or filename or serialized bytes where the data is stored.
        :param show_progress: show progress bar, only works when protocol is `pickle` or `protobuf`
        :return: the binary serialization in bytes or None if file_ctx is passed where to store
        """
        return super().to_bytes(
            protocol=protocol,
            compress=compress,
            file_ctx=file_ctx,
            show_progress=show_progress,
        )

    @classmethod
    def from_base64(
        cls: Type[T],
        data: str,
        protocol: str = 'protobuf-array',
        compress: Optional[str] = None,
        show_progress: bool = False,
    ) -> T:
        """Deserialize base64 strings into a DocList.

        :param data: Base64 string to deserialize
        :param protocol: protocol that was used to serialize
        :param compress: compress algorithm that was used to serialize
        :param show_progress: show progress bar, only works when protocol is `pickle` or `protobuf`
        :return: the deserialized DocList
        """
        return super(DocList, cls).from_base64(
            data, protocol=protocol, compress=compress, show_progress=show_progress
        )

    def to_base64(
        self,
        protocol: str = 'protobuf-array',
        compress: Optional[str] = None,
        show_progress: bool = False,
    ) -> str:
        """Serialize itself into base64 encoded string.

        :param protocol: protocol to use. It can be 'pickle-array', 'protobuf-array', 'pickle' or 'protobuf'
        :param compress: compress algorithm to use between `lz4`, `bz2`, `lzma`, `zlib`, `gzip`
        :param show_progress: show progress bar, only works when protocol is `pickle` or `protobuf`
        :return: the binary serialization in bytes or None if file_ctx is passed where to store
        """
        return super().to_base64(
            protocol=protocol, compress=compress, show_progress=show_progress
        )

    @classmethod
    def from_json(
        cls: Type[T],
        file: Union[str, bytes, bytearray],
    ) -> T:
        """Deserialize JSON strings or bytes into a DocList.

        :param file: JSON object from where to deserialize a DocList
        :return: the deserialized DocList
        """
        return super(DocList, cls).from_json(file)

    def to_json(self) -> bytes:
        """Convert the object into JSON bytes. Can be loaded via :meth:`.from_json`.
        :return: JSON serialization of DocList
        """
        return super().to_json()

    @classmethod
    def from_csv(
        cls,
        file_path: str,
        encoding: str = 'utf-8',
        dialect: Union[str, csv.Dialect] = 'excel',
    ) -> 'DocList':
        """
        Load a DocList from a csv file following the schema defined in the
        :attr:`~docarray.DocList.doc_type` attribute.
        Every row of the csv file will be mapped to one document in the doc_list.
        The column names (defined in the first row) have to match the field names
        of the Document type.
        For nested fields use "__"-separated access paths, such as 'image__url'.

        List-like fields (including field of type DocList) are not supported.

        :param file_path: path to csv file to load DocList from.
        :param encoding: encoding used to read the csv file. Defaults to 'utf-8'.
        :param dialect: defines separator and how to handle whitespaces etc.
            Can be a csv.Dialect instance or one string of:
            'excel' (for comma seperated values),
            'excel-tab' (for tab separated values),
            'unix' (for csv file generated on UNIX systems).
        :return: DocList
        """
        return super(DocList, cls).from_csv(
            file_path, encoding=encoding, dialect=dialect
        )

    def to_csv(
        self, file_path: str, dialect: Union[str, csv.Dialect] = 'excel'
    ) -> None:
        """
        Save a DocList to a csv file.
        The field names will be stored in the first row. Each row corresponds to the
        information of one Document.
        Columns for nested fields will be named after the "__"-seperated access paths,
        such as `"image__url"` for `image.url`.

        :param file_path: path to a csv file.
        :param dialect: defines separator and how to handle whitespaces etc.
            Can be a csv.Dialect instance or one string of:
            'excel' (for comma seperated values),
            'excel-tab' (for tab separated values),
            'unix' (for csv file generated on UNIX systems).
        """
        return super().to_csv(file_path, dialect=dialect)

    @classmethod
    def from_dataframe(cls, df: 'pd.DataFrame') -> 'DocList':
        """
        Load a DocList from a `pandas.DataFrame` following the schema
        defined in the :attr:`~docarray.DocList.doc_type` attribute.
        Every row of the dataframe will be mapped to one Document in the doc_list.
        The column names of the dataframe have to match the field names of the
        Document type.
        For nested fields use "__"-separated access paths as column names,
        such as 'image__url'.

        List-like fields (including field of type DocList) are not supported.


        ---

        ```python
        import pandas as pd

        from docarray import BaseDoc, DocList


        class Person(BaseDoc):
            name: str
            follower: int


        df = pd.DataFrame(
            data=[['Maria', 12345], ['Jake', 54321]], columns=['name', 'follower']
        )

        docs = DocList[Person].from_dataframe(df)

        assert docs.name == ['Maria', 'Jake']
        assert docs.follower == [12345, 54321]
        ```

        ---

        :param df: pandas.DataFrame to extract Document's information from
        :return: DocList where each Document contains the information of one
            corresponding row of the `pandas.DataFrame`.
        """
        return super(DocList, cls).from_dataframe(df)

    def to_dataframe(self) -> 'pd.DataFrame':
        """
        Save a DocList to a `pandas.DataFrame`.
        The field names will be stored as column names. Each row of the dataframe corresponds
        to the information of one Document.
        Columns for nested fields will be named after the "__"-seperated access paths,
        such as `"image__url"` for `image.url`.

        :return: pandas.DataFrame
        """
        return super().to_dataframe()

    @classmethod
    def load_binary(
        cls: Type[T],
        file: Union[str, bytes, pathlib.Path, io.BufferedReader, _LazyRequestReader],
        protocol: str = 'protobuf-array',
        compress: Optional[str] = None,
        show_progress: bool = False,
        streaming: bool = False,
    ) -> Union[T, Generator['T_doc', None, None]]:
        """Load doc_list elements from a compressed binary file.

        :param file: File or filename or serialized bytes where the data is stored.
        :param protocol: protocol to use. It can be 'pickle-array', 'protobuf-array', 'pickle' or 'protobuf'
        :param compress: compress algorithm to use between 'lz4', 'gzip', 'bz2', 'zstd', 'lzma'
        :param show_progress: show progress bar, only works when protocol is `pickle` or `protobuf`
        :param streaming: if `True` returns a generator over `Document` objects.
        In case protocol is pickle the `Documents` are streamed from disk to save memory usage
        :return: a DocList object

        .. note::
            If `file` is `str` it can specify `protocol` and `compress` as file extensions.
            This functionality assumes `file=file_name.$protocol.$compress` where `$protocol` and `$compress` refer to a
            string interpolation of the respective `protocol` and `compress` methods.
            For example if `file=my_docarray.protobuf.lz4` then the binary data will be loaded assuming `protocol=protobuf`
            and `compress=lz4`.
        """
        return super().load_binary(
            file, protocol=protocol, compress=compress, show_progress=show_progress
        )

    def save_binary(
        self,
        file: Union[str, pathlib.Path],
        protocol: str = 'protobuf-array',
        compress: Optional[str] = None,
        show_progress: bool = False,
    ) -> None:
        """Save DocList into a binary file.

        It will use the protocol to pick how to save the DocList.
        If used 'picke-doc_list` and `protobuf-array` the DocList will be stored
        and compressed at complete level using `pickle` or `protobuf`.
        When using `protobuf` or `pickle` as protocol each Document in DocList
        will be stored individually and this would make it available for streaming.

        !! note
            If `file` is `str` it can specify `protocol` and `compress` as file extensions.
            This functionality assumes `file=file_name.$protocol.$compress` where `$protocol` and `$compress` refer to a
            string interpolation of the respective `protocol` and `compress` methods.
            For example if `file=my_docarray.protobuf.lz4` then the binary data will be created using `protocol=protobuf`
            and `compress=lz4`.

        :param file: File or filename to which the data is saved.
        :param protocol: protocol to use. It can be 'pickle-array', 'protobuf-array', 'pickle' or 'protobuf'
        :param compress: compress algorithm to use between : `lz4`, `bz2`, `lzma`, `zlib`, `gzip`
        :param show_progress: show progress bar, only works when protocol is `pickle` or `protobuf`


        """
        return super().save_binary(
            file, protocol=protocol, compress=compress, show_progress=show_progress
        )<|MERGE_RESOLUTION|>--- conflicted
+++ resolved
@@ -102,67 +102,29 @@
 
     # You can also set fields, with `docs.tensor = np.random.random([10, 100])`:
 
-<<<<<<< HEAD
-    ---
-
-    ```python
-    print(docs.url)
-    # [ImageUrl('http://url.com/foo.png', host_type='domain'), ...]
+
     import numpy as np
 
     docs.tensor = np.random.random([10, 100])
+
     print(docs.tensor)
     # [NdArray([0.11299577, 0.47206767, 0.481723  , 0.34754724, 0.15016037,
     #          0.88861321, 0.88317666, 0.93845579, 0.60486676, ... ]), ...]
-    ```
-
-    ---
-    You can index into a DocList like a numpy doc_list or torch tensor:
-=======
-    import numpy as np
-
-    docs.tensor = np.random.random([10, 100])
-
-    print(docs.tensor)
-    # [NdArray([0.11299577, 0.47206767, 0.481723  , 0.34754724, 0.15016037,
-    #          0.88861321, 0.88317666, 0.93845579, 0.60486676, ... ]), ...]
->>>>>>> 9a13f93c
-
-    ---
-
-<<<<<<< HEAD
-    ```python
+
+
+    # You can index into a DocList like a numpy doc_list or torch tensor:
+
     docs[0]  # index by position
     docs[0:5:2]  # index by slice
     docs[[0, 2, 3]]  # index by list of indices
     docs[True, False, True, True, ...]  # index by boolean mask
-    ```
-
-    ---
-    You can delete items from a DocList like a Python List
-    ---
-
-    ```python
+
+
+    # You can delete items from a DocList like a Python List
+
     del docs[0]  # remove first element from DocList
     del docs[0:5]  # remove elements for 0 to 5 from DocList
     ```
-
-    ---
-=======
-    # You can index into a DocList like a numpy doc_list or torch tensor:
-
-    docs[0]  # index by position
-    docs[0:5:2]  # index by slice
-    docs[[0, 2, 3]]  # index by list of indices
-    docs[True, False, True, True, ...]  # index by boolean mask
-
-
-    # You can delete items from a DocList like a Python List
-
-    del docs[0]  # remove first element from DocList
-    del docs[0:5]  # remove elements for 0 to 5 from DocList
-    ```
->>>>>>> 9a13f93c
 
     :param docs: iterable of Document
 
