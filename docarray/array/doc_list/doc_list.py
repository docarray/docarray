--- conflicted
+++ resolved
@@ -334,13 +334,9 @@
         return super().__getitem__(item)
 
     @classmethod
-<<<<<<< HEAD
-    def __class_getitem__(cls, item: Union[Type[BaseDoc], TypeVar, str]):
+    def __class_getitem__(cls, item: Union[Type[BaseDocWithoutId], TypeVar, str]):
         if cls.doc_type != AnyDoc:
             raise TypeError(f'{cls} object is not subscriptable')
-=======
-    def __class_getitem__(cls, item: Union[Type[BaseDocWithoutId], TypeVar, str]):
->>>>>>> 2937e253
 
         if isinstance(item, type) and safe_issubclass(item, BaseDocWithoutId):
             return AnyDocArray.__class_getitem__.__func__(cls, item)  # type: ignore
