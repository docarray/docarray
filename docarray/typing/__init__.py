--- conflicted
+++ resolved
@@ -1,9 +1,5 @@
 from docarray.typing.id import ID
-<<<<<<< HEAD
-from docarray.typing.tensor import NdArray, Tensor, TorchEmbedding, TorchTensor
-=======
 from docarray.typing.tensor import NdArray, Tensor
->>>>>>> 23c71843
 from docarray.typing.tensor.embedding import Embedding
 from docarray.typing.url import AnyUrl, ImageUrl, TextUrl
 
@@ -15,10 +11,6 @@
     'AnyUrl',
     'ID',
     'Tensor',
-<<<<<<< HEAD
-    'TorchEmbedding',
-]
-=======
 ]
 
 try:
@@ -28,5 +20,4 @@
 else:
     from docarray.typing.tensor import TorchEmbedding, TorchTensor  # noqa: F401
 
-    __all__.extend(['TorchEmbedding', 'TorchTensor'])
->>>>>>> 23c71843
+    __all__.extend(['TorchEmbedding', 'TorchTensor'])