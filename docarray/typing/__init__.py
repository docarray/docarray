from docarray.typing.id import ID
<<<<<<< HEAD
from docarray.typing.tensor import NdArray, Tensor
from docarray.typing.tensor.audio import AudioNdArray
from docarray.typing.tensor.embedding import Embedding
from docarray.typing.url import (
    AnyUrl,
    AudioUrl,
    ImageUrl,
    Mesh3DUrl,
    PointCloud3DUrl,
    TextUrl,
)
=======
from docarray.typing.tensor.embedding.embedding import Embedding
from docarray.typing.tensor.ndarray import NdArray
from docarray.typing.tensor.tensor import AnyTensor
from docarray.typing.url import AnyUrl, ImageUrl, Mesh3DUrl, PointCloud3DUrl, TextUrl
>>>>>>> f39e202a

__all__ = [
    'AudioNdArray',
    'NdArray',
    'Embedding',
    'ImageUrl',
    'AudioUrl',
    'TextUrl',
    'Mesh3DUrl',
    'PointCloud3DUrl',
    'AnyUrl',
    'ID',
    'AnyTensor',
]

try:
    import torch  # noqa: F401
except ImportError:
    pass
else:
    from docarray.typing.tensor import TorchEmbedding, TorchTensor  # noqa: F401
    from docarray.typing.tensor.audio.audio_torch_tensor import AudioTorchTensor  # noqa

    __all__.extend(['AudioTorchTensor', 'TorchEmbedding', 'TorchTensor'])<|MERGE_RESOLUTION|>--- conflicted
+++ resolved
@@ -1,8 +1,8 @@
 from docarray.typing.id import ID
-<<<<<<< HEAD
-from docarray.typing.tensor import NdArray, Tensor
 from docarray.typing.tensor.audio import AudioNdArray
-from docarray.typing.tensor.embedding import Embedding
+from docarray.typing.tensor.embedding.embedding import Embedding
+from docarray.typing.tensor.ndarray import NdArray
+from docarray.typing.tensor.tensor import AnyTensor
 from docarray.typing.url import (
     AnyUrl,
     AudioUrl,
@@ -11,12 +11,6 @@
     PointCloud3DUrl,
     TextUrl,
 )
-=======
-from docarray.typing.tensor.embedding.embedding import Embedding
-from docarray.typing.tensor.ndarray import NdArray
-from docarray.typing.tensor.tensor import AnyTensor
-from docarray.typing.url import AnyUrl, ImageUrl, Mesh3DUrl, PointCloud3DUrl, TextUrl
->>>>>>> f39e202a
 
 __all__ = [
     'AudioNdArray',
