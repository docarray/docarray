--- conflicted
+++ resolved
@@ -1,125 +1,6 @@
 from typing import Union
 
-from docarray.typing.tensor import NdArray, TorchTensor
+from docarray.typing.tensor.ndarray import NdArray
+from docarray.typing.tensor.torch_tensor import TorchTensor
 
-<<<<<<< HEAD
-Tensor = Union[NdArray, TorchTensor]
-=======
-from docarray.typing.abstract_type import AbstractType
-
-if TYPE_CHECKING:
-    from pydantic.fields import ModelField
-    from pydantic import BaseConfig
-
-from docarray.proto import NdArrayProto, NodeProto
-
-T = TypeVar('T', bound='Tensor')
-
-
-class Tensor(np.ndarray, AbstractType):
-    @classmethod
-    def __get_validators__(cls):
-        # one or more validators may be yielded which will be called in the
-        # order to validate the input, each validator will receive as an input
-        # the value returned from the previous validator
-        yield cls.validate
-
-    @classmethod
-    def validate(
-        cls: Type[T],
-        value: Union[T, np.ndarray, List[Any], Tuple[Any], Any],
-        field: 'ModelField',
-        config: 'BaseConfig',
-    ) -> T:
-        if isinstance(value, np.ndarray):
-            return cls.from_ndarray(value)
-        elif isinstance(value, Tensor):
-            return cast(T, value)
-        elif isinstance(value, list) or isinstance(value, tuple):
-            try:
-                arr_from_list: np.ndarray = np.asarray(value)
-                return cls.from_ndarray(arr_from_list)
-            except Exception:
-                pass  # handled below
-        else:
-            try:
-                arr: np.ndarray = np.ndarray(value)
-                return cls.from_ndarray(arr)
-            except Exception:
-                pass  # handled below
-        raise ValueError(f'Expected a numpy.ndarray compatible type, got {type(value)}')
-
-    @classmethod
-    def from_ndarray(cls: Type[T], value: np.ndarray) -> T:
-        return value.view(cls)
-
-    @classmethod
-    def __modify_schema__(cls, field_schema: Dict[str, Any]) -> None:
-        # this is needed to dump to json
-        field_schema.update(type='string', format='tensor')
-
-    def _to_json_compatible(self) -> np.ndarray:
-        """
-        Convert tensor into a json compatible object
-        :return: a list representation of the tensor
-        """
-        return self.unwrap()
-
-    def unwrap(self) -> np.ndarray:
-        """
-        Return the original ndarray without any memory copy.
-
-        The original view rest intact and is still a Document Tensor
-        but the return object is a pure np.ndarray but both object share
-        the same memory layout.
-
-        EXAMPLE USAGE
-        .. code-block:: python
-            from docarray.typing import Tensor
-            import numpy as np
-
-            t1 = Tensor.validate(np.zeros((3, 224, 224)), None, None)
-            # here t is a docarray Tensor
-            t2 = t.unwrap()
-            # here t2 is a pure np.ndarray but t1 is still a Docarray Tensor
-            # But both share the same underlying memory
-
-
-        :return: a numpy ndarray
-        """
-        return self.view(np.ndarray)
-
-    def _to_node_protobuf(self: T, field: str = 'tensor') -> NodeProto:
-        """Convert itself into a NodeProto protobuf message. This function should
-        be called when the Document is nested into another Document that need to be
-        converted into a protobuf
-        :param field: field in which to store the content in the node proto
-        :return: the nested item protobuf message
-        """
-        nd_proto = NdArrayProto()
-        self._flush_tensor_to_proto(nd_proto, value=self)
-        return NodeProto(**{field: nd_proto})
-
-    @classmethod
-    def from_protobuf(cls: Type[T], pb_msg: 'NdArrayProto') -> 'T':
-        """
-        read ndarray from a proto msg
-        :param pb_msg:
-        :return: a numpy array
-        """
-        source = pb_msg.dense
-        if source.buffer:
-            x = np.frombuffer(source.buffer, dtype=source.dtype)
-            return cls.from_ndarray(x.reshape(source.shape))
-        elif len(source.shape) > 0:
-            return cls.from_ndarray(np.zeros(source.shape))
-        else:
-            raise ValueError(f'proto message {pb_msg} cannot be cast to a Tensor')
-
-    @staticmethod
-    def _flush_tensor_to_proto(pb_msg: 'NdArrayProto', value: 'Tensor'):
-        pb_msg.dense.buffer = value.tobytes()
-        pb_msg.dense.ClearField('shape')
-        pb_msg.dense.shape.extend(list(value.shape))
-        pb_msg.dense.dtype = value.dtype.str
->>>>>>> 6643479d
+Tensor = Union[NdArray, TorchTensor]