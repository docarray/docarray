--- conflicted
+++ resolved
@@ -220,10 +220,7 @@
         """Return the computational backend of the tensor"""
         from docarray.computation.torch_backend import TorchCompBackend
 
-<<<<<<< HEAD
         return TorchCompBackend()
-=======
-        return TorchCompBackend
 
     @classmethod
     def __torch_function__(cls, func, types, args=(), kwargs=None):
@@ -234,5 +231,4 @@
         types_ = tuple(
             torch.Tensor if t in docarray_torch_tensors else t for t in types
         )
-        return super().__torch_function__(func, types_, args, kwargs)
->>>>>>> a31ab1ed
+        return super().__torch_function__(func, types_, args, kwargs)