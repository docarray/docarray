--- conflicted
+++ resolved
@@ -1,21 +1,9 @@
-<<<<<<< HEAD
-from docarray.typing.tensor.embedding import Embedding, NdArrayEmbedding, TorchEmbedding
-=======
 from docarray.typing.tensor.embedding import Embedding, NdArrayEmbedding
->>>>>>> 23c71843
 from docarray.typing.tensor.ndarray import NdArray
 from docarray.typing.tensor.tensor import Tensor
 
 __all__ = [
     'NdArray',
-<<<<<<< HEAD
-    'TorchTensor',
-    'Tensor',
-    'Embedding',
-    'TorchEmbedding',
-    'NdArrayEmbedding',
-]
-=======
     'Tensor',
     'Embedding',
     'NdArrayEmbedding',
@@ -29,5 +17,4 @@
     from docarray.typing.tensor.embedding import TorchEmbedding  # noqa: F401
     from docarray.typing.tensor.torch_tensor import TorchTensor  # noqa: F401
 
-    __all__.extend(['TorchEmbedding', 'TorchTensor'])
->>>>>>> 23c71843
+    __all__.extend(['TorchEmbedding', 'TorchTensor'])