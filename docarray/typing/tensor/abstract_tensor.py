import abc
import warnings
from abc import ABC
from functools import reduce
from operator import mul
from typing import (
    TYPE_CHECKING,
    Any,
    Dict,
    Generic,
    List,
    Optional,
    Sized,
    Tuple,
    Type,
    TypeVar,
    Union,
    cast,
)

import numpy as np

from docarray.base_doc.io.json import orjson_dumps
from docarray.computation import AbstractComputationalBackend
from docarray.typing.abstract_type import AbstractType

if TYPE_CHECKING:
    from pydantic import BaseConfig
    from pydantic.fields import ModelField

    from docarray.proto import NdArrayProto, NodeProto

T = TypeVar('T', bound='AbstractTensor')
TTensor = TypeVar('TTensor')
ShapeT = TypeVar('ShapeT')


# displaying tensors that are too large causes problems in the browser
DISPLAY_TENSOR_OPENAPI_MAX_ITEMS = 256


class _ParametrizedMeta(type):
    """
    This metaclass ensures that instance, subclass and equality checks on parametrized Tensors
    are handled as expected:

    assert issubclass(TorchTensor[128], TorchTensor[128])
    t = parse_obj_as(TorchTensor[128], torch.zeros(128))
    assert isinstance(t, TorchTensor[128])
    TorchTensor[128] == TorchTensor[128]
    hash(TorchTensor[128]) == hash(TorchTensor[128])
    etc.

    This special handling is needed because every call to `AbstractTensor.__getitem__`
    creates a new class on the fly.
    We want technically distinct but identical classes to be considered equal.
    """

    def _equals_special_case(cls, other):
        is_type = isinstance(other, type)
        is_tensor = is_type and AbstractTensor in other.mro()
        same_parents = is_tensor and cls.mro()[1:] == other.mro()[1:]

        subclass_target_shape = getattr(other, '__docarray_target_shape__', False)
        self_target_shape = getattr(cls, '__docarray_target_shape__', False)
        same_shape = (
            same_parents
            and subclass_target_shape
            and self_target_shape
            and subclass_target_shape == self_target_shape
        )

        return same_shape

    def __subclasscheck__(cls, subclass):
        if cls._equals_special_case(subclass):
            return True
        return super().__subclasscheck__(subclass)

    def __instancecheck__(cls, instance):
        is_tensor = isinstance(instance, AbstractTensor)
        if is_tensor:  # custom handling
            _cls = cast(Type[AbstractTensor], cls)
            if (
                _cls.__unparametrizedcls__
            ):  # This is not None if the tensor is parametrized
                if (
                    instance.get_comp_backend().shape(instance)
                    != _cls.__docarray_target_shape__
                ):
                    return False
                return any(
                    issubclass(candidate, _cls.__unparametrizedcls__)
                    for candidate in type(instance).mro()
                )
            return any(issubclass(candidate, cls) for candidate in type(instance).mro())
        return super().__instancecheck__(instance)

    def __eq__(cls, other):
        if cls._equals_special_case(other):
            return True
        return NotImplemented

    def __hash__(cls):
        try:
            cls_ = cast(AbstractTensor, cls)
            return hash((cls_.__docarray_target_shape__, cls_.__unparametrizedcls__))
        except AttributeError:
            raise NotImplementedError(
                '`hash()` is not implemented for this class. The `_ParametrizedMeta` '
                'metaclass should only be used for `AbstractTensor` subclasses. '
                'Otherwise, you have to implement `__hash__` for your class yourself.'
            )


class AbstractTensor(Generic[TTensor, T], AbstractType, ABC, Sized):
    __parametrized_meta__: type = _ParametrizedMeta
    __unparametrizedcls__: Optional[Type['AbstractTensor']] = None
    __docarray_target_shape__: Optional[Tuple[int, ...]] = None
    _proto_type_name: str

    def _to_node_protobuf(self: T) -> 'NodeProto':
        """Convert itself into a NodeProto protobuf message. This function should
        be called when the Document is nested into another Document that need to be
        converted into a protobuf
        :return: the nested item protobuf message
        """
        from docarray.proto import NodeProto

        nd_proto = self.to_protobuf()
        return NodeProto(ndarray=nd_proto, type=self._proto_type_name)

    @classmethod
    def __docarray_validate_shape__(cls, t: T, shape: Tuple[Union[int, str], ...]) -> T:
        """Every tensor has to implement this method in order to
        enable syntax of the form AnyTensor[shape].
        It is called when a tensor is assigned to a field of this type.
        i.e. when a tensor is passed to a Document field of type AnyTensor[shape].

        The intended behaviour is as follows:

        - If the shape of `t` is equal to `shape`, return `t`.
        - If the shape of `t` is not equal to `shape`,
            but can be reshaped to `shape`, return `t` reshaped to `shape`.
        - If the shape of `t` is not equal to `shape`
            and cannot be reshaped to `shape`, raise a ValueError.

        :param t: The tensor to validate.
        :param shape: The shape to validate against.
        :return: The validated tensor.
        """
        comp_be = t.get_comp_backend()
        tshape = comp_be.shape(t)
        if tshape == shape:
            return t
        elif any(isinstance(dim, str) or dim == Ellipsis for dim in shape):
            ellipsis_occurrences = [
                pos for pos, dim in enumerate(shape) if dim == Ellipsis
            ]
            if ellipsis_occurrences:
                if len(ellipsis_occurrences) > 1:
                    raise ValueError(
                        f'Cannot use Ellipsis (...) more than once for the shape {shape}'
                    )
                ellipsis_pos = ellipsis_occurrences[0]
                # Calculate how many dimensions to add. Should be at least 1.
                dimensions_needed = max(len(tshape) - len(shape) + 1, 1)
                shape = (
                    shape[:ellipsis_pos]
                    + tuple(
                        f'__dim_var_{index}__' for index in range(dimensions_needed)
                    )
                    + shape[ellipsis_pos + 1 :]
                )

            if len(tshape) != len(shape):
                raise ValueError(
                    f'Tensor shape mismatch. Expected {shape}, got {tshape}'
                )
            known_dims: Dict[str, int] = {}
            for tdim, dim in zip(tshape, shape):
                if isinstance(dim, int) and tdim != dim:
                    raise ValueError(
                        f'Tensor shape mismatch. Expected {shape}, got {tshape}'
                    )
                elif isinstance(dim, str):
                    if dim in known_dims and known_dims[dim] != tdim:
                        raise ValueError(
                            f'Tensor shape mismatch. Expected {shape}, got {tshape}'
                        )
                    else:
                        known_dims[dim] = tdim
            else:
                return t
        else:
            shape = cast(Tuple[int], shape)
            warnings.warn(
                f'Tensor shape mismatch. Reshaping tensor '
                f'of shape {tshape} to shape {shape}'
            )
            try:
                value = cls._docarray_from_native(comp_be.reshape(t, shape))
                return cast(T, value)
            except RuntimeError:
                raise ValueError(
                    f'Cannot reshape tensor of shape {tshape} to shape {shape}'
                )

    @classmethod
    def __docarray_validate_getitem__(cls, item: Any) -> Tuple[int]:
        """This method validates the input to `AbstractTensor.__class_getitem__`.

        It is called at "class creation time",
        i.e. when a class is created with syntax of the form AnyTensor[shape].

        The default implementation tries to cast any `item` to a tuple of ints.
        A subclass can override this method to implement custom validation logic.

        The output of this is eventually passed to
        [`AbstractTensor.__docarray_validate_shape__`]
        [docarray.typing.tensor.abstract_tensor.AbstractTensor.__docarray_validate_shape__]
        as its `shape` argument.

        Raises `ValueError` if the input `item` does not pass validation.

        :param item: The item to validate, passed to `__class_getitem__` (`Tensor[item]`).
        :return: The validated item == the target shape of this tensor.
        """
        if isinstance(item, int):
            item = (item,)
        try:
            item = tuple(item)
        except TypeError:
            raise TypeError(f'{item} is not a valid tensor shape.')
        return item

    @classmethod
    def __modify_schema__(cls, field_schema: Dict[str, Any]) -> None:
        field_schema.update(type='array', items={'type': 'number'})
        if cls.__docarray_target_shape__ is not None:
            shape_info = (
                '[' + ', '.join([str(s) for s in cls.__docarray_target_shape__]) + ']'
            )
<<<<<<< HEAD
            if reduce(mul, cls.__docarray_target_shape__, 1) <= 256:
=======
            if (
                reduce(mul, cls.__docarray_target_shape__, 1)
                <= DISPLAY_TENSOR_OPENAPI_MAX_ITEMS
            ):
>>>>>>> e9fc57af
                # custom example only for 'small' shapes, otherwise it is too big to display
                example_payload = orjson_dumps(np.zeros(cls.__docarray_target_shape__))
                field_schema.update(example=example_payload)
        else:
            shape_info = 'not specified'
        field_schema['tensor/array shape'] = shape_info

    @classmethod
    def _docarray_create_parametrized_type(cls: Type[T], shape: Tuple[int]):
        shape_str = ', '.join([str(s) for s in shape])

        class _ParametrizedTensor(
            cls,  # type: ignore
            metaclass=cls.__parametrized_meta__,  # type: ignore
        ):
            __unparametrizedcls__ = cls
            __docarray_target_shape__ = shape

            @classmethod
            def validate(
                _cls,
                value: Any,
                field: 'ModelField',
                config: 'BaseConfig',
            ):
                t = super().validate(value, field, config)
                return _cls.__docarray_validate_shape__(
                    t, _cls.__docarray_target_shape__
                )

        _ParametrizedTensor.__name__ = f'{cls.__name__}[{shape_str}]'
        _ParametrizedTensor.__qualname__ = f'{cls.__qualname__}[{shape_str}]'

        return _ParametrizedTensor

    def __class_getitem__(cls, item: Any):
        target_shape = cls.__docarray_validate_getitem__(item)
        return cls._docarray_create_parametrized_type(target_shape)

    @classmethod
    def _docarray_stack(cls: Type[T], seq: Union[List[T], Tuple[T]]) -> T:
        """Stack a sequence of tensors into a single tensor."""
        comp_backend = cls.get_comp_backend()
        # at runtime, 'T' is always the correct input type for .stack()
        # but mypy doesn't know that, so we ignore it here
        return cls._docarray_from_native(comp_backend.stack(seq))  # type: ignore

    @classmethod
    @abc.abstractmethod
    def _docarray_from_native(cls: Type[T], value: Any) -> T:
        """
        Create a DocList tensor from a tensor that is native to the given framework,
        e.g. from numpy.ndarray or torch.Tensor.
        """
        ...

    @staticmethod
    @abc.abstractmethod
    def get_comp_backend() -> AbstractComputationalBackend:
        """The computational backend compatible with this tensor type."""
        ...

    @abc.abstractmethod
    def __getitem__(self: T, item) -> T:
        """Get a slice of this tensor."""
        ...

    @abc.abstractmethod
    def __setitem__(self, index, value):
        """Set a slice of this tensor."""
        ...

    @abc.abstractmethod
    def __iter__(self):
        """Iterate over the elements of this tensor."""
        ...

    @abc.abstractmethod
    def to_protobuf(self) -> 'NdArrayProto':
        """Convert DocList into a Protobuf message"""
        ...

    def unwrap(self):
        """Return the native tensor object that this DocList tensor wraps."""

    @abc.abstractmethod
    def _docarray_to_json_compatible(self):
        """
        Convert tensor into a json compatible object
        :return: a representation of the tensor compatible with orjson
        """
        return self<|MERGE_RESOLUTION|>--- conflicted
+++ resolved
@@ -241,14 +241,10 @@
             shape_info = (
                 '[' + ', '.join([str(s) for s in cls.__docarray_target_shape__]) + ']'
             )
-<<<<<<< HEAD
-            if reduce(mul, cls.__docarray_target_shape__, 1) <= 256:
-=======
             if (
                 reduce(mul, cls.__docarray_target_shape__, 1)
                 <= DISPLAY_TENSOR_OPENAPI_MAX_ITEMS
             ):
->>>>>>> e9fc57af
                 # custom example only for 'small' shapes, otherwise it is too big to display
                 example_payload = orjson_dumps(np.zeros(cls.__docarray_target_shape__))
                 field_schema.update(example=example_payload)
