import abc
from abc import ABC
from typing import TYPE_CHECKING, Any, Generic, List, Tuple, Type, TypeVar, Union

from docarray.computation import AbstractComputationalBackend
from docarray.typing.abstract_type import AbstractType

if TYPE_CHECKING:
    from pydantic import BaseConfig
    from pydantic.fields import ModelField

T = TypeVar('T', bound='AbstractTensor')
ShapeT = TypeVar('ShapeT')


class AbstractTensor(AbstractType, Generic[ShapeT], ABC):

    __parametrized_meta__ = type
    is_tensor = True

    @classmethod
    @abc.abstractmethod
    def __docarray_validate_shape__(cls, t: T, shape: Tuple[int]) -> T:
        """Every tensor has to implement this method in order to
        enable syntax of the form Tensor[shape].

        It is called when a tensor is assigned to a field of this type.
        i.e. when a tensor is passed to a Document field of type Tensor[shape].

        The intended behaviour is as follows:
        - If the shape of `t` is equal to `shape`, return `t`.
        - If the shape of `t` is not equal to `shape`,
            but can be reshaped to `shape`, return `t` reshaped to `shape`.
        - If the shape of `t` is not equal to `shape`
            and cannot be reshaped to `shape`, raise a ValueError.

        :param t: The tensor to validate.
        :param shape: The shape to validate against.
        :return: The validated tensor.
        """
        ...

    @classmethod
    def __docarray_validate_getitem__(cls, item: Any) -> Tuple[int]:
        """This method validates the input to __class_getitem__.

        It is called at "class creation time",
        i.e. when a class is created with syntax of the form Tensor[shape].

        The default implementation tries to cast any `item` to a tuple of ints.
        A subclass can override this method to implement custom validation logic.

        The output of this is eventually passed to
        {ref}`AbstractTensor.__validate_shape__` as its `shape` argument.

        Raises `ValueError` if the input `item` does not pass validation.

        :param item: The item to validate, passed to __class_getitem__ (`Tensor[item]`).
        :return: The validated item == the target shape of this tensor.
        """
        if isinstance(item, int):
            item = (item,)
        try:
            item = tuple(item)
        except TypeError:
            raise TypeError(f'{item} is not a valid tensor shape.')
        return item

    @classmethod
    def _docarray_create_parametrized_type(cls: Type[T], shape: Tuple[int]):
        shape_str = ', '.join([str(s) for s in shape])

        class _ParametrizedTensor(
            cls,  # type: ignore
            metaclass=cls.__parametrized_meta__,  # type: ignore
        ):
            _docarray_target_shape = shape

            @classmethod
            def validate(
                _cls,
                value: Any,
                field: 'ModelField',
                config: 'BaseConfig',
            ):
                t = super().validate(value, field, config)
                return _cls.__docarray_validate_shape__(t, _cls._docarray_target_shape)

        _ParametrizedTensor.__name__ = f'{cls.__name__}[{shape_str}]'
        _ParametrizedTensor.__qualname__ = f'{cls.__qualname__}[{shape_str}]'

        return _ParametrizedTensor

    def __class_getitem__(cls, item: Any):
        target_shape = cls.__docarray_validate_getitem__(item)
        return cls._docarray_create_parametrized_type(target_shape)

    @classmethod
    def __docarray_stack__(cls: Type[T], seq: Union[List[T], Tuple[T]]) -> T:
        """Stack a sequence of tensors into a single tensor."""
<<<<<<< HEAD
        comp_backend = cls.get_comp_backend()
        return cls.__docarray_from_native__(comp_backend.stack(seq))

    @classmethod
    @abc.abstractmethod
    def __docarray_from_native__(cls: Type[T], value: Any) -> T:
        """
        Create a DocArray tensor from a tensor that is native to the given framework,
        e.g. from numpy.ndarray or torch.Tensor.
        """
        ...

    def to_protobuf(self) -> 'NdArrayProto':
        """
        transform self into a NdArrayProto protobuf message
        """

    @staticmethod
    @abc.abstractmethod
    def get_comp_backend() -> Type[AbstractComputationalBackend]:
        """The computational backend compatible with this tensor type."""
=======
>>>>>>> 4d85119c
        ...<|MERGE_RESOLUTION|>--- conflicted
+++ resolved
@@ -98,7 +98,6 @@
     @classmethod
     def __docarray_stack__(cls: Type[T], seq: Union[List[T], Tuple[T]]) -> T:
         """Stack a sequence of tensors into a single tensor."""
-<<<<<<< HEAD
         comp_backend = cls.get_comp_backend()
         return cls.__docarray_from_native__(comp_backend.stack(seq))
 
@@ -111,15 +110,8 @@
         """
         ...
 
-    def to_protobuf(self) -> 'NdArrayProto':
-        """
-        transform self into a NdArrayProto protobuf message
-        """
-
     @staticmethod
     @abc.abstractmethod
     def get_comp_backend() -> Type[AbstractComputationalBackend]:
         """The computational backend compatible with this tensor type."""
-=======
->>>>>>> 4d85119c
         ...