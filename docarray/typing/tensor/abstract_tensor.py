--- conflicted
+++ resolved
@@ -22,11 +22,7 @@
         """Every tensor has to implement this method in order to
         enable syntax of the form Tensor[shape].
 
-<<<<<<< HEAD
-        It is called at "data setting time",
-=======
         It is called when a tensor is assigned to a field of this type.
->>>>>>> 23c71843
         i.e. when a tensor is passed to a Document field of type Tensor[shape].
 
         The intended behaviour is as follows:
@@ -43,11 +39,7 @@
         ...
 
     @classmethod
-<<<<<<< HEAD
-    def __validate_getitem__(cls, item: Any) -> Tuple[int]:
-=======
     def __docarray_validate_getitem__(cls, item: Any) -> Tuple[int]:
->>>>>>> 23c71843
         """This method validates the input to __class_getitem__.
 
         It is called at "class creation time",
@@ -73,11 +65,7 @@
         return item
 
     @classmethod
-<<<<<<< HEAD
-    def _create_parametrized_type(cls: Type[T], shape: Tuple[int]):
-=======
     def _docarray_create_parametrized_type(cls: Type[T], shape: Tuple[int]):
->>>>>>> 23c71843
         shape_str = ', '.join([str(s) for s in shape])
 
         class _ParametrizedTensor(
@@ -101,10 +89,6 @@
         return _ParametrizedTensor
 
     def __class_getitem__(cls, item: Any):
-<<<<<<< HEAD
-        target_shape = cls.__validate_getitem__(item)
-        return cls._create_parametrized_type(target_shape)
-=======
         target_shape = cls.__docarray_validate_getitem__(item)
         return cls._docarray_create_parametrized_type(target_shape)
 
@@ -112,5 +96,4 @@
     @abc.abstractmethod
     def __docarray_stack__(cls: Type[T], seq: Union[List[T], Tuple[T]]) -> T:
         """Stack a sequence of tensors into a single tensor."""
-        ...
->>>>>>> 23c71843
+        ...