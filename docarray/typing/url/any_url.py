--- conflicted
+++ resolved
@@ -1,24 +1,15 @@
-<<<<<<< HEAD
-from typing import TYPE_CHECKING
+from typing import TYPE_CHECKING, Type, TypeVar
 
 from pydantic import AnyUrl as BaseAnyUrl
-from pydantic import errors
-=======
-from typing import Type, TypeVar
-
-from pydantic import AnyUrl as BaseAnyUrl
-from pydantic import parse_obj_as
->>>>>>> 14203851
+from pydantic import errors, parse_obj_as
 
 from docarray.document.base_node import BaseNode
 from docarray.proto import NodeProto
 
-<<<<<<< HEAD
 if TYPE_CHECKING:
     from pydantic.networks import Parts
-=======
+
 T = TypeVar('T', bound='AnyUrl')
->>>>>>> 14203851
 
 
 class AnyUrl(BaseAnyUrl, BaseNode):
@@ -36,7 +27,6 @@
         return NodeProto(any_url=str(self))
 
     @classmethod
-<<<<<<< HEAD
     def validate_parts(cls, parts: 'Parts', validate_port: bool = True) -> 'Parts':
         """
         A method used to validate parts of a URL.
@@ -58,12 +48,12 @@
             raise errors.UrlUserInfoError()
 
         return parts
-=======
+
+    @classmethod
     def from_protobuf(cls: Type[T], pb_msg: 'str') -> T:
         """
         read url from a proto msg
         :param pb_msg:
         :return: url
         """
-        return parse_obj_as(cls, pb_msg)
->>>>>>> 14203851
+        return parse_obj_as(cls, pb_msg)