--- conflicted
+++ resolved
@@ -17,16 +17,13 @@
 VIDEO_FILE_FORMATS = ['mp4']
 
 
-<<<<<<< HEAD
-@register_proto(proto_type_name='video_url')
-=======
 class VideoLoadResult(NamedTuple):
     video: VideoNdArray
     audio: AudioNdArray
     key_frame_indices: NdArray
 
 
->>>>>>> c11c647f
+@register_proto(proto_type_name='video_url')
 class VideoUrl(AnyUrl):
     """
     URL to a .wav file.
