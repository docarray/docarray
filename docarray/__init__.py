__version__ = '0.1.0'

<<<<<<< HEAD
from docarray.array import DocumentArray
from docarray.document.document import BaseDocument as Document
from docarray.predefined_document import Audio, Image, Mesh3D, PointCloud3D, Text

__all__ = [
    'Document',
    'DocumentArray',
    'Image',
    'Audio',
    'Text',
    'Mesh3D',
    'PointCloud3D',
]
=======
from docarray.array.array import DocumentArray
from docarray.document.document import BaseDocument
from docarray.predefined_document import Image, Mesh3D, PointCloud3D, Text

__all__ = ['BaseDocument', 'DocumentArray', 'Image', 'Text', 'Mesh3D', 'PointCloud3D']
>>>>>>> f39e202a
<|MERGE_RESOLUTION|>--- conflicted
+++ resolved
@@ -1,23 +1,15 @@
 __version__ = '0.1.0'
 
-<<<<<<< HEAD
-from docarray.array import DocumentArray
-from docarray.document.document import BaseDocument as Document
+from docarray.array.array import DocumentArray
+from docarray.document.document import BaseDocument
 from docarray.predefined_document import Audio, Image, Mesh3D, PointCloud3D, Text
 
 __all__ = [
-    'Document',
+    'BaseDocument',
     'DocumentArray',
     'Image',
     'Audio',
     'Text',
     'Mesh3D',
     'PointCloud3D',
-]
-=======
-from docarray.array.array import DocumentArray
-from docarray.document.document import BaseDocument
-from docarray.predefined_document import Image, Mesh3D, PointCloud3D, Text
-
-__all__ = ['BaseDocument', 'DocumentArray', 'Image', 'Text', 'Mesh3D', 'PointCloud3D']
->>>>>>> f39e202a
+]