<<<<<<< HEAD
__version__ = '0.39.0'
=======
__version__ = '0.39.1'
>>>>>>> 98d1f1f0

import logging

from docarray.array import DocList, DocVec
from docarray.base_doc.doc import BaseDoc
from docarray.utils._internal.misc import _get_path_from_docarray_root_level

__all__ = ['BaseDoc', 'DocList', 'DocVec']

logger = logging.getLogger('docarray')

handler = logging.StreamHandler()
formatter = logging.Formatter("%(levelname)s - %(name)s - %(message)s")
handler.setFormatter(formatter)
logger.addHandler(handler)


def __getattr__(name: str):
    if name in ['Document', 'DocumentArray']:
        raise ImportError(
            f'Cannot import name \'{name}\' from \'{_get_path_from_docarray_root_level(__file__)}\'.\n'
            f'The object named \'{name}\' does not exist anymore in this version of docarray.\n'
            f'If you still want to use \'{name}\' please downgrade to version <=0.21.0 '
            f'with: `pip install -U docarray==0.21.0`.'
        )
    else:
        raise ImportError(
            f'cannot import name \'{name}\' from \'{_get_path_from_docarray_root_level(__file__)}\''
        )<|MERGE_RESOLUTION|>--- conflicted
+++ resolved
@@ -1,8 +1,4 @@
-<<<<<<< HEAD
-__version__ = '0.39.0'
-=======
 __version__ = '0.39.1'
->>>>>>> 98d1f1f0
 
 import logging
 
