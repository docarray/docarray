<<<<<<< HEAD
__version__ = '0.21.1'
=======
__version__ = '0.30.0'
>>>>>>> dbf2bba3

import logging

from docarray.array import DocList, DocVec
from docarray.base_doc.doc import BaseDoc

__all__ = ['BaseDoc', 'DocList', 'DocVec']

logger = logging.getLogger('docarray')

handler = logging.StreamHandler()
formatter = logging.Formatter("%(levelname)s - %(name)s - %(message)s")
handler.setFormatter(formatter)
logger.addHandler(handler)<|MERGE_RESOLUTION|>--- conflicted
+++ resolved
@@ -1,8 +1,4 @@
-<<<<<<< HEAD
-__version__ = '0.21.1'
-=======
 __version__ = '0.30.0'
->>>>>>> dbf2bba3
 
 import logging
 
