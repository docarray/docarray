import json
import os
import pathlib
import random
import sys
import uuid
import warnings
from os.path import expanduser
from typing import Any, Dict, Optional, Sequence, Tuple, Union, TYPE_CHECKING
from collections import Counter

import hubble

if TYPE_CHECKING:  # pragma: no cover
    from docarray import DocumentArray

__resources_path__ = os.path.join(
    os.path.dirname(
        sys.modules.get('docarray').__file__ if 'docarray' in sys.modules else __file__
    ),
    'resources',
)

__cache_path__ = f'{expanduser("~")}/.cache/{__package__}'


def typename(obj):
    """
    Get the typename of object.

    :param obj: Target object.
    :return: Typename of the obj.
    """
    if not isinstance(obj, type):
        obj = obj.__class__
    try:
        return f'{obj.__module__}.{obj.__name__}'
    except AttributeError:
        return str(obj)


def deprecate_by(new_fn, removed_at: str):
    """A helper function to label deprecated function

    Usage: old_fn_name = deprecate_by(new_fn)

    :param new_fn: the new function
    :param removed_at: removed at which version
    :return: a wrapped function with old function name
    """

    def _f(*args, **kwargs):
        import inspect

        old_fn_name = inspect.stack()[1][4][0].strip().split("=")[0].strip()
        warnings.warn(
            f'`{old_fn_name}` is renamed to `.{new_fn.__name__}()` with the same usage, please use the latter instead. The old function will be removed in {removed_at}.',
            FutureWarning,
        )
        return new_fn(*args, **kwargs)

    return _f


def dunder_get(_dict: Any, key: str) -> Any:
    """Returns value for a specified dunderkey

    A "dunderkey" is just a fieldname that may or may not contain
    double underscores (dunderscores!) for referencing nested keys in
    a dict. eg::
     >>> data = {'a': {'b': 1}}
     >>> dunder_get(data, 'a__b')

    key 'b' can be referrenced as 'a__b'

    :param _dict: (dict, list, struct or object) which we want to index into
    :param key: (str) that represents a first level or nested key in the dict
    :return: (mixed) value corresponding to the key

    """

    if not _dict:
        return None

    try:
        part1, part2 = key.split('__', 1)
    except ValueError:
        part1, part2 = key, ''

    try:
        part1 = int(part1)  # parse int parameter
    except ValueError:
        pass

    if isinstance(part1, int):
        result = _dict[part1]
    elif isinstance(_dict, dict):
        if part1 in _dict:
            result = _dict[part1]
        else:
            result = None
    elif isinstance(_dict, Sequence):
        result = _dict[part1]
    else:
        result = getattr(_dict, part1)

    return dunder_get(result, part2) if part2 else result


def random_identity(use_uuid1: bool = False) -> str:
    """
    Generate random UUID.

    ..note::
        A MAC address or time-based ordering (UUID1) can afford increased database performance, since it's less work
        to sort numbers closer-together than those distributed randomly (UUID4) (see here).

        A second related issue, is that using UUID1 can be useful in debugging, even if origin data is lost or not
        explicitly stored.

    :param use_uuid1: use UUID1 instead of UUID4. This is the default Document ID generator.
    :return: A random UUID.

    """
    return random_uuid(use_uuid1).hex


def random_uuid(use_uuid1: bool = False) -> uuid.UUID:
    """
    Get a random UUID.

    :param use_uuid1: Use UUID1 if True, else use UUID4.
    :return: A random UUID.
    """
    return uuid.uuid1() if use_uuid1 else uuid.uuid4()


def download_mermaid_url(mermaid_url, output) -> None:
    """
    Download the jpg image from mermaid_url.

    :param mermaid_url: The URL of the image.
    :param output: A filename specifying the name of the image to be created, the suffix svg/jpg determines the file type of the output image.
    """
    from urllib.request import Request, urlopen

    try:
        req = Request(mermaid_url, headers={'User-Agent': 'Mozilla/5.0'})
        with open(output, 'wb') as fp:
            fp.write(urlopen(req).read())
    except:
        raise RuntimeError('Invalid or too-complicated graph')


def get_request_header() -> Dict:
    """Return the header of request.

    :return: request header
    """
    return {k: str(v) for k, v in get_full_version().items()}


def get_full_version() -> Dict:
    """
    Get the version of libraries used in Jina and environment variables.

    :return: Version information and environment variables
    """
    import google.protobuf, platform
    from docarray import __version__
    from google.protobuf.internal import api_implementation
    from uuid import getnode

    return {
        'docarray': __version__,
        'protobuf': google.protobuf.__version__,
        'proto-backend': api_implementation.Type(),
        'python': platform.python_version(),
        'platform': platform.system(),
        'platform-release': platform.release(),
        'platform-version': platform.version(),
        'architecture': platform.machine(),
        'processor': platform.processor(),
        'uid': getnode(),
        'session-id': str(random_uuid(use_uuid1=True)),
        'ci-vendor': get_ci_vendor(),
    }


def get_ci_vendor() -> str:
    with open(os.path.join(__resources_path__, 'ci-vendors.json')) as fp:
        all_cis = json.load(fp)
        for c in all_cis:
            if isinstance(c['env'], str) and c['env'] in os.environ:
                return c['constant']
            elif isinstance(c['env'], dict):
                for k, v in c['env'].items():
                    if os.environ.get(k, None) == v:
                        return c['constant']
            elif isinstance(c['env'], list):
                for k in c['env']:
                    if k in os.environ:
                        return c['constant']
        return 'unset'


assigned_ports = set()
unassigned_ports = []
DEFAULT_MIN_PORT = 49153
MAX_PORT = 65535


def reset_ports():
    def _get_unassigned_ports():
        # if we are running out of ports, lower default minimum port
        if MAX_PORT - DEFAULT_MIN_PORT - len(assigned_ports) < 100:
            min_port = int(os.environ.get('JINA_RANDOM_PORT_MIN', '16384'))
        else:
            min_port = int(
                os.environ.get('JINA_RANDOM_PORT_MIN', str(DEFAULT_MIN_PORT))
            )
        max_port = int(os.environ.get('JINA_RANDOM_PORT_MAX', str(MAX_PORT)))
        return set(range(min_port, max_port + 1)) - set(assigned_ports)

    unassigned_ports.clear()
    assigned_ports.clear()
    unassigned_ports.extend(_get_unassigned_ports())
    random.shuffle(unassigned_ports)


def random_port() -> Optional[int]:
    """
    Get a random available port number.

    :return: A random port.
    """

    def _random_port():
        import socket

        def _check_bind(port):
            with socket.socket() as s:
                try:
                    s.bind(('', port))
                    s.setsockopt(socket.SOL_SOCKET, socket.SO_REUSEADDR, 1)
                    return port
                except OSError:
                    return None

        _port = None
        if len(unassigned_ports) == 0:
            reset_ports()
        for idx, _port in enumerate(unassigned_ports):
            if _check_bind(_port) is not None:
                break
        else:
            raise OSError(
                f'can not find an available port in {len(unassigned_ports)} unassigned ports, assigned already {len(assigned_ports)} ports'
            )
        int_port = int(_port)
        unassigned_ports.pop(idx)
        assigned_ports.add(int_port)
        return int_port

    try:
        return _random_port()
    except OSError:
        assigned_ports.clear()
        unassigned_ports.clear()
        return _random_port()


class cached_property:
    """The decorator to cache property of a class."""

    def __init__(self, func):
        """
        Create the :class:`cached_property`.

        :param func: Cached function.
        """
        self.func = func

    def __get__(self, obj, cls):
        cached_value = obj.__dict__.get(f'CACHED_{self.func.__name__}', None)
        if cached_value is not None:
            return cached_value

        value = obj.__dict__[f'CACHED_{self.func.__name__}'] = self.func(obj)
        return value

    def __delete__(self, obj):
        cached_value = obj.__dict__.get(f'CACHED_{self.func.__name__}', None)
        if cached_value is not None:
            if hasattr(cached_value, 'close'):
                cached_value.close()
            del obj.__dict__[f'CACHED_{self.func.__name__}']


def compress_bytes(data: bytes, algorithm: Optional[str] = None) -> bytes:
    if algorithm == 'lz4':
        import lz4.frame

        data = lz4.frame.compress(data)
    elif algorithm == 'bz2':
        import bz2

        data = bz2.compress(data)
    elif algorithm == 'lzma':
        import lzma

        data = lzma.compress(data)
    elif algorithm == 'zlib':
        import zlib

        data = zlib.compress(data)
    elif algorithm == 'gzip':
        import gzip

        data = gzip.compress(data)
    return data


def decompress_bytes(data: bytes, algorithm: Optional[str] = None) -> bytes:
    if algorithm == 'lz4':
        import lz4.frame

        data = lz4.frame.decompress(data)
    elif algorithm == 'bz2':
        import bz2

        data = bz2.decompress(data)
    elif algorithm == 'lzma':
        import lzma

        data = lzma.decompress(data)
    elif algorithm == 'zlib':
        import zlib

        data = zlib.decompress(data)
    elif algorithm == 'gzip':
        import gzip

        data = gzip.decompress(data)
    return data


def get_compress_ctx(algorithm: Optional[str] = None, mode: str = 'wb'):
    if algorithm == 'lz4':
        import lz4.frame

        compress_ctx = lambda x: lz4.frame.LZ4FrameFile(x, mode)
    elif algorithm == 'gzip':
        import gzip

        compress_ctx = lambda x: gzip.GzipFile(fileobj=x, mode=mode)
    elif algorithm == 'bz2':
        import bz2

        compress_ctx = lambda x: bz2.BZ2File(x, mode)
    elif algorithm == 'lzma':
        import lzma

        compress_ctx = lambda x: lzma.LZMAFile(x, mode)
    else:
        compress_ctx = None
    return compress_ctx


def dataclass_from_dict(klass, dikt):
    try:
        fieldtypes = klass.__annotations__
        return klass(**{f: dataclass_from_dict(fieldtypes[f], dikt[f]) for f in dikt})
    except AttributeError:
        if isinstance(dikt, (tuple, list)):
            return [dataclass_from_dict(klass.__args__[0], f) for f in dikt]
        return dikt


def protocol_and_compress_from_file_path(
    file_path: str,
    default_protocol: Optional[str] = None,
    default_compress: Optional[str] = None,
) -> Tuple[Optional[str], Optional[str]]:
    """Extract protocol and compression algorithm from a string, use defaults if not found.

    :param file_path: path of a file.
    :param default_protocol: default serialization protocol used in case not found.
    :param default_compress: default compression method used in case not found.

    Examples:

    >>> protocol_and_compress_from_file_path('./docarray_fashion_mnist.protobuf.gzip')
    ('protobuf', 'gzip')

    >>> protocol_and_compress_from_file_path('/Documents/docarray_fashion_mnist.protobuf')
    ('protobuf', None)

    >>> protocol_and_compress_from_file_path('/Documents/docarray_fashion_mnist.gzip')
    (None, gzip)
    """

    ALLOWED_PROTOCOLS = {'pickle', 'protobuf', 'protobuf-array', 'pickle-array'}
    ALLOWED_COMPRESSIONS = {'lz4', 'bz2', 'lzma', 'zlib', 'gzip'}

    protocol = default_protocol
    compress = default_compress

    file_extensions = [e.replace('.', '') for e in pathlib.Path(file_path).suffixes]
    for extension in file_extensions:
        if extension in ALLOWED_PROTOCOLS:
            protocol = extension
        elif extension in ALLOWED_COMPRESSIONS:
            compress = extension

    return protocol, compress


def add_protocol_and_compress_to_file_path(
    file_path: str, protocol: Optional[str] = None, compress: Optional[str] = None
) -> str:
    """Creates a new file path with the protocol and compression methods as extensions.

    :param file_path: path of a file.
    :param protocol: chosen protocol.
    :param compress: compression algorithm.

    Examples:

    >>> add_protocol_and_compress_to_file_path('docarray_fashion_mnist.bin')
    'docarray_fashion_mnist.bin'

    >>> add_protocol_and_compress_to_file_path('docarray_fashion_mnist', 'protobuf', 'gzip')
    'docarray_fashion_mnist.protobuf.gzip'
    """

    file_path_extended = file_path
    if protocol:
        file_path_extended += '.' + protocol
    if compress:
        file_path_extended += '.' + compress

    return file_path_extended


def filter_dict(d: Dict) -> Dict:
    """Removes `None` values from dict `d`.

    :param d: input dict
    :return: filtered dict
    """
    return dict(filter(lambda item: item[1] is not None, d.items()))


def _safe_cast_int(value: Union[str, int, float]) -> int:
    """Safely cast string and float to an integer
    It mainly avoids silently rounding down the float value
    :param value: value to be cast
    :return: cast integer
    """
    if isinstance(value, float) and not value.is_integer():
        raise ValueError(f"Can't safely cast {value} to an int")
    return int(value)


def _get_array_info(da: 'DocumentArray'):
    all_attrs = da._get_attributes('non_empty_fields')
    # remove underscore attribute
    all_attrs = [tuple(vv for vv in v if not vv.startswith('_')) for v in all_attrs]
    attr_counter = Counter(all_attrs)

    all_attrs_names = set(v for k in all_attrs for v in k)
    _nested_in = []
    if 'chunks' in all_attrs_names:
        _nested_in.append('chunks')

    if 'matches' in all_attrs_names:
        _nested_in.append('matches')

    is_homo = len(attr_counter) == 1

    _nested_items = []
    if not is_homo:
        for n_attributes, n_docs in attr_counter.most_common():
            if n_docs == 1:
                _doc_text = f'{n_docs} Document has'
            else:
                _doc_text = f'{n_docs} Documents have'
            if len(n_attributes) == 1:
                _text = f'{_doc_text} one attribute'
            elif len(n_attributes) == 0:
                _text = f'{_doc_text} no attribute'
            else:
                _text = f'{_doc_text} attributes'
            _nested_items.append(
                dict(name=_text, value=str(n_attributes), description='')
            )

    return is_homo, _nested_in, _nested_items, attr_counter, all_attrs_names


<<<<<<< HEAD
def login(interactive: Optional[bool] = None, force: bool = False, **kwargs):
    """Login to Hubble account.
    :param interactive: If set to true, login will support notebook environments, otherwise the enviroment will be inferred.
=======
def login(force: bool = False):
    """Log in to Hubble account.
>>>>>>> 7f64bb6f
    :param force: If set to true, overwrite token and re-login.
    """
    hubble.login(interactive=interactive, force=force)


def logout():
<<<<<<< HEAD
    """Logout Hubble account."""
    hubble.logout()
=======
    """Log out of Hubble account."""
    hubble.logout()


def notebook_login(force: bool = False):
    """Log in to Hubble account.
    :param force: If set to true, overwrite token and re-login.
    Note: This works for Jupyter notebook, Google Colab..
    """
    hubble.notebook_login(force=force)
>>>>>>> 7f64bb6f
<|MERGE_RESOLUTION|>--- conflicted
+++ resolved
@@ -499,32 +499,14 @@
     return is_homo, _nested_in, _nested_items, attr_counter, all_attrs_names
 
 
-<<<<<<< HEAD
 def login(interactive: Optional[bool] = None, force: bool = False, **kwargs):
     """Login to Hubble account.
     :param interactive: If set to true, login will support notebook environments, otherwise the enviroment will be inferred.
-=======
-def login(force: bool = False):
-    """Log in to Hubble account.
->>>>>>> 7f64bb6f
     :param force: If set to true, overwrite token and re-login.
     """
     hubble.login(interactive=interactive, force=force)
 
 
 def logout():
-<<<<<<< HEAD
-    """Logout Hubble account."""
-    hubble.logout()
-=======
     """Log out of Hubble account."""
-    hubble.logout()
-
-
-def notebook_login(force: bool = False):
-    """Log in to Hubble account.
-    :param force: If set to true, overwrite token and re-login.
-    Note: This works for Jupyter notebook, Google Colab..
-    """
-    hubble.notebook_login(force=force)
->>>>>>> 7f64bb6f
+    hubble.logout()