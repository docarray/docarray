--- conflicted
+++ resolved
@@ -229,20 +229,6 @@
     ) -> 'T':
         """Normalize a uint8 image :attr:`.tensor` into a float32 image :attr:`.tensor` inplace.
 
-<<<<<<< HEAD
-Applies normalization to the color channels of the images. By default, the normalization uses mean = [0.485, 0.456, 0.406] and std = [0.229, 0.224, 0.225], which are standard values computed on millions of images. If you want to train from scratch on your own dataset, you can calculate the new
-        mean and std. Otherwise, using the Imagenet pretrained model with its own mean and std is recommended.
-
-        :param channel_axis: the axis id of the color channel, ``-1`` indicates the color channel info at the last axis
-        :param img_mean: the means of all images: [mean_r, mean_g, mean_b]
-        :param img_std: the standard deviations of all images: [std_r, std_g, std_b]
-        :return: itself after processed
-
-        .. warning::
-            Please do NOT generalize this function to gray scale, black/white image, it does not make any sense for
-            non RGB image. if you look at their MNIST examples, the mean and stddev are 1-dimensional
-            (since the inputs are greyscale-- no RGB channels).
-=======
         Applies normalization to the color channels of the images. By default, the normalization uses mean = [0.485, 0.456, 0.406] and std = [0.229, 0.224, 0.225], which are standard values computed on millions of images. If you want to train from scratch on your own dataset, you can calculate the new
                 mean and std. Otherwise, using the Imagenet pretrained model with its own mean and std is recommended.
 
@@ -255,7 +241,6 @@
                     Please do NOT generalize this function to gray scale, black/white image, it does not make any sense for
                     non RGB image. if you look at their MNIST examples, the mean and stddev are 1-dimensional
                     (since the inputs are greyscale-- no RGB channels).
->>>>>>> babc9253
 
 
         """
